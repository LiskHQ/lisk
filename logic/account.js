'use strict';

var async = require('async');
var pgp = require('pg-promise');
var path = require('path');
var jsonSql = require('json-sql')();
jsonSql.setDialect('postgresql');
var constants = require('../helpers/constants.js');
var slots = require('../helpers/slots.js');
var orderBy = require('../helpers/orderBy.js');
var BlockReward = require('../logic/blockReward.js');
var Bignum = require('../helpers/bignum.js');

// Private fields
var self, library, modules, __private = {};

/**
 * Main account logic.
 * @memberof module:accounts
 * @class
 * @classdesc Main account logic.
 * @param {Database} db
 * @param {ZSchema} schema
 * @param {Object} logger
 * @param {function} cb - Callback function.
 * @return {setImmediateCallback} With `this` as data.
 */
function Account (db, schema, logger, cb) {
	this.scope = {
		db: db,
		schema: schema,
	};

	__private.blockReward = new BlockReward();

	self = this;
	library = {
		logger: logger,
	};

	this.table = 'accounts_list';
	/**
	 * @typedef {Object} account
	 * @property {string} username - Lowercase, between 1 and 20 chars.
	 * @property {address} address - Uppercase, between 1 and 22 chars.
	 * @property {publicKey} publicKey
	 * @property {publicKey} secondPublicKey
	 * @property {number} balance - Between 0 and totalAmount from constants.
	 * @property {number} vote
	 * @property {number} rank
	 * @property {number} multimin - Between 0 and 17.
	 * @property {number} multilifetime - Between 1 and 72.
<<<<<<< HEAD
	 * @property {number} producedblocks - Between -1 and 1.
	 * @property {number} missedblocks - Between -1 and 1.
=======
	 * @property {number} u_multilifetime - Between 1 and 72.
	 * @property {string} blockId
	 * @property {boolean} nameexist
	 * @property {boolean} u_nameexist
	 * @property {number} producedblocks
	 * @property {number} missedblocks
>>>>>>> a20c1df3
	 * @property {number} fees
	 * @property {number} rewards
	 */
	this.model = [
		{
			name: 'username',
			type: 'String',
			filter: {
				type: 'string',
				case: 'lower',
				maxLength: 20,
				minLength: 1
			},
			conv: String,
			immutable: true
		},
		{
			name: 'address',
			type: 'String',
			filter: {
				required: true,
				type: 'string',
				case: 'upper',
				minLength: 1,
				maxLength: 22
			},
			conv: String,
			immutable: true,
			expression: 'UPPER(a.address)'
		},
		{
			name: 'publicKey',
			type: 'Binary',
			filter: {
				type: 'string',
				format: 'publicKey'
			},
			conv: String,
			immutable: true,
			expression: 'ENCODE("publicKey", \'hex\')'
		},
		{
			name: 'secondPublicKey',
			type: 'Binary',
			filter: {
				type: 'string',
				format: 'publicKey'
			},
			conv: String,
			immutable: true,
			expression: 'ENCODE("secondPublicKey", \'hex\')'
		},
		{
			name: 'balance',
			type: 'BigInt',
			filter: {
				required: true,
				type: 'integer',
				minimum: 0,
				maximum: constants.totalAmount
			},
			conv: Number,
			expression: '("balance")::bigint'
		},
		{
			name: 'votes',
			type: 'BigInt',
			filter: {
<<<<<<< HEAD
				type: 'integer'
=======
				required: true,
				type: 'integer',
				minimum: 0,
				maximum: constants.totalAmount
>>>>>>> a20c1df3
			},
			conv: Number,
			expression: '("votes")::bigint'
		},
		{
<<<<<<< HEAD
			name: 'voters',
			type: 'BigInt',
			filter: {
				type: 'integer'
			},
			conv: Number,
			expression: '("voters")::int'
		},
		{
			name: 'rank',
=======
			name: 'rate',
>>>>>>> a20c1df3
			type: 'BigInt',
			filter: {
				type: 'integer'
			},
			conv: Number,
			expression: '("rank")::bigint'
		},
		{
			name: 'multisignatures',
			type: 'Text',
			filter: {
				type: 'array',
				uniqueItems: true
			},
			conv: Array,
			expression: '(SELECT ARRAY_AGG(mm."transaction_id") FROM multisignatures_master mm, accounts a WHERE a."public_key" = mm."public_key")'
		},
		{
			name: 'multimin',
			type: 'SmallInt',
			filter: {
				type: 'integer',
				minimum: 0,
				maximum: 17
			},
			conv: Number
		},
		{
			name: 'multilifetime',
			type: 'SmallInt',
			filter: {
				type: 'integer',
				minimum: 1,
				maximum: 72
			},
			conv: Number
		},
		{
<<<<<<< HEAD
			name: 'producedBlocks',
			type: 'Number',
=======
			name: 'u_multilifetime',
			type: 'SmallInt',
			filter: {
				type: 'integer',
				minimum: 1,
				maximum: 72
			},
			conv: Number
		},
		{
			name: 'blockId',
			type: 'String',
			filter: {
				type: 'string',
				minLength: 1,
				maxLength: 20
			},
			conv: String
		},
		{
			name: 'nameexist',
			type: 'SmallInt',
			filter: {
				type: 'boolean'
			},
			conv: Boolean
		},
		{
			name: 'u_nameexist',
			type: 'SmallInt',
			filter: {
				type: 'boolean'
			},
			conv: Boolean
		},
		{
			name: 'fees',
			type: 'BigInt',
>>>>>>> a20c1df3
			filter: {
				type: 'integer'
			},
			conv: Number,
			expression: '(a."fees")::bigint'
		},
		{
<<<<<<< HEAD
			name: 'missedBlocks',
			type: 'Number',
=======
			name: 'rank',
			type: 'BigInt',
>>>>>>> a20c1df3
			filter: {
				type: 'integer'
			},
			conv: Number,
			expression: '(d."rank")::bigint'
		},
		{
			name: 'rewards',
			type: 'BigInt',
			filter: {
				type: 'integer'
			},
			conv: Number,
			expression: '(d."rewards")::bigint'
		},
		{
			name: 'vote',
			type: 'BigInt',
			filter: {
				type: 'integer'
			},
			conv: Number,
<<<<<<< HEAD
			expression: '("rewards")::bigint'
=======
			expression: '(d."voters_balance")::bigint'
		},
		{
			name: 'producedBlocks',
			type: 'BigInt',
			conv: Number,
			expression: '(d."blocks_forged_cnt")::bigint'
		},
		{
			name: 'missedBlocks',
			type: 'BigInt',
			conv: Number,
			expression: '(d."blocks_missed_cnt")::bigint'
		},
		{
			name: 'virgin',
			type: 'SmallInt',
			filter: {
				type: 'boolean'
			},
			conv: Boolean,
			immutable: true
		},
		{
			name: 'approval',
			type: 'integer',
			dependentFields: [
				'vote'
			],
			computedField: true
		},
		{
			name: 'productivity',
			type: 'integer',
			dependentFields: [
				'producedBlocks',
				'missedBlocks',
				'rank'
			],
			computedField: true
>>>>>>> a20c1df3
		}
	];

	this.computedFields = this.model.filter(function (field) {
		return field.computedField;
	});

	// Obtains fields from model
	this.fields = this.model.map(function (field) {
		var _tmp = {};

		if (field.expression) {
			_tmp.expression = field.expression;
		} else {
			if (field.mod) {
				_tmp.expression = field.mod;
			}
			_tmp.field = field.name;
		}
		if (_tmp.expression || field.alias) {
			_tmp.alias = field.alias || field.name;
		}

		_tmp.computedField = field.computedField || false;

		return _tmp;
	});

	// Obtains bynary fields from model
	this.binary = [];
	this.model.forEach(function (field) {
		if (field.type === 'Binary') {
			this.binary.push(field.name);
		}
	}.bind(this));

	// Obtains filters from model
	this.filter = {};
	this.model.forEach(function (field) {
		this.filter[field.name] = field.filter;
	}.bind(this));

	// Obtains conv from model
	this.conv = {};
	this.model.forEach(function (field) {
		this.conv[field.name] = field.conv;
	}.bind(this));

	// Obtains editable fields from model
	this.editable = [];
	this.model.forEach(function (field) {
		if (!field.immutable) {
			this.editable.push(field.name);
		}
	}.bind(this));

	return setImmediate(cb, null, this);
}

// Public methods
/**
 * Binds input parameters to private variables modules.
 * @param {Blocks} blocks
 */
Account.prototype.bind = function (blocks) {
	modules = {
		blocks: blocks,
	};
};

/**
 * Creates memory tables related to accounts:
 * - mem_accounts
 * - mem_accounts2delegates
 * - mem_accounts2u_delegates
 * - mem_accounts2multisignatures
 * - mem_accounts2u_multisignatures
 * @param {function} cb - Callback function.
 * @returns {setImmediateCallback} cb|error.
 */
Account.prototype.createTables = function (cb) {
	var sql = new pgp.QueryFile(path.join(process.cwd(), 'sql', 'memoryTables.sql'), {minify: true});

	this.scope.db.query(sql).then(function () {
		return setImmediate(cb);
	}).catch(function (err) {
		library.logger.error(err.stack);
		return setImmediate(cb, 'Account#createTables error');
	});
};

/**
 * Deletes the contents of these tables:
 * - mem_accounts2delegates
 * - mem_accounts2u_delegates
 * - mem_accounts2multisignatures
 * - mem_accounts2u_multisignatures
 * @param {function} cb - Callback function.
 * @returns {setImmediateCallback} cb|error.
 */
Account.prototype.removeTables = function (cb) {
	var sqles = [], sql;

	[this.table,
		'mem_accounts2delegates',
		'mem_accounts2u_delegates',
		'mem_accounts2multisignatures',
		'mem_accounts2u_multisignatures'].forEach(function (table) {
		sql = jsonSql.build({
			type: 'remove',
			table: table
		});
		sqles.push(sql.query);
	});

	this.scope.db.query(sqles.join('')).then(function () {
		return setImmediate(cb);
	}).catch(function (err) {
		library.logger.error(err.stack);
		return setImmediate(cb, 'Account#removeTables error');
	});
};

/**
 * Validates account schema.
 * @param {account} account
 * @returns {err|account} Error message or input parameter account.
 * @throws {string} If schema.validate fails, throws 'Failed to validate account schema'.
 */
Account.prototype.objectNormalize = function (account) {
	var report = this.scope.schema.validate(account, {
		id: 'Account',
		object: true,
		properties: this.filter
	});

	if (!report) {
		throw 'Failed to validate account schema: ' + this.scope.schema.getLastErrors().map(function (err) {
			return err.message;
		}).join(', ');
	}

	return account;
};

/**
 * Checks type, lenght and format from publicKey.
 * @param {publicKey} publicKey
 * @throws {string} throws one error for every check.
 */
Account.prototype.verifyPublicKey = function (publicKey) {
	if (publicKey !== undefined) {
		// Check type
		if (typeof publicKey !== 'string') {
			throw 'Invalid public key, must be a string';
		}
		// Check length
		if (publicKey.length !== 64) {
			throw 'Invalid public key, must be 64 characters long';
		}

		if (!this.scope.schema.validate(publicKey, { format: 'hex' })) {
			throw 'Invalid public key, must be a hex string';
		}
	}
};

/**
 * Normalizes address and creates binary buffers to insert.
 * @param {Object} raw - with address and public key.
 * @returns {Object} Normalized address.
 */
Account.prototype.toDB = function (raw) {
	this.binary.forEach(function (field) {
		if (raw[field]) {
			raw[field] = Buffer.from(raw[field], 'hex');
		}
	});

	// Normalize address
	raw.address = String(raw.address).toUpperCase();

	return raw;
};

/**
 * Gets account information for specified fields and filter criteria.
 * @param {Object} filter - Contains address.
 * @param {Object|function} fields - Table fields.
 * @param {function} cb - Callback function.
 * @returns {setImmediateCallback} Returns null or Object with database data.
 */
Account.prototype.get = function (filter, fields, cb) {
	if (typeof(fields) === 'function') {
		cb = fields;
		fields = this.fields.map(function (field) {
			return field.alias || field.field;
		});
	}

	this.getAll(filter, fields, function (err, data) {
		return setImmediate(cb, err, data && data.length ? data[0] : null);
	});
};

/**
 * Gets accounts information from mem_accounts.
 * @param {Object} filter - Contains address.
 * @param {Object|function} fields - Table fields.
 * @param {function} cb - Callback function.
 * @returns {setImmediateCallback} data with rows | 'Account#getAll error'.
 */
Account.prototype.getAll = function (filter, fields, cb) {
	if (typeof fields === 'function') {
		cb = fields;
		fields = this.fields.map(function (field) {
			return field.alias || field.field;
		});
	}

	var fieldsAddedForComputation = [];
	this.computedFields.forEach(function (field) {
		if (fields.indexOf(field.name) !== -1) {
			field.dependentFields.forEach(function (dependentField) {
				if (fields.indexOf(dependentField) == -1) {
					// Add the dependent field to the fields array if it's required.
					fieldsAddedForComputation.push(dependentField);
					fields.push(dependentField);
				}
			});
		}
	});

	var realFields = this.fields.filter(function (field) {
		return !field.computedField && fields.indexOf(field.alias || field.field) !== -1;
	});

	var realConv = {};
	Object.keys(this.conv).forEach(function (key) {
		if (fields.indexOf(key) !== -1) {
			realConv[key] = this.conv[key];
		}
	}.bind(this));

	var DEFAULT_LIMIT = constants.activeDelegates;
	var limit, offset, sort;


	if (filter.offset > 0) {
		offset = filter.offset;
	}
	delete filter.offset;

	if (filter.limit > 0) {
		limit = filter.limit;
	}

	// Assigning a default value if none is present.
	if (!limit) {
		limit = DEFAULT_LIMIT;
	}

	delete filter.limit;

	if (filter.sort) {
		sort = orderBy.sortQueryToJsonSqlFormat(filter.sort, ['username', 'balance']);
	}
	delete filter.sort;

	if (filter.address) {
		if (typeof filter.address === 'string') {
			filter['a.address'] = {
				$upper: ['a.address', filter.address]
			};
		} else {
			// If we want to get addresses by id
			filter['a.address'] = filter.address;
		}
		delete filter.address;
	}

	if (typeof filter.publicKey === 'string') {
		filter.publicKey = {
			$decode: ['publicKey', filter.publicKey, 'hex']
		};
	}

	if (typeof filter.secondPublicKey === 'string') {
		filter.secondPublicKey = {
			$decode: ['secondPublicKey', filter.secondPublicKey, 'hex']
		};
	}

	var sql = jsonSql.build({
		type: 'select',
		table: this.table,
		limit: limit,
		offset: offset,
		sort: sort,
		condition: filter,
		fields: realFields,
		alias: 'a',
		join: {
			delegates: {
				type: 'left',
				on: {
					'a.address': 'd.address'
				},
				alias: 'd'
			}
		}
	});

	var self = this;

	this.scope.db.query(sql.query, sql.values).then(function (rows) {
<<<<<<< HEAD
		// TODO: Check if the results are empty here?
=======
		var lastBlock = modules.blocks.lastBlock.get();
		// If the last block height is undefined, it means it's a genesis block with height = 1
		// look for a constant for total supply
		var totalSupply = lastBlock.height ? __private.blockReward.calcSupply(lastBlock.height) : 0;

		if (fields.indexOf('approval') !== -1) {
			rows.forEach(function (accountRow) {
				accountRow.approval = self.calculateApproval(accountRow.vote, totalSupply);
			});
		}

		if (fields.indexOf('productivity') !== -1) {
			rows.forEach(function (accountRow) {
				accountRow.productivity = self.calculateProductivity(accountRow.producedBlocks, accountRow.missedBlocks);
			});
		}

		if (fieldsAddedForComputation.length > 0) {
			// Remove the fields which were only added for computation
			rows.forEach(function (accountRow) {
				fieldsAddedForComputation.forEach(function (field) {
					delete accountRow[field];
				});
			});
		}

>>>>>>> a20c1df3
		return setImmediate(cb, null, rows);
	}).catch(function (err) {
		library.logger.error(err.stack);
		return setImmediate(cb, 'Account#getAll error');
	});
};

/**
 * Calculates productivity of a delegate account.
 * @param {String} votersBalance
 * @param {String} totalSupply
 * @returns {Number}
 */
Account.prototype.calculateApproval = function (votersBalance, totalSupply) {
	// votersBalance and totalSupply are sent as strings, we convert them into bignum and send the response as number as well.
	var votersBalanceBignum = new Bignum(votersBalance || 0);
	var totalSupplyBignum =  new Bignum(totalSupply);
	var approvalBignum = (votersBalanceBignum.dividedBy(totalSupplyBignum)).times(100).round(2);
	return !(approvalBignum.isNaN()) ? approvalBignum.toNumber() : 0;
};

/**
 * Calculates productivity of a delegate account.
 * @param {String} producedBlocks
 * @param {String} missedBlocks
 * @returns {Number}
 */
Account.prototype.calculateProductivity = function (producedBlocks, missedBlocks) {
	var producedBlocksBignum = new Bignum(producedBlocks || 0);
	var missedBlocksBignum = new Bignum(missedBlocks || 0);
	var percent = producedBlocksBignum.dividedBy(producedBlocksBignum.plus(missedBlocksBignum)).times(100).round(2);
	return !(percent.isNaN()) ? percent.toNumber() : 0;
};

/**
 * Sets fields for specific address in mem_accounts table.
 * @param {address} address
 * @param {Object} fields
 * @param {function} cb - Callback function.
 * @returns {setImmediateCallback} cb | 'Account#set error'.
 */
// TODO: Remove this WHOLE deal
Account.prototype.set = function (address, fields, cb) {
	// Verify public key
	this.verifyPublicKey(fields.publicKey);

	// Normalize address
	address = String(address).toUpperCase();
	fields.address = address;

	var sql = jsonSql.build({
		type: 'insertorupdate',
		table: this.table,
		conflictFields: ['address'],
		values: this.toDB(fields),
		modifier: this.toDB(fields)
	});

	this.scope.db.none(sql.query, sql.values).then(function () {
		return setImmediate(cb);
	}).catch(function (err) {
		library.logger.error(err.stack);
		return setImmediate(cb, 'Account#set error');
	});
};

/**
 * Updates account from mem_account with diff data belonging to an editable field.
 * @param {address} address
 * @param {Object} diff - Must contains only mem_account editable fields.
 * @param {function} cb - Callback function.
 * @returns {setImmediateCallback|cb|done} Multiple returns: done() or error.
 */
// TODO: Remove this whole thing too !!
Account.prototype.merge = function (address, diff, cb) {
	var update = {}, remove = {}, insert = {}, insert_object = {}, remove_object = {};

	// Verify public key
	this.verifyPublicKey(diff.publicKey);

	// Normalize address
	address = String(address).toUpperCase();

	this.editable.forEach(function (value) {
		var val, i;

		if (diff[value] !== undefined) {
			var trueValue = diff[value];
			switch (self.conv[value]) {
				case String:
					update[value] = trueValue;
					break;
				case Number:
					if (isNaN(trueValue) || trueValue === Infinity) {
						return setImmediate(cb, 'Encountered unsane number: ' + trueValue);
					} else if (Math.abs(trueValue) === trueValue && trueValue !== 0) {
						update.$inc = update.$inc || {};
						update.$inc[value] = Math.floor(trueValue);
					} else if (trueValue < 0) {
						update.$dec = update.$dec || {};
						update.$dec[value] = Math.floor(Math.abs(trueValue));
						// If decrementing u_balance on account
						if (update.$dec.u_balance) {
							// Remove virginity and ensure marked columns become immutable
							update.virgin = 0;
						}
					}
					break;
				case Array:
					if (Object.prototype.toString.call(trueValue[0]) === '[object Object]') {
						for (i = 0; i < trueValue.length; i++) {
							val = trueValue[i];
							if (val.action === '-') {
								delete val.action;
								remove_object[value] = remove_object[value] || [];
								remove_object[value].push(val);
							} else if (val.action === '+') {
								delete val.action;
								insert_object[value] = insert_object[value] || [];
								insert_object[value].push(val);
							} else {
								delete val.action;
								insert_object[value] = insert_object[value] || [];
								insert_object[value].push(val);
							}
						}
					} else {
						for (i = 0; i < trueValue.length; i++) {
							var math = trueValue[i][0];
							val = null;
							if (math === '-') {
								val = trueValue[i].slice(1);
								remove[value] = remove[value] || [];
								remove[value].push(val);
							} else if (math === '+') {
								val = trueValue[i].slice(1);
								insert[value] = insert[value] || [];
								insert[value].push(val);
							} else {
								val = trueValue[i];
								insert[value] = insert[value] || [];
								insert[value].push(val);
							}
						}
					}
					break;
			}
		}
	});

	var sqles = [];

	if (Object.keys(remove).length) {
		Object.keys(remove).forEach(function (el) {
			var sql = jsonSql.build({
				type: 'remove',
				table: self.table + '2' + el,
				condition: {
					dependentId: {$in: remove[el]},
					accountId: address
				}
			});
			sqles.push(sql);
		});
	}

	if (Object.keys(insert).length) {
		Object.keys(insert).forEach(function (el) {
			for (var i = 0; i < insert[el].length; i++) {
				var sql = jsonSql.build({
					type: 'insert',
					table: self.table + '2' + el,
					values: {
						accountId: address,
						dependentId: insert[el][i]
					}
				});
				sqles.push(sql);
			}
		});
	}

	if (Object.keys(remove_object).length) {
		Object.keys(remove_object).forEach(function (el) {
			remove_object[el].accountId = address;
			var sql = jsonSql.build({
				type: 'remove',
				table: self.table + '2' + el,
				condition: remove_object[el]
			});
			sqles.push(sql);
		});
	}

	if (Object.keys(insert_object).length) {
		Object.keys(insert_object).forEach(function (el) {
			insert_object[el].accountId = address;
			for (var i = 0; i < insert_object[el].length; i++) {
				var sql = jsonSql.build({
					type: 'insert',
					table: self.table + '2' + el,
					values: insert_object[el]
				});
				sqles.push(sql);
			}
		});
	}

	if (Object.keys(update).length) {
		var sql = jsonSql.build({
			type: 'update',
			table: this.table,
			modifier: update,
			condition: {
				address: address
			}
		});
		sqles.push(sql);
	}

	function done (err) {
		if (cb.length !== 2) {
			return setImmediate(cb, err);
		} else {
			if (err) {
				return setImmediate(cb, err);
			}
			self.get({address: address}, cb);
		}
	}

	var queries = sqles.map(function (sql) {
		return pgp.as.format(sql.query, sql.values);
	}).join('');

	if (!cb) {
		return queries;
	}

	if (queries.length === 0) {
		return done();
	}

	this.scope.db.none(queries).then(function () {
		return done();
	}).catch(function (err) {
		library.logger.error(err.stack);
		return done('Account#merge error');
	});
};

/**
 * Removes an account from mem_account table based on address.
 * @param {address} address
 * @param {function} cb - Callback function.
 * @returns {setImmediateCallback} Data with address | Account#remove error.
 */
// TODO: Completely deprecated, DB Handles
Account.prototype.remove = function (address, cb) {
	var sql = jsonSql.build({
		type: 'remove',
		table: this.table,
		condition: {
			address: address
		}
	});
	this.scope.db.none(sql.query, sql.values).then(function () {
		return setImmediate(cb, null, address);
	}).catch(function (err) {
		library.logger.error(err.stack);
		return setImmediate(cb, 'Account#remove error');
	});
};

// Export
module.exports = Account;<|MERGE_RESOLUTION|>--- conflicted
+++ resolved
@@ -46,21 +46,13 @@
 	 * @property {publicKey} publicKey
 	 * @property {publicKey} secondPublicKey
 	 * @property {number} balance - Between 0 and totalAmount from constants.
-	 * @property {number} vote
+	 * @property {number} votes
 	 * @property {number} rank
 	 * @property {number} multimin - Between 0 and 17.
 	 * @property {number} multilifetime - Between 1 and 72.
-<<<<<<< HEAD
+	 * @property {number} vote
 	 * @property {number} producedblocks - Between -1 and 1.
 	 * @property {number} missedblocks - Between -1 and 1.
-=======
-	 * @property {number} u_multilifetime - Between 1 and 72.
-	 * @property {string} blockId
-	 * @property {boolean} nameexist
-	 * @property {boolean} u_nameexist
-	 * @property {number} producedblocks
-	 * @property {number} missedblocks
->>>>>>> a20c1df3
 	 * @property {number} fees
 	 * @property {number} rewards
 	 */
@@ -129,39 +121,13 @@
 			name: 'votes',
 			type: 'BigInt',
 			filter: {
-<<<<<<< HEAD
-				type: 'integer'
-=======
 				required: true,
 				type: 'integer',
 				minimum: 0,
 				maximum: constants.totalAmount
->>>>>>> a20c1df3
 			},
 			conv: Number,
 			expression: '("votes")::bigint'
-		},
-		{
-<<<<<<< HEAD
-			name: 'voters',
-			type: 'BigInt',
-			filter: {
-				type: 'integer'
-			},
-			conv: Number,
-			expression: '("voters")::int'
-		},
-		{
-			name: 'rank',
-=======
-			name: 'rate',
->>>>>>> a20c1df3
-			type: 'BigInt',
-			filter: {
-				type: 'integer'
-			},
-			conv: Number,
-			expression: '("rank")::bigint'
 		},
 		{
 			name: 'multisignatures',
@@ -194,49 +160,8 @@
 			conv: Number
 		},
 		{
-<<<<<<< HEAD
 			name: 'producedBlocks',
 			type: 'Number',
-=======
-			name: 'u_multilifetime',
-			type: 'SmallInt',
-			filter: {
-				type: 'integer',
-				minimum: 1,
-				maximum: 72
-			},
-			conv: Number
-		},
-		{
-			name: 'blockId',
-			type: 'String',
-			filter: {
-				type: 'string',
-				minLength: 1,
-				maxLength: 20
-			},
-			conv: String
-		},
-		{
-			name: 'nameexist',
-			type: 'SmallInt',
-			filter: {
-				type: 'boolean'
-			},
-			conv: Boolean
-		},
-		{
-			name: 'u_nameexist',
-			type: 'SmallInt',
-			filter: {
-				type: 'boolean'
-			},
-			conv: Boolean
-		},
-		{
-			name: 'fees',
-			type: 'BigInt',
->>>>>>> a20c1df3
 			filter: {
 				type: 'integer'
 			},
@@ -244,13 +169,8 @@
 			expression: '(a."fees")::bigint'
 		},
 		{
-<<<<<<< HEAD
-			name: 'missedBlocks',
-			type: 'Number',
-=======
 			name: 'rank',
 			type: 'BigInt',
->>>>>>> a20c1df3
 			filter: {
 				type: 'integer'
 			},
@@ -273,9 +193,6 @@
 				type: 'integer'
 			},
 			conv: Number,
-<<<<<<< HEAD
-			expression: '("rewards")::bigint'
-=======
 			expression: '(d."voters_balance")::bigint'
 		},
 		{
@@ -289,15 +206,6 @@
 			type: 'BigInt',
 			conv: Number,
 			expression: '(d."blocks_missed_cnt")::bigint'
-		},
-		{
-			name: 'virgin',
-			type: 'SmallInt',
-			filter: {
-				type: 'boolean'
-			},
-			conv: Boolean,
-			immutable: true
 		},
 		{
 			name: 'approval',
@@ -316,7 +224,6 @@
 				'rank'
 			],
 			computedField: true
->>>>>>> a20c1df3
 		}
 	];
 
@@ -633,9 +540,6 @@
 	var self = this;
 
 	this.scope.db.query(sql.query, sql.values).then(function (rows) {
-<<<<<<< HEAD
-		// TODO: Check if the results are empty here?
-=======
 		var lastBlock = modules.blocks.lastBlock.get();
 		// If the last block height is undefined, it means it's a genesis block with height = 1
 		// look for a constant for total supply
@@ -662,7 +566,6 @@
 			});
 		}
 
->>>>>>> a20c1df3
 		return setImmediate(cb, null, rows);
 	}).catch(function (err) {
 		library.logger.error(err.stack);
