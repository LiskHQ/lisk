'use strict';

var _ = require('lodash');
var ip = require('ip');
var WsRPCClient = require('../api/RPC').WsRPCClient;

/**
 * Main peer logic.
 * @memberof module:peers
 * @class
 * @classdesc Main peer logic.
 * @param {peer} peer
 * @return calls accept method
 */
// Constructor
function Peer (peer) {
	return this.accept(peer || {});
}

/**
 * @typedef {Object} peer
 * @property {string} ip
 * @property {number} port - Between 1 and 65535
 * @property {number} state - Between 0 and 2. (banned = 0, unbanned = 1, active = 2)
 * @property {string} os - Between 1 and 64 chars
 * @property {string} version - Between 5 and 12 chars
 * @property {string} dappid
 * @property {hash} broadhash
 * @property {number} height - Minimum 1
 * @property {Date} clock
 * @property {Date} updated
 * @property {string} nonce - Check this!
 * @property {string} string
 */
// Public properties
Peer.prototype.properties = [
	'ip',
	'port',
	'state',
	'os',
	'version',
	'dappid',
	'broadhash',
	'height',
	'clock',
	'updated',
	'nonce',
	'rpc'
];

Peer.prototype.immutable = [
	'ip',
	'port',
	'string'
];

Peer.prototype.headers = [
	'os',
	'version',
	'dappid',
	'broadhash',
	'height',
	'nonce'
];

Peer.prototype.nullable = [
	'os',
	'version',
	'dappid',
	'broadhash',
	'height',
	'clock',
	'updated'
];

// Public methods
/**
 * Checks peer properties and adjusts according rules.
 * @param {peer} peer
 * @return {Object} this
 */
Peer.prototype.accept = function (peer) {
	// Normalize peer data
	peer = this.normalize(peer);

	// Accept only supported and defined properties
	_.each(this.properties, function (key) {
		if (peer[key] !== null && peer[key] !== undefined) {
			this[key] = peer[key];
		}
	}.bind(this));

	// Adjust properties according to rules
	if (/^[0-9]+$/.test(this.ip)) {
		this.ip = ip.fromLong(this.ip);
	}

	if (this.ip && this.port) {
		this.string = this.ip + ':' + this.port;
	}

	return this;
};

<<<<<<< HEAD
Peer.prototype.attachRPC = function () {
	if (this.ip && this.port && !this.rpc) {
		this.rpc = new WsRPCClient(this.ip, this.port);
	}
	return this;
};

=======
/**
 * Normalizes peer data.
 * @param {peer} peer
 * @return {peer} 
 */
>>>>>>> 2f617f49
Peer.prototype.normalize = function (peer) {
	if (peer.dappid && !Array.isArray(peer.dappid)) {
		var dappid = peer.dappid;
		peer.dappid = [];
		peer.dappid.push(dappid);
	}

	if (peer.height) {
		peer.height = this.parseInt(peer.height, 1);
	}

	peer.port = this.parseInt(peer.port, 0);

	if (!/^[0-2]{1}$/.test(peer.state)) {
		peer.state = 1;
	}

	return peer;
};

/**
 * Checks number or assigns default value from parameter.
 * @param {number} integer
 * @param {number} [fallback]
 * @return {number} if not integer returns fallback
 */
Peer.prototype.parseInt = function (integer, fallback) {
	integer = parseInt(integer);
	integer = isNaN(integer) ? fallback : integer;

	return integer;
};

/**
 * Normalizes headers
 * @param {Object} headers
 * @return {Object} headers normalized
 */
Peer.prototype.applyHeaders = function (headers) {
	headers = headers || {};
	this.update(headers);
	return headers;
};

/**
 * Updates peer values if mutable.
 * @param {peer} peer
 * @return {Object} this
 */
Peer.prototype.update = function (peer) {
	peer = this.normalize(peer);

	// Accept only supported properties
	_.each(this.properties, function (key) {
		// Change value only when is defined, also prevent release ban when banned peer connect to our node
		if (peer[key] !== null && peer[key] !== undefined && !(key === 'state' && this.state === 0 && peer.state === 2) && !_.includes(this.immutable, key)) {
			this[key] = peer[key];
		}
	}.bind(this));

	return this;
};

/**
 * @return {peer} clones current peer
 */
Peer.prototype.object = function () {
	var copy = {};

	_.each(this.properties, function (key) {
		copy[key] = this[key];
	}.bind(this));

	_.each(this.nullable, function (key) {
		if (!copy[key]) {
			copy[key] = null;
		}
	});

	return copy;
};

// Export
module.exports = Peer;<|MERGE_RESOLUTION|>--- conflicted
+++ resolved
@@ -102,7 +102,6 @@
 	return this;
 };
 
-<<<<<<< HEAD
 Peer.prototype.attachRPC = function () {
 	if (this.ip && this.port && !this.rpc) {
 		this.rpc = new WsRPCClient(this.ip, this.port);
@@ -110,13 +109,11 @@
 	return this;
 };
 
-=======
 /**
  * Normalizes peer data.
  * @param {peer} peer
- * @return {peer} 
- */
->>>>>>> 2f617f49
+ * @return {peer}
+ */
 Peer.prototype.normalize = function (peer) {
 	if (peer.dappid && !Array.isArray(peer.dappid)) {
 		var dappid = peer.dappid;
