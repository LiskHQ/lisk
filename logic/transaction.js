'use strict';

var _ = require('lodash');
var bignum = require('../helpers/bignum.js');
var ByteBuffer = require('bytebuffer');
var constants = require('../helpers/constants.js');
var crypto = require('crypto');
var exceptions = require('../helpers/exceptions.js');
var extend = require('extend');
var slots = require('../helpers/slots.js');
var sql = require('../sql/transactions.js');

// Private fields
var self, __private = {};

/**
 * @typedef {Object} privateTypes
 * - 0: Transfer
 * - 1: Signature
 * - 2: Delegate
 * - 3: Vote
 * - 4: Multisignature
 * - 5: DApp
 * - 6: InTransfer
 * - 7: OutTransfer
 */
__private.types = {};

/**
 * Main transaction logic.
 * @memberof module:transactions
 * @class
 * @classdesc Main transaction logic.
 * @param {Database} db
 * @param {Object} ed
 * @param {ZSchema} schema
 * @param {Object} genesisblock
 * @param {Account} account
 * @param {Object} logger
 * @param {function} cb - Callback function.
 * @return {setImmediateCallback} With `this` as data.
 */
// Constructor
function Transaction (db, ed, schema, genesisblock, account, logger, cb) {
	this.scope = {
		db: db,
		ed: ed,
		schema: schema,
		genesisblock: genesisblock,
		account: account,
		logger: logger,
	};
	self = this;
	if (cb) {
		return setImmediate(cb, null, this);
	}
}

// Public methods
/**
 * Sets private type based on type id after instance object validation.
 * @param {number} typeId
 * @param {Object} instance
 * @return {Object} instance
 * @throws {string} Invalid instance interface if validations are wrong
 */
Transaction.prototype.attachAssetType = function (typeId, instance) {
	if (instance && typeof instance.getBytes === 'function' &&
		typeof instance.calculateFee === 'function' && typeof instance.verify === 'function' &&
		typeof instance.objectNormalize === 'function' && typeof instance.dbRead === 'function' &&
		typeof instance.apply === 'function' && typeof instance.undo === 'function' &&
		typeof instance.applyUnconfirmed === 'function' && typeof instance.undoUnconfirmed === 'function' &&
		typeof instance.ready === 'function' && typeof instance.process === 'function'
	) {
		__private.types[typeId] = instance;
		return instance;
	} else {
		throw 'Invalid instance interface';
	}
};

/**
 * Creates a signature
 * @implements {getHash}
 * @implements {scope.ed.sign}
 * @param {Object} keypair - Constains privateKey and publicKey
 * @param {transaction} transaction
 * @return {signature} sign
 */
Transaction.prototype.sign = function (keypair, transaction) {
	var hash = this.getHash(transaction);
	return this.scope.ed.sign(hash, keypair.privateKey).toString('hex');
};

/**
 * Creates a signature based on multiple signatures
 * @implements {getBytes}
 * @implements {crypto.createHash}
 * @implements {scope.ed.sign}
 * @param {Object} keypair - Constains privateKey and publicKey
 * @param {transaction} transaction
 * @return {signature} sign
 */
Transaction.prototype.multisign = function (keypair, transaction) {
	var bytes = this.getBytes(transaction, true, true);
	var hash = crypto.createHash('sha256').update(bytes).digest();
	return this.scope.ed.sign(hash, keypair.privateKey).toString('hex');
};

/**
 * Calculates transaction id based on transaction
 * @implements {bignum}
 * @implements {getHash}
 * @param {transaction} transaction
 * @return {string} id
 */
Transaction.prototype.getId = function (transaction) {
	var hash = this.getHash(transaction);
	var temp = Buffer.alloc(8);
	for (var i = 0; i < 8; i++) {
		temp[i] = hash[7 - i];
	}

	var id = bignum.fromBuffer(temp).toString();
	return id;
};

/**
 * Creates hash based on transaction bytes.
 * @implements {getBytes}
 * @implements {crypto.createHash}
 * @param {transaction} transaction
 * @return {hash} sha256 crypto hash
 */
Transaction.prototype.getHash = function (transaction) {
	return crypto.createHash('sha256').update(this.getBytes(transaction)).digest();
};

/**
 * Calls `getBytes` based on transaction type (see privateTypes)
 * @see privateTypes
 * @implements {ByteBuffer}
 * @param {transaction} transaction
 * @param {boolean} skipSignature
 * @param {boolean} skipSecondSignature
 * @return {!Array} Contents as an ArrayBuffer.
 * @throws {error} If buffer fails.
 */
Transaction.prototype.getBytes = function (transaction, skipSignature, skipSecondSignature) {
	if (!__private.types[transaction.type]) {
		throw 'Unknown transaction type ' + transaction.type;
	}

	var bb;

	try {
		var assetBytes = __private.types[transaction.type].getBytes.call(this, transaction, skipSignature, skipSecondSignature);
		var assetSize = assetBytes ? assetBytes.length : 0;
		var i;

		bb = new ByteBuffer(1 + 4 + 32 + 32 + 8 + 8 + 64 + 64 + assetSize, true);
		bb.writeByte(transaction.type);
		bb.writeInt(transaction.timestamp);

		var senderPublicKeyBuffer = Buffer.from(transaction.senderPublicKey, 'hex');
		for (i = 0; i < senderPublicKeyBuffer.length; i++) {
			bb.writeByte(senderPublicKeyBuffer[i]);
		}

		if (transaction.requesterPublicKey) {
			var requesterPublicKey = Buffer.from(transaction.requesterPublicKey, 'hex');
			for (i = 0; i < requesterPublicKey.length; i++) {
				bb.writeByte(requesterPublicKey[i]);
			}
		}

		if (transaction.recipientId) {
			var recipient = transaction.recipientId.slice(0, -1);
			recipient = new bignum(recipient).toBuffer({size: 8});

			for (i = 0; i < 8; i++) {
				bb.writeByte(recipient[i] || 0);
			}
		} else {
			for (i = 0; i < 8; i++) {
				bb.writeByte(0);
			}
		}

		bb.writeLong(transaction.amount);

		if (assetSize > 0) {
			for (i = 0; i < assetSize; i++) {
				bb.writeByte(assetBytes[i]);
			}
		}

		if (!skipSignature && transaction.signature) {
			var signatureBuffer = Buffer.from(transaction.signature, 'hex');
			for (i = 0; i < signatureBuffer.length; i++) {
				bb.writeByte(signatureBuffer[i]);
			}
		}

		if (!skipSecondSignature && transaction.signSignature) {
			var signSignatureBuffer = Buffer.from(transaction.signSignature, 'hex');
			for (i = 0; i < signSignatureBuffer.length; i++) {
				bb.writeByte(signSignatureBuffer[i]);
			}
		}

		bb.flip();
	} catch (e) {
		throw e;
	}

	return bb.toBuffer();
};

/**
 * Calls `ready` based on transaction type (see privateTypes)
 * @see privateTypes
 * @param {transaction} transaction
 * @param {account} sender
 * @return {function|boolean} calls `ready` | false
 */
Transaction.prototype.ready = function (transaction, sender) {
	if (!__private.types[transaction.type]) {
		throw 'Unknown transaction type ' + transaction.type;
	}

	if (!sender) {
		return false;
	}

	return __private.types[transaction.type].ready.call(this, transaction, sender);
};

/**
 * Counts transactions from `trs` table by id
 * @param {transaction} transaction
 * @param {function} cb
 * @return {setImmediateCallback} error | row.count
 */
Transaction.prototype.countById = function (transaction, cb) {
	self.scope.db.one(sql.countById, {id: transaction.id}).then(function (row) {
		return setImmediate(cb, null, row.count);
	}).catch(function (err) {
		self.scope.logger.error(err.stack);
		return setImmediate(cb, 'Transaction#countById error');
	});
};

/**
 * @implements {countById}
 * @param {transaction} transaction
 * @param {function} cb
 * @return {setImmediateCallback} error | cb
 */
Transaction.prototype.checkConfirmed = function (transaction, cb) {
	this.countById(transaction, function (err, count) {
		if (err) {
			return setImmediate(cb, err);
		} else if (count > 0) {
			return setImmediate(cb, 'Transaction is already confirmed: ' + transaction.id);
		} else {
			return setImmediate(cb);
		}
	});
};

/**
 * Checks if balance is less than amount for sender.
 * @implements {bignum}
 * @param {number} amount
 * @param {number} balance
 * @param {transaction} transaction
 * @param {account} sender
 * @returns {Object} With exceeded boolean and error: address, balance
 */
Transaction.prototype.checkBalance = function (amount, balance, transaction, sender) {
	var exceededBalance = new bignum(sender[balance].toString()).lessThan(amount);
	var exceeded = (transaction.blockId !== this.scope.genesisblock.block.id && exceededBalance);

	return {
		exceeded: exceeded,
		error: exceeded ? [
			'Account does not have enough LSK:', sender.address,
			'balance:', new bignum(sender[balance].toString() || '0').div(Math.pow(10,8))
		].join(' ') : null
	};
};

/**
 * Validates parameters.
 * Calls `process` based on transaction type (see privateTypes)
 * @see privateTypes
 * @implements {getId}
 * @param {transaction} transaction
 * @param {account} sender
 * @param {account} requester
 * @param {function} cb
 * @return {setImmediateCallback} validation errors | transaction
 */
Transaction.prototype.process = function (transaction, sender, requester, cb) {
	if (typeof requester === 'function') {
		cb = requester;
	}

	// Check transaction type
	if (!__private.types[transaction.type]) {
		return setImmediate(cb, 'Unknown transaction type ' + transaction.type);
	}

	// if (!this.ready(trs, sender)) {
	// 	return setImmediate(cb, 'Transaction is not ready: ' + trs.id);
	// }

	// Check sender
	if (!sender) {
		return setImmediate(cb, 'Missing sender');
	}

	// Get transaction id
	var txId;

	try {
		txId = this.getId(transaction);
	} catch (e) {
		this.scope.logger.error(e.stack);
		return setImmediate(cb, 'Failed to get transaction id');
	}

	// Check transaction id
	if (transaction.id && transaction.id !== txId) {
		return setImmediate(cb, 'Invalid transaction id');
	} else {
		transaction.id = txId;
	}

	// Equalize sender address
	transaction.senderId = sender.address;

	// Call process on transaction type
	__private.types[transaction.type].process.call(this, transaction, sender, function (err, transaction) {
		if (err) {
			return setImmediate(cb, err);
		} else {
			return setImmediate(cb, null, transaction);
		}
	}.bind(this));
};

/**
 * Validates parameters.
 * Calls `process` based on transaction type (see privateTypes)
 * @see privateTypes
 * @implements {getId}
 * @param {transaction} transaction
 * @param {account} sender
 * @param {account} requester
 * @param {function} cb
 * @return {setImmediateCallback} validation errors | transaction
 */
Transaction.prototype.verify = function (transaction, sender, requester, cb) {
	var valid = false;
	var err = null;

	if (typeof requester === 'function') {
		cb = requester;
	}

	// Check sender
	if (!sender) {
		return setImmediate(cb, 'Missing sender');
	}

	// Check transaction type
	if (!__private.types[transaction.type]) {
		return setImmediate(cb, 'Unknown transaction type ' + transaction.type);
	}

	// Check for missing sender second signature
	if (!transaction.requesterPublicKey && sender.secondSignature && !transaction.signSignature && transaction.blockId !== this.scope.genesisblock.block.id) {
		return setImmediate(cb, 'Missing sender second signature');
	}

	// If second signature provided, check if sender has one enabled
	if (!transaction.requesterPublicKey && !sender.secondSignature && (transaction.signSignature && transaction.signSignature.length > 0)) {
		return setImmediate(cb, 'Sender does not have a second signature');
	}

	// Check for missing requester second signature
	if (transaction.requesterPublicKey && requester.secondSignature && !transaction.signSignature) {
		return setImmediate(cb, 'Missing requester second signature');
	}

	// If second signature provided, check if requester has one enabled
	if (transaction.requesterPublicKey && !requester.secondSignature && (transaction.signSignature && transaction.signSignature.length > 0)) {
		return setImmediate(cb, 'Requester does not have a second signature');
	}

	// Check sender public key
	if (sender.publicKey && sender.publicKey !== transaction.senderPublicKey) {
		err = ['Invalid sender public key:', transaction.senderPublicKey, 'expected:', sender.publicKey].join(' ');

		if (exceptions.senderPublicKey.indexOf(transaction.id) > -1) {
			this.scope.logger.debug(err);
			this.scope.logger.debug(JSON.stringify(transaction));
		} else {
			return setImmediate(cb, err);
		}
	}

	// Check sender is not genesis account unless block id equals genesis
	if ([exceptions.genesisPublicKey.mainnet, exceptions.genesisPublicKey.testnet].indexOf(sender.publicKey) !== -1 && transaction.blockId !== this.scope.genesisblock.block.id) {
		return setImmediate(cb, 'Invalid sender. Can not send from genesis account');
	}

	// Check sender address
	if (String(transaction.senderId).toUpperCase() !== String(sender.address).toUpperCase()) {
		return setImmediate(cb, 'Invalid sender address');
	}

	// Determine multisignatures from sender or transaction asset
	var multisignatures = sender.multisignatures || sender.u_multisignatures || [];
	if (multisignatures.length === 0) {
		if (transaction.asset && transaction.asset.multisignature && transaction.asset.multisignature.keysgroup) {

			for (var i = 0; i < transaction.asset.multisignature.keysgroup.length; i++) {
				var key = transaction.asset.multisignature.keysgroup[i];

				if (!key || typeof key !== 'string') {
					return setImmediate(cb, 'Invalid member in keysgroup');
				}

				multisignatures.push(key.slice(1));
			}
		}
	}

	// Check requester public key
	if (transaction.requesterPublicKey) {
		multisignatures.push(transaction.senderPublicKey);

		if (!Array.isArray(sender.multisignatures) || sender.multisignatures.indexOf(transaction.requesterPublicKey) < 0) {
			return setImmediate(cb, 'Account does not belong to multisignature group');
		}
	}

	// Verify signature
	try {
		valid = false;
		valid = this.verifySignature(transaction, (transaction.requesterPublicKey || transaction.senderPublicKey), transaction.signature);
	} catch (e) {
		this.scope.logger.error(e.stack);
		return setImmediate(cb, e.toString());
	}

	if (!valid) {
		err = 'Failed to verify signature';

		if (exceptions.signatures.indexOf(transaction.id) > -1) {
			this.scope.logger.debug(err);
			this.scope.logger.debug(JSON.stringify(transaction));
			valid = true;
			err = null;
		} else {
			return setImmediate(cb, err);
		}
	}

	// Verify second signature
	if (requester.secondSignature || sender.secondSignature) {
		try {
			valid = false;
			valid = this.verifySecondSignature(transaction, (requester.secondPublicKey || sender.secondPublicKey), transaction.signSignature);
		} catch (e) {
			return setImmediate(cb, e.toString());
		}

		if (!valid) {
			return setImmediate(cb, 'Failed to verify second signature');
		}
	}

	// Check that signatures are unique
	if (transaction.signatures && transaction.signatures.length) {
		var signatures = transaction.signatures.reduce(function (p, c) {
			if (p.indexOf(c) < 0) { p.push(c); }
			return p;
		}, []);

		if (signatures.length !== transaction.signatures.length) {
			return setImmediate(cb, 'Encountered duplicate signature in transaction');
		}
	}

	// Verify multisignatures
	if (transaction.signatures) {
		for (var d = 0; d < transaction.signatures.length; d++) {
			valid = false;

			for (var s = 0; s < multisignatures.length; s++) {
				if (transaction.requesterPublicKey && multisignatures[s] === transaction.requesterPublicKey) {
					continue;
				}

				if (this.verifySignature(transaction, multisignatures[s], transaction.signatures[d])) {
					valid = true;
				}
			}

			if (!valid) {
				return setImmediate(cb, 'Failed to verify multisignature');
			}
		}
	}

	// Calculate fee
	var fee = __private.types[transaction.type].calculateFee.call(this, transaction, sender) || false;
	if (!fee || transaction.fee !== fee) {
		return setImmediate(cb, 'Invalid transaction fee');
	}

	// Check amount
	if (transaction.amount < 0 || transaction.amount > constants.totalAmount || String(transaction.amount).indexOf('.') >= 0 || transaction.amount.toString().indexOf('e') >= 0) {
		return setImmediate(cb, 'Invalid transaction amount');
	}

	// Check confirmed sender balance
<<<<<<< HEAD
	/** this check will be done in transaction pool
	var amount = new bignum(trs.amount.toString()).plus(trs.fee.toString());
	var senderBalance = this.checkBalance(amount, 'balance', trs, sender);
=======
	var amount = new bignum(transaction.amount.toString()).plus(transaction.fee.toString());
	var senderBalance = this.checkBalance(amount, 'balance', transaction, sender);
>>>>>>> 1e6fc9ed

	if (senderBalance.exceeded) {
		return setImmediate(cb, senderBalance.error);
	}
 */

	// Check timestamp
	if (slots.getSlotNumber(transaction.timestamp) > slots.getSlotNumber()) {
		return setImmediate(cb, 'Invalid transaction timestamp. Timestamp is in the future');
	}

	// Call verify on transaction type
	__private.types[transaction.type].verify.call(this, transaction, sender, function (err) {
		if (err) {
			return setImmediate(cb, err);
		} else {
			// Check for already confirmed transaction
			return self.checkConfirmed(transaction, cb);
		}
	});
};

/**
 * Verifies signature for valid transaction type
 * @implements {getBytes}
 * @implements {verifyBytes}
 * @param {transaction} transaction
 * @param {publicKey} publicKey
 * @param {signature} signature
 * @return {boolean}
 * @throws {error}
 */
Transaction.prototype.verifySignature = function (transaction, publicKey, signature) {
	if (!__private.types[transaction.type]) {
		throw 'Unknown transaction type ' + transaction.type;
	}

	if (!signature) { return false; }

	var res;

	try {
		var bytes = this.getBytes(transaction, true, true);
		res = this.verifyBytes(bytes, publicKey, signature);
	} catch (e) {
		throw e;
	}

	return res;
};

/**
 * Verifies second signature for valid transaction type
 * @implements {getBytes}
 * @implements {verifyBytes}
 * @param {transaction} transaction
 * @param {publicKey} publicKey
 * @param {signature} signature
 * @return {boolean}
 * @throws {error}
 */
Transaction.prototype.verifySecondSignature = function (transaction, publicKey, signature) {
	if (!__private.types[transaction.type]) {
		throw 'Unknown transaction type ' + transaction.type;
	}

	if (!signature) { return false; }

	var res;

	try {
		var bytes = this.getBytes(transaction, false, true);
		res = this.verifyBytes(bytes, publicKey, signature);
	} catch (e) {
		throw e;
	}

	return res;
};

/**
 * Verifies hash, publicKey and signature.
 * @implements {crypto.createHash}
 * @implements {scope.ed.verify}
 * @param {Array} bytes
 * @param {publicKey} publicKey
 * @param {signature} signature
 * @return {boolean} verified hash, signature and publicKey
 * @throws {error}
 */
Transaction.prototype.verifyBytes = function (bytes, publicKey, signature) {
	var res;

	try {
		var data2 = Buffer.alloc(bytes.length);

		for (var i = 0; i < data2.length; i++) {
			data2[i] = bytes[i];
		}

		var hash = crypto.createHash('sha256').update(data2).digest();
		var signatureBuffer = Buffer.from(signature, 'hex');
		var publicKeyBuffer = Buffer.from(publicKey, 'hex');

		res = this.scope.ed.verify(hash, signatureBuffer || ' ', publicKeyBuffer || ' ');
	} catch (e) {
		throw e;
	}

	return res;
};

/**
 * Merges account into sender address, Calls `apply` based on transaction type (privateTypes).
 * @see privateTypes
 * @implements {checkBalance}
 * @implements {account.merge}
 * @implements {slots.calcRound}
 * @param {transaction} transaction
 * @param {block} block
 * @param {account} sender
 * @param {function} cb - Callback function
 * @return {setImmediateCallback} for errors | cb
 */
Transaction.prototype.apply = function (transaction, block, sender, cb) {
	if (!this.ready(transaction, sender)) {
		return setImmediate(cb, 'Transaction is not ready');
	}

	// Check confirmed sender balance
	var amount = new bignum(transaction.amount.toString()).plus(transaction.fee.toString());
	var senderBalance = this.checkBalance(amount, 'balance', transaction, sender);

	if (senderBalance.exceeded) {
		return setImmediate(cb, senderBalance.error);
	}

	amount = amount.toNumber();

	this.scope.logger.trace('Logic/Transaction->apply', {sender: sender.address, balance: -amount, blockId: block.id, round: slots.calcRound(block.height)});
	this.scope.account.merge(sender.address, {
		balance: -amount,
		blockId: block.id,
		round: slots.calcRound(block.height)
	}, function (err, sender) {
		if (err) {
			return setImmediate(cb, err);
		}
		/**
		 * calls apply for Transfer, Signature, Delegate, Vote, Multisignature,
		 * DApp, InTransfer or OutTransfer.
		 */
		__private.types[transaction.type].apply.call(this, transaction, block, sender, function (err) {
			if (err) {
				this.scope.account.merge(sender.address, {
					balance: amount,
					blockId: block.id,
					round: slots.calcRound(block.height)
				}, function (err) {
					return setImmediate(cb, err);
				});
			} else {
				return setImmediate(cb);
			}
		}.bind(this));
	}.bind(this));
};

/**
 * Merges account into sender address, Calls `undo` based on transaction type (privateTypes).
 * @see privateTypes
 * @implements {bignum}
 * @implements {account.merge}
 * @implements {slots.calcRound}
 * @param {transaction} transaction
 * @param {block} block
 * @param {account} sender
 * @param {function} cb - Callback function
 * @return {setImmediateCallback} for errors | cb
 */
Transaction.prototype.undo = function (transaction, block, sender, cb) {
	var amount = new bignum(transaction.amount.toString());
	    amount = amount.plus(transaction.fee.toString()).toNumber();

	this.scope.logger.trace('Logic/Transaction->undo', {sender: sender.address, balance: amount, blockId: block.id, round: slots.calcRound(block.height)});
	this.scope.account.merge(sender.address, {
		balance: amount,
		blockId: block.id,
		round: slots.calcRound(block.height)
	}, function (err, sender) {
		if (err) {
			return setImmediate(cb, err);
		}

		__private.types[transaction.type].undo.call(this, transaction, block, sender, function (err) {
			if (err) {
				this.scope.account.merge(sender.address, {
					balance: -amount,
					blockId: block.id,
					round: slots.calcRound(block.height)
				}, function (err) {
					return setImmediate(cb, err);
				});
			} else {
				return setImmediate(cb);
			}
		}.bind(this));
	}.bind(this));
};

/**
 * Checks unconfirmed sender balance. Merges account into sender address with
 * unconfirmed balance negative amount.
 * Calls `applyUnconfirmed` based on transaction type (privateTypes). If error merge
 * account with amount.
 * @see privateTypes
 * @implements {bignum}
 * @implements {checkBalance}
 * @implements {account.merge}
 * @param {transaction} transaction
 * @param {account} sender
 * @param {account} requester
 * @param {function} cb - Callback function
 * @return {setImmediateCallback} for errors | cb
 */
Transaction.prototype.applyUnconfirmed = function (transaction, sender, requester, cb) {
	if (typeof requester === 'function') {
		cb = requester;
	}

	// Check unconfirmed sender balance
	var amount = new bignum(transaction.amount.toString()).plus(transaction.fee.toString());
	var senderBalance = this.checkBalance(amount, 'u_balance', transaction, sender);

	if (senderBalance.exceeded) {
		return setImmediate(cb, senderBalance.error);
	}

	amount = amount.toNumber();

	this.scope.account.merge(sender.address, {u_balance: -amount}, function (err, sender) {
		if (err) {
			return setImmediate(cb, err);
		}

		__private.types[transaction.type].applyUnconfirmed.call(this, transaction, sender, function (err) {
			if (err) {
				this.scope.account.merge(sender.address, {u_balance: amount}, function (err2) {
					return setImmediate(cb, err2 || err);
				});
			} else {
				return setImmediate(cb);
			}
		}.bind(this));
	}.bind(this));
};

/**
 * Merges account into sender address with unconfirmed balance transaction amount.
 * Calls `undoUnconfirmed` based on transaction type (privateTypes). If error merge
 * account with megative amount.
 * @see privateTypes
 * @implements {bignum}
 * @implements {account.merge}
 * @param {transaction} transaction
 * @param {account} sender
 * @param {function} cb - Callback function
 * @return {setImmediateCallback} for errors | cb
 */
Transaction.prototype.undoUnconfirmed = function (transaction, sender, cb) {
	var amount = new bignum(transaction.amount.toString());
	    amount = amount.plus(transaction.fee.toString()).toNumber();

	this.scope.account.merge(sender.address, {u_balance: amount}, function (err, sender) {
		if (err) {
			return setImmediate(cb, err);
		}

		__private.types[transaction.type].undoUnconfirmed.call(this, transaction, sender, function (err) {
			if (err) {
				this.scope.account.merge(sender.address, {u_balance: -amount}, function (err2) {
					return setImmediate(cb, err2 || err);
				});
			} else {
				return setImmediate(cb);
			}
		}.bind(this));
	}.bind(this));
};

Transaction.prototype.dbTable = 'trs';

Transaction.prototype.dbFields = [
	'id',
	'blockId',
	'type',
	'timestamp',
	'senderPublicKey',
	'requesterPublicKey',
	'senderId',
	'recipientId',
	'amount',
	'fee',
	'signature',
	'signSignature',
	'signatures'
];

/**
 * Creates db trs object transaction. Calls `dbSave` based on transaction type (privateTypes).
 * @see privateTypes
 * @param {transaction} transaction
 * @return {Object[]} dbSave result + created object
 * @throws {String|error} error string | catch error
 */
Transaction.prototype.dbSave = function (transaction) {
	if (!__private.types[transaction.type]) {
		throw 'Unknown transaction type ' + transaction.type;
	}

	var senderPublicKey, signature, signSignature, requesterPublicKey;

	try {
		senderPublicKey = Buffer.from(transaction.senderPublicKey, 'hex');
		signature = Buffer.from(transaction.signature, 'hex');
		signSignature = transaction.signSignature ? Buffer.from(transaction.signSignature, 'hex') : null;
		requesterPublicKey = transaction.requesterPublicKey ? Buffer.from(transaction.requesterPublicKey, 'hex') : null;
	} catch (e) {
		throw e;
	}

	var promises = [
		{
			table: this.dbTable,
			fields: this.dbFields,
			values: {
				id: transaction.id,
				blockId: transaction.blockId,
				type: transaction.type,
				timestamp: transaction.timestamp,
				senderPublicKey: senderPublicKey,
				requesterPublicKey: requesterPublicKey,
				senderId: transaction.senderId,
				recipientId: transaction.recipientId || null,
				amount: transaction.amount,
				fee: transaction.fee,
				signature: signature,
				signSignature: signSignature,
				signatures: transaction.signatures ? transaction.signatures.join(',') : null,
			}
		}
	];

	var promise = __private.types[transaction.type].dbSave(transaction);

	if (promise) {
		promises.push(promise);
	}

	return promises;
};

/**
 * Calls `afterSave` based on transaction type (privateTypes).
 * @see privateTypes
 * @param {transaction} transaction
 * @param {function} cb
 * @return {setImmediateCallback} error string | cb
 */
Transaction.prototype.afterSave = function (transaction, cb) {
	var tx_type = __private.types[transaction.type];

	if (!tx_type) {
		return setImmediate(cb, 'Unknown transaction type ' + transaction.type);
	} else {
		if (typeof tx_type.afterSave === 'function') {
			return tx_type.afterSave.call(this, transaction, cb);
		} else {
			return setImmediate(cb);
		}
	}
};

/**
 * @typedef {Object} transaction
 * @property {string} id
 * @property {number} height
 * @property {string} blockId
 * @property {number} type
 * @property {number} timestamp
 * @property {publicKey} senderPublicKey
 * @property {publicKey} requesterPublicKey
 * @property {string} senderId
 * @property {string} recipientId
 * @property {number} amount
 * @property {number} fee
 * @property {string} signature
 * @property {string} signSignature
 * @property {Object} asset
 * @property {multisignature} [asset.multisignature]
 * @property {signature} [asset.signature]
 * @property {dapp} [asset.dapp]
 * @property {Object} [asset.outTransfer] - Contains dappId and transactionId
 * @property {Object} [asset.inTransfer] - Contains dappId
 * @property {votes} [asset.votes] - Contains multiple votes to a transactionId
 *
 */
Transaction.prototype.schema = {
	id: 'Transaction',
	type: 'object',
	properties: {
		id: {
			type: 'string',
			format: 'id',
			minLength: 1,
			maxLength: 20
		},
		height: {
			type: 'integer'
		},
		blockId: {
			type: 'string',
			format: 'id',
			minLength: 1,
			maxLength: 20
		},
		type: {
			type: 'integer'
		},
		timestamp: {
			type: 'integer'
		},
		senderPublicKey: {
			type: 'string',
			format: 'publicKey'
		},
		requesterPublicKey: {
			type: 'string',
			format: 'publicKey'
		},
		senderId: {
			type: 'string',
			format: 'address',
			minLength: 1,
			maxLength: 22
		},
		recipientId: {
			type: 'string',
			format: 'address',
			minLength: 1,
			maxLength: 22
		},
		amount: {
			type: 'integer',
			minimum: 0,
			maximum: constants.totalAmount
		},
		fee: {
			type: 'integer',
			minimum: 0,
			maximum: constants.totalAmount
		},
		signature: {
			type: 'string',
			format: 'signature'
		},
		signSignature: {
			type: 'string',
			format: 'signature'
		},
		asset: {
			type: 'object'
		}
	},
	required: ['type', 'timestamp', 'senderPublicKey', 'signature']
};

/**
 * Calls `objectNormalize` based on transaction type (privateTypes).
 * @see privateTypes
 * @implements {scope.schema.validate}
 * @param {transaction} transaction
 * @return {error|transaction} error string | transaction normalized
 * @throws {string} error message
 */
Transaction.prototype.objectNormalize = function (transaction) {
	if (_.isEmpty(transaction)) {
		throw 'Empty trs passed';
	}
	if (!__private.types[transaction.type]) {
		throw 'Unknown transaction type ' + transaction.type;
	}

	for (var i in transaction) {
		if (transaction[i] === null || typeof transaction[i] === 'undefined') {
			delete transaction[i];
		}
	}

	var report = this.scope.schema.validate(transaction, Transaction.prototype.schema);

	if (!report) {
		throw 'Failed to validate transaction schema: ' + self.scope.schema.getLastErrors().map(function (err) {
			return err.message;
		}).join(', ');
	}

	try {
		transaction = __private.types[transaction.type].objectNormalize.call(this, transaction);
	} catch (e) {
		throw e;
	}

	return transaction;
};

/**
 * Calls `dbRead` based on transaction type (privateTypes) to add tr asset.
 * @see privateTypes
 * @param {Object} raw
 * @return {null|transaction}
 * @throws {string} Unknown transaction type
 */
Transaction.prototype.dbRead = function (raw) {
	if (!raw.t_id) {
		return null;
	} else {
		var transaction = {
			id: raw.t_id,
			height: raw.b_height,
			blockId: raw.b_id || raw.t_blockId,
			type: parseInt(raw.t_type),
			timestamp: parseInt(raw.t_timestamp),
			senderPublicKey: raw.t_senderPublicKey,
			requesterPublicKey: raw.t_requesterPublicKey,
			senderId: raw.t_senderId,
			recipientId: raw.t_recipientId,
			recipientPublicKey: raw.m_recipientPublicKey || null,
			amount: parseInt(raw.t_amount),
			fee: parseInt(raw.t_fee),
			signature: raw.t_signature,
			signSignature: raw.t_signSignature,
			signatures: raw.t_signatures ? raw.t_signatures.split(',') : [],
			confirmations: parseInt(raw.confirmations),
			asset: {}
		};

		if (!__private.types[transaction.type]) {
			throw 'Unknown transaction type ' + transaction.type;
		}

		var asset = __private.types[transaction.type].dbRead.call(this, raw);

		if (asset) {
			transaction.asset = extend(transaction.asset, asset);
		}

		return transaction;
	}
};

// Export
module.exports = Transaction;<|MERGE_RESOLUTION|>--- conflicted
+++ resolved
@@ -529,14 +529,9 @@
 	}
 
 	// Check confirmed sender balance
-<<<<<<< HEAD
 	/** this check will be done in transaction pool
 	var amount = new bignum(trs.amount.toString()).plus(trs.fee.toString());
 	var senderBalance = this.checkBalance(amount, 'balance', trs, sender);
-=======
-	var amount = new bignum(transaction.amount.toString()).plus(transaction.fee.toString());
-	var senderBalance = this.checkBalance(amount, 'balance', transaction, sender);
->>>>>>> 1e6fc9ed
 
 	if (senderBalance.exceeded) {
 		return setImmediate(cb, senderBalance.error);
