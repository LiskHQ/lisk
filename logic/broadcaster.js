'use strict';

var async = require('async');
var constants = require('../helpers/constants.js');
var jobsQueue = require('../helpers/jobsQueue.js');
var extend = require('extend');
var _ = require('lodash');

// Private fields
var modules, library, self, __private = {};

/**
 * Initializes variables, sets Broadcast routes and timer based on
 * broadcast interval from config file.
 * @memberof module:transport
 * @class
 * @classdesc Main Broadcaster logic.
 * @implements {__private.releaseQueue}
 * @param {Object} broadcasts
 * @param {boolean} force
 * @param {Peers} peers - from logic, Peers instance
 * @param {Transaction} transaction - from logic, Transaction instance
 * @param {Object} logger
 */
// Constructor
function Broadcaster (broadcasts, force, peers, transaction, logger) {
	library = {
		logger: logger,
		logic: {
			peers: peers,
			transaction: transaction,
		},
		config: {
			broadcasts: broadcasts,
			forging: {
				force: force,
			},
		},
	};
	self = this;

	self.queue = [];
	self.config = library.config.broadcasts;
	self.config.peerLimit = constants.maxPeers;

	// Optionally ignore broadhash consensus
	constants.setConst('consensus', library.config.forging.force ? 100 : undefined);

	// Broadcast routes
	self.routes = [{
		path: 'postTransactions',
		collection: 'transactions',
		object: 'transaction'
	}, {
		path: 'postSignatures',
		collection: 'signatures',
		object: 'signature'
	}];

	// Broadcaster timer
	function nextRelease () {
		__private.releaseQueue(function (err) {
			if (err) {
				library.logger.log('Broadcaster timer', err);
			}
		});
	}

	jobsQueue.register('broadcasterNextRelease', nextRelease, self.config.broadcastInterval);

}

// Public methods
/**
 * Binds input parameters to private variables modules.
 * @param {Peers} peers
 * @param {Transport} transport
 * @param {Transactions} transactions
 */
Broadcaster.prototype.bind = function (peers, transport, transactions) {
	modules = {
		peers: peers,
		transport: transport,
		transactions: transactions,
	};
};

/**
 * Calls peers.list function to get peers.
 * @implements {modules.peers.list}
 * @param {Object} params
 * @param {function} cb
 * @return {setImmediateCallback} err | peers
 */
Broadcaster.prototype.getPeers = function (params, cb) {
	params.limit = params.limit || self.config.peerLimit;
	params.broadhash = params.broadhash || null;
	var originalLimit = params.limit;

	modules.peers.list(params, function (err, peers, consensus) {
		if (err) {
			return setImmediate(cb, err);
		}

		if (originalLimit === constants.maxPeers) {
			library.logger.info(['Broadhash consensus now', consensus, '%'].join(' '));
		}

		return setImmediate(cb, null, peers);
	});
};

/**
 * Adds new object {params, options} to queue array .
 * @param {Object} params
 * @param {Object} options
 * @return {Object[]} queue private variable with new data
 */
Broadcaster.prototype.enqueue = function (params, options) {
	options.immediate = false;
	return self.queue.push({params: params, options: options});
};

/**
 * Gets peers and for each peer create it and broadcast. 
 * @implements {getPeers}
 * @implements {library.logic.peers.create}
 * @param {Object} params
 * @param {Object} options
 * @param {function} cb
 * @return {setImmediateCallback} err | peers
 */
Broadcaster.prototype.broadcast = function (params, options, cb) {
	options.data.peer = library.logic.peers.me();
	if (!options.data.peer) {
		library.logger.debug('Broadcast stopped- cannot broadcast without data about itself');
		return setImmediate(cb || function () {}, 'Cannot broadcast without data about itself');
	}
	params.limit = params.limit || self.config.peerLimit;
	params.broadhash = params.broadhash || null;

	async.waterfall([
		function getPeers (waterCb) {
			if (!params.peers) {
				return self.getPeers(params, waterCb);
			} else {
				return setImmediate(waterCb, null, params.peers);
			}
		},
		function sendToPeer (peers, waterCb) {
			library.logger.debug('Begin broadcast', options);
<<<<<<< HEAD
			if (params.limit === self.config.peerLimit) { peers = peers.slice(0, self.config.broadcastLimit); }
=======

			if (params.limit === self.config.peerLimit) { 
				peers = peers.slice(0, self.config.broadcastLimit);
			}

>>>>>>> 8a9e78ca
			async.eachLimit(peers, self.config.parallelLimit, function (peer, eachLimitCb) {
				peer.rpc[options.api](options.data, function (err, result) {
					if (err) {
						library.logger.debug('Failed to broadcast to peer: ' + peer.string, err);
					}
					return setImmediate(eachLimitCb);
				});
			}, function (err) {
				library.logger.debug('End broadcast');
				return setImmediate(waterCb, err, peers);
			});
		}
	], function (err, peers) {
		if (cb) {
			return setImmediate(cb, err, {body: null, peer: peers});
		}
	});
};

/**
 * Counts relays and valids limit.
 * @param {Object} object
 * @return {boolean} True if Broadcast relays exhausted
 */
Broadcaster.prototype.maxRelays = function (object) {
	if (!Number.isInteger(object.relays)) {
		object.relays = 0; // First broadcast
	}

	if (Math.abs(object.relays) >= self.config.relayLimit) {
		library.logger.debug('Broadcast relays exhausted', object);
		return true;
	} else {
		object.relays++; // Next broadcast
		return false;
	}
};

// Private
/**
 * Filters private queue based on broadcasts.
 * @private
 * @implements {__private.filterTransaction}
 * @param {function} cb
 * @return {setImmediateCallback} cb
 */
__private.filterQueue = function (cb) {
	library.logger.debug('Broadcasts before filtering: ' + self.queue.length);

	async.filter(self.queue, function (broadcast, filterCb) {
		if (broadcast.options.immediate) {
			return setImmediate(filterCb, null, false);
		} else if (broadcast.options.data) {
			var transaction = (broadcast.options.data.transaction || broadcast.options.data.signature);
			return __private.filterTransaction(transaction, filterCb);
		} else {
			return setImmediate(filterCb, null, true);
		}
	}, function (err, broadcasts) {
		self.queue = broadcasts;

		library.logger.debug('Broadcasts after filtering: ' + self.queue.length);
		return setImmediate(cb);
	});
};

/**
 * Checks if transaction is in pool or confirm it.
 * @private
 * @implements {modules.transactions.transactionInPool}
 * @implements {library.logic.transaction.checkConfirmed}
 * @param {transaction} transaction
 * @param {function} cb
 * @return {setImmediateCallback} cb, null, boolean
 */
__private.filterTransaction = function (transaction, cb) {
	if (transaction !== undefined) {
		if (modules.transactions.transactionInPool(transaction.id)) {
			return setImmediate(cb, null, true);
		} else {
			return library.logic.transaction.checkConfirmed(transaction, function (err) {
				return setImmediate(cb, null, !err);
			});
		}
	} else {
		return setImmediate(cb, null, false);
	}
};

/**
 * Groups broadcasts by api.
 * @private
 * @param {Object} broadcasts
 * @return {Object[]} squashed routes
 */
__private.squashQueue = function (broadcasts) {
	var grouped = _.groupBy(broadcasts, function (broadcast) {
		return broadcast.options.api;
	});

	var squashed = [];

	self.routes.forEach(function (route) {
		if (Array.isArray(grouped[route.path])) {
			var data = {};

			data[route.collection] = grouped[route.path].map(function (broadcast) {
				return broadcast.options.data[route.object];
			}).filter(Boolean);

			squashed.push({
				options: { api: route.path, data: data },
				immediate: false
			});
		}
	});

	return squashed;
};

/**
 * Releases enqueued broadcasts:
 * - filterQueue
 * - squashQueue
 * - broadcast
 * @private
 * @implements {__private.filterQueue}
 * @implements {__private.squashQueue}
 * @implements {getPeers}
 * @implements {broadcast}
 * @param {function} cb
 * @return {setImmediateCallback} cb
 */
__private.releaseQueue = function (cb) {
	library.logger.debug('Releasing enqueued broadcasts');

	if (!self.queue.length) {
		library.logger.debug('Queue empty');
		return setImmediate(cb);
	}

	async.waterfall([
		function filterQueue (waterCb) {
			return __private.filterQueue(waterCb);
		},
		function squashQueue (waterCb) {
			var broadcasts = self.queue.splice(0, self.config.releaseLimit);
			return setImmediate(waterCb, null, __private.squashQueue(broadcasts));
		},
		function getPeers (broadcasts, waterCb) {
			self.getPeers({}, function (err, peers) {
				return setImmediate(waterCb, err, broadcasts, peers);
			});
		},
		function broadcast (broadcasts, peers, waterCb) {
			async.eachSeries(broadcasts, function (broadcast, eachSeriesCb) {
				self.broadcast(extend({peers: peers}, broadcast.params), broadcast.options, eachSeriesCb);
			}, function (err) {
				return setImmediate(waterCb, err, broadcasts);
			});
		}
	], function (err, broadcasts) {
		if (err) {
			library.logger.debug('Failed to release broadcast queue', err);
		} else {
			library.logger.debug('Broadcasts released: ' + broadcasts.length);
		}
		return setImmediate(cb);
	});
};

// Export
module.exports = Broadcaster;<|MERGE_RESOLUTION|>--- conflicted
+++ resolved
@@ -44,7 +44,11 @@
 	self.config.peerLimit = constants.maxPeers;
 
 	// Optionally ignore broadhash consensus
-	constants.setConst('consensus', library.config.forging.force ? 100 : undefined);
+	if (library.config.forging.force) {
+		self.consensus = undefined;
+	} else {
+		self.consensus = 100;
+	}
 
 	// Broadcast routes
 	self.routes = [{
@@ -95,6 +99,7 @@
 Broadcaster.prototype.getPeers = function (params, cb) {
 	params.limit = params.limit || self.config.peerLimit;
 	params.broadhash = params.broadhash || null;
+
 	var originalLimit = params.limit;
 
 	modules.peers.list(params, function (err, peers, consensus) {
@@ -102,8 +107,9 @@
 			return setImmediate(cb, err);
 		}
 
-		if (originalLimit === constants.maxPeers) {
+		if (self.consensus !== undefined && originalLimit === constants.maxPeers) {
 			library.logger.info(['Broadhash consensus now', consensus, '%'].join(' '));
+			self.consensus = consensus;
 		}
 
 		return setImmediate(cb, null, peers);
@@ -149,15 +155,7 @@
 		},
 		function sendToPeer (peers, waterCb) {
 			library.logger.debug('Begin broadcast', options);
-<<<<<<< HEAD
 			if (params.limit === self.config.peerLimit) { peers = peers.slice(0, self.config.broadcastLimit); }
-=======
-
-			if (params.limit === self.config.peerLimit) { 
-				peers = peers.slice(0, self.config.broadcastLimit);
-			}
-
->>>>>>> 8a9e78ca
 			async.eachLimit(peers, self.config.parallelLimit, function (peer, eachLimitCb) {
 				peer.rpc[options.api](options.data, function (err, result) {
 					if (err) {
