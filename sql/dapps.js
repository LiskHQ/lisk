--- conflicted
+++ resolved
@@ -9,24 +9,7 @@
 
 	getExisting: 'SELECT "name", "link" FROM dapps WHERE ("name" = ${name} OR "link" = ${link}) AND "transaction_id" != ${transactionId}',  //TODO: Fix my value, this is dumb
 
-<<<<<<< HEAD
-	search: function (params) {
-		return [
-			'SELECT "transaction_id" AS "transactionId", "name", "description", "tags", "link", "type", "category", "icon"',
-			'FROM dapps WHERE to_tsvector("name" || \' \' || "description" || \' \' || "tags") @@ to_tsquery(${q})',
-      (params.category ? 'AND "category" = ${category}' : ''),
-			'LIMIT ${limit}'
-		].filter(Boolean).join(' ');
-	},
-
-	get: 'SELECT "name", "description", "tags", "link", "type", "category", "icon", "transaction_id" AS "id" FROM dapps WHERE "transaction_id" = ${id}',
-
-	getByIds: 'SELECT "name", "description", "tags", "link", "type", "category", "icon", "transaction_id" AS "id" FROM dapps WHERE "transaction_id" IN ($1:csv)',
-
-  // Need to fix "or" or "and" in query
-=======
 	// Need to fix "or" or "and" in query
->>>>>>> a20c1df3
 	list: function (params) {
 		return [
 			'SELECT "name", "description", "tags", "link", "type", "category", "icon", "transaction_id" AS "id" FROM dapps',
