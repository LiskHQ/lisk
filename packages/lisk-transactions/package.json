--- conflicted
+++ resolved
@@ -57,15 +57,9 @@
 		"prepublishOnly": "npm run lint && npm test && npm run build && npm run build:check"
 	},
 	"dependencies": {
-<<<<<<< HEAD
-		"@liskhq/lisk-cryptography": "1.1.1",
-=======
-		"@liskhq/lisk-constants": "1.1.2",
 		"@liskhq/lisk-cryptography": "1.1.2",
->>>>>>> 0e4cb7da
 		"ajv": "6.5.3",
 		"ajv-merge-patch": "4.1.0",
-		"babel-runtime": "6.26.0",
 		"browserify-bignum": "1.3.0-2"
 	},
 	"devDependencies": {
