--- conflicted
+++ resolved
@@ -337,38 +337,8 @@
 		// TODO later: Remove fields that are specific to the current Lisk protocol.
 		const protocolPeerInfoList: ProtocolPeerInfoList = {
 			success: true,
-<<<<<<< HEAD
+			// TODO ASAP: We need a new type to account for complete P2PPeerInfo which has all possible fields (e.g. P2PDiscoveredPeerInfo) that way we don't need to have all these checks below.
 			peers: this._pickRandomDiscoveredPeers(MAX_PEER_LIST_BATCH_SIZE)
-			.map(
-				(peer: Peer): ProtocolPeerInfo | undefined => {
-					const peerDetailedInfo: P2PDiscoveredPeerInfo | undefined = peer.detailedPeerInfo;
-					if (!peerDetailedInfo) {
-						return undefined;
-					}
-					
-					return {
-						broadhash: peerDetailedInfo.options
-							? (peerDetailedInfo.options.broadhash as string)
-							: '',
-						height: peerDetailedInfo.height,
-						ip: peerDetailedInfo.ipAddress,
-						nonce: peerDetailedInfo.options
-							? (peerDetailedInfo.options.nonce as string)
-							: '',
-						os: peerDetailedInfo.os,
-						version: peerDetailedInfo.version,
-						wsPort: peerDetailedInfo.wsPort,
-					};
-				},
-			)
-			.filter((peerDetailedInfo: ProtocolPeerInfo | undefined) => !!peerDetailedInfo)
-			.map(
-				(peerDetailedInfo: ProtocolPeerInfo | undefined) =>
-					peerDetailedInfo as ProtocolPeerInfo
-			),
-=======
-			// TODO ASAP: We need a new type to account for complete P2PPeerInfo which has all possible fields (e.g. P2PDiscoveredPeerInfo) that way we don't need to have all these checks below.
-			peers: this._pickRandomPeers(MAX_PEER_LIST_BATCH_SIZE)
 				.map(
 					(peer: Peer): ProtocolPeerInfo | undefined => {
 						const peerDetailedInfo: P2PDiscoveredPeerInfo | undefined =
@@ -400,7 +370,6 @@
 					(peerDetailedInfo: ProtocolPeerInfo | undefined) =>
 						peerDetailedInfo as ProtocolPeerInfo,
 				),
->>>>>>> 982a6177
 		};
 
 		request.end(protocolPeerInfoList);
