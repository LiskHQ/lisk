--- conflicted
+++ resolved
@@ -103,8 +103,10 @@
 System.prototype.getNethash = function () {
 	return __private.nethash;
 };
-
-<<<<<<< HEAD
+/**
+ * Gets private variable `nonce`
+ * @return {nonce}
+ */
 System.prototype.getNonce = function () {
 	return __private.nonce;
 };
@@ -129,13 +131,6 @@
 	});
 };
 
-=======
-/**
- * Gets private variable `nethash` and compares with input param.
- * @param {hash}
- * @return {boolean} True if input param is equal to private value.
- */
->>>>>>> 2f617f49
 System.prototype.networkCompatible = function (nethash) {
 	return __private.nethash === nethash;
 };
@@ -172,10 +167,6 @@
 	return semver.satisfies(version, this.minVersion);
 };
 
-<<<<<<< HEAD
-System.prototype.nonceCompatible = function (nonce) {
-	return nonce && __private.nonce !== nonce;
-=======
 /**
  * Gets private nethash or creates a new one, based on input param and data.
  * @implements {library.db.query}
@@ -201,7 +192,6 @@
 		library.logger.error(err.stack);
 		return setImmediate(cb, err);
 	});
->>>>>>> 2f617f49
 };
 
 /**
