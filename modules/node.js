/*
 * Copyright © 2018 Lisk Foundation
 *
 * See the LICENSE file at the top-level directory of this distribution
 * for licensing information.
 *
 * Unless otherwise agreed in a custom licensing agreement with the Lisk Foundation,
 * no part of this software, including this file, may be copied, modified,
 * propagated, or distributed except according to the terms contained in the
 * LICENSE file.
 *
 * Removal or modification of this copyright notice is prohibited.
 */

'use strict';

const _ = require('lodash');
const BlockReward = require('../logic/block_reward.js');
const slots = require('../helpers/slots.js');

const { EPOCH_TIME, FEES } = global.constants;

// Private fields
let modules;
let library;
let blockReward;
let loaded;

/**
 * Main node methods. Initializes library with scope content and private constiables:
 * - library
 * - blockReward
 *
 * @class
 * @memberof modules
 * @see Parent: {@link modules}
 * @requires lodash
 * @requires logic/block_reward
 * @param {setImmediateCallback} cb - Callback function
 * @param {scope} scope - App instance
 */
class Node {
	constructor(cb, scope) {
		library = {
			build: scope.build,
			lastCommit: scope.lastCommit,
			config: {
				version: scope.config.version,
				nethash: scope.config.nethash,
				nonce: scope.config.nonce,
				forging: {
					delegates: scope.config.forging.delegates,
				},
			},
		};
		blockReward = new BlockReward();
		setImmediate(cb, null, this);
	}
}

Node.prototype.internal = {
	/**
	 * Get the forging status of a delegate.
	 *
	 * @param {string} publicKey - Public key of delegate
	 * @param {function} cb - Callback function
	 * @returns {setImmediateCallback} cb
	 * @todo Add description for the return value
	 */
	getForgingStatus(publicKey, cb) {
		const keyPairs = modules.delegates.getForgersKeyPairs();
		const internalForgers = library.config.forging.delegates;
		const forgersPublicKeys = {};

<<<<<<< HEAD
		for (const pair in keyPairs) {
			if (Object.prototype.hasOwnProperty.call(keyPairs, pair)) {
				forgersPublicKeys[keyPairs[pair].publicKey.toString('hex')] = true;
			}
		}
=======
		Object.keys(keyPairs).forEach(key => {
			forgersPublicKeys[keyPairs[key].publicKey.toString('hex')] = true;
		});
>>>>>>> a72747c2

		const fullList = internalForgers.map(forger => ({
			forging: !!forgersPublicKeys[forger.publicKey],
			publicKey: forger.publicKey,
		}));

		if (publicKey && _.find(fullList, { publicKey })) {
			return setImmediate(cb, null, [
				{ publicKey, forging: !!forgersPublicKeys[publicKey] },
			]);
		}

		if (publicKey && !_.find(fullList, { publicKey })) {
			return setImmediate(cb, null, []);
		}

		return setImmediate(cb, null, fullList);
	},

	/**
	 * Toggle the forging status of a delegate.
	 *
	 * @param {string} publicKey - Public key of a delegate
	 * @param {string} password - Password used to decrypt encrypted passphrase
	 * @param {boolean} forging - Forging status of a delegate to update
	 * @param {function} cb - Callback function
	 * @returns {setImmediateCallback} cb
	 * @todo Add description for the return value
	 */
	updateForgingStatus(publicKey, password, forging, cb) {
		modules.delegates.updateForgingStatus(
			publicKey,
			password,
			forging,
			(err, result) => {
				if (err) {
					return setImmediate(cb, err);
				}

				return setImmediate(cb, null, result);
			}
		);
	},
};

// Public methods
/**
 * Description of the member.
 *
 * @property {function} getConstants
 * @property {function} getStatus
 * @todo Add description for the member and its functions
 */
Node.prototype.shared = {
	/**
	 * Description of getConstants.
	 *
	 * @todo Add @param tags
	 * @todo Add @returns tag
	 * @todo Add description of the function
	 */
	getConstants(req, cb) {
		if (!loaded) {
			return setImmediate(cb, 'Blockchain is loading');
		}
		const height = modules.blocks.lastBlock.get().height;
		return setImmediate(cb, null, {
			build: library.build,
			commit: library.lastCommit,
			epoch: EPOCH_TIME,
			fees: {
				send: FEES.SEND,
				vote: FEES.VOTE,
				secondSignature: FEES.SECOND_SIGNATURE,
				delegate: FEES.DELEGATE,
				multisignature: FEES.MULTISIGNATURE,
				dappRegistration: FEES.DAPP_REGISTRATION,
				dappWithdrawal: FEES.DAPP_WITHDRAWAL,
				dappDeposit: FEES.DAPP_DEPOSIT,
			},
			nethash: library.config.nethash,
			nonce: library.config.nonce,
			milestone: blockReward.calcMilestone(height),
			reward: blockReward.calcReward(height).toString(),
			supply: blockReward.calcSupply(height),
			version: library.config.version,
		});
	},

	/**
	 * Description of getStatus.
	 *
	 * @todo Add @param tags
	 * @todo Add @returns tag
	 * @todo Add description of the function
	 */
	getStatus(req, cb) {
		if (!loaded) {
			return setImmediate(cb, 'Blockchain is loading');
		}
		return modules.peers.networkHeight(
			{ normalized: false },
			(err, networkHeight) => {
				setImmediate(cb, null, {
					broadhash: modules.system.getBroadhash(),
					consensus: modules.peers.getLastConsensus(),
					currentTime: Date.now(),
					secondsSinceEpoch: slots.getTime(),
					height: modules.blocks.lastBlock.get().height,
					loaded: modules.loader.loaded(),
					networkHeight,
					syncing: modules.loader.syncing(),
				});
			}
		);
	},
};

// Events
/**
 * Assigns used modules to modules constiable.
 *
 * @param {modules} scope - Loaded modules
 */
Node.prototype.onBind = function(scope) {
	modules = {
		blocks: scope.blocks,
		loader: scope.loader,
		peers: scope.peers,
		system: scope.system,
		delegates: scope.delegates,
	};
	loaded = true;
};

// Export
module.exports = Node;<|MERGE_RESOLUTION|>--- conflicted
+++ resolved
@@ -72,17 +72,9 @@
 		const internalForgers = library.config.forging.delegates;
 		const forgersPublicKeys = {};
 
-<<<<<<< HEAD
-		for (const pair in keyPairs) {
-			if (Object.prototype.hasOwnProperty.call(keyPairs, pair)) {
-				forgersPublicKeys[keyPairs[pair].publicKey.toString('hex')] = true;
-			}
-		}
-=======
 		Object.keys(keyPairs).forEach(key => {
 			forgersPublicKeys[keyPairs[key].publicKey.toString('hex')] = true;
 		});
->>>>>>> a72747c2
 
 		const fullList = internalForgers.map(forger => ({
 			forging: !!forgersPublicKeys[forger.publicKey],
