'use strict';

var constants     = require('../helpers/constants.js');
// Submodules
var blocksAPI     = require('./blocks/api');
var blocksVerify  = require('./blocks/verify');
var blocksProcess = require('./blocks/process');
var blocksUtils   = require('./blocks/utils');
var blocksChain   = require('./blocks/chain');

// Private fields
var modules, library, self, __private = {};

__private.lastBlock = {};
__private.lastReceipt = null;

__private.loaded = false;
__private.cleanup = false;
__private.isActive = false;

/**
 * Initializes submodules with scope content.
 * Calls submodules.chain.saveGenesisBlock.
 * @memberof module:blocks
 * @class
 * @classdesc Main Blocks methods.
 * @param {function} cb - Callback function.
 * @param {scope} scope - App instance.
 * @return {setImmediateCallback} Callback function with `self` as data.
 */
// Constructor
function Blocks (cb, scope) {
	library = {
		logger: scope.logger,
	};

	// Initialize submodules with library content
	this.submodules = {
		api:     new blocksAPI(
			scope.logger, scope.db, scope.logic.block, scope.schema, scope.dbSequence
		),
		verify:  new blocksVerify(scope.logger, scope.logic.block,
			scope.logic.transaction, scope.db
		),
		process: new blocksProcess(
			scope.logger, scope.logic.block, scope.logic.peers, scope.logic.transaction,
			scope.schema, scope.db, scope.dbSequence, scope.sequence, scope.genesisblock
		),
		utils:   new blocksUtils(scope.logger, scope.logic.block, scope.logic.transaction,
			scope.db, scope.dbSequence, scope.genesisblock
		),
		chain:   new blocksChain(
			scope.logger, scope.logic.block, scope.logic.transaction, scope.db,
			scope.genesisblock, scope.bus, scope.balancesSequence
		)
	};

	// Expose submodules
	this.shared  = this.submodules.api;
	this.verify  = this.submodules.verify;
	this.process = this.submodules.process;
	this.utils   = this.submodules.utils;
	this.chain   = this.submodules.chain;

	self = this;

	this.submodules.chain.saveGenesisBlock(function (err) {
		return setImmediate(cb, err, self);
	});
}

/**
 * PUBLIC METHODS
 */
/**
 * Last block functions, getter, setter and isFresh
 * @property {function} get Returns lastBlock
 * @property {function} set Sets lastBlock
 * @property {function} isFresh Returns status of last block - if it fresh or not
 */
Blocks.prototype.lastBlock = {
	get: function () {
		return __private.lastBlock;
	},
	set: function (lastBlock) {
		__private.lastBlock = lastBlock;
		return __private.lastBlock;
	},
	/**
	 * Returns status of last block - if it fresh or not
	 *
	 * @function isFresh
	 * @return {Boolean} Fresh status of last block
	 */
	isFresh: function () {
		if (!__private.lastBlock) { return false; }
		// Current time in seconds - (epoch start in seconds + block timestamp)
		var secondsAgo = Math.floor(Date.now() / 1000) - (Math.floor(constants.epochTime / 1000) + __private.lastBlock.timestamp);
		return (secondsAgo < constants.blockReceiptTimeOut);
	}
};

/**
 * Last Receipt functions: get, update and isStale.
 * @property {function} get Returns lastReceipt
 * @property {function} update Updates lastReceipt
 * @property {function} isStale Returns status of last receipt - if it fresh or not
 */
Blocks.prototype.lastReceipt = {
	get: function () {
		return __private.lastReceipt;
	},
	update: function () {
		__private.lastReceipt = Math.floor(Date.now() / 1000);
		return __private.lastReceipt;
	},
	/**
	 * Returns status of last receipt - if it stale or not
	 *
	 * @public
	 * @method lastReceipt.isStale
	 * @return {Boolean} Stale status of last receipt
	 */
	isStale: function () {
		if (!__private.lastReceipt) { return true; }
		// Current time in seconds - lastReceipt (seconds)
		var secondsAgo = Math.floor(Date.now() / 1000) - __private.lastReceipt;
		return (secondsAgo > constants.blockReceiptTimeOut);
	}
};

Blocks.prototype.isActive = {
	get: function () {
		return __private.isActive;
	},
	set: function (isActive) {
		__private.isActive = isActive;
		return __private.isActive;
	}
};

Blocks.prototype.isCleaning = {
	get: function () {
		return __private.cleanup;
	}
};

/**
<<<<<<< HEAD
 * Sandbox API wrapper
 *
 * @public
 * @async
 * @method sandboxApi
 * @param  {string}   call Name of the function to be called
 * @param  {Object}   args Arguments
 * @param  {Function} cb Callback function
 */
Blocks.prototype.sandboxApi = function (call, args, cb) {
	sandboxHelper.callMethod(Blocks.prototype.shared, call, args, cb);
};

/**
=======
>>>>>>> e3cf38f1
 * Handle modules initialization.
 * Modules are not required in this file.
 * @param {modules} scope Exposed modules
 */
Blocks.prototype.onBind = function (scope) {
	// TODO: move here blocks submodules modules load from app.js.
	// Set module as loaded
	__private.loaded = true;
};

/**
 * Handle node shutdown request
 *
 * @public
 * @method cleanup
 * @listens module:app~event:cleanup
 * @param  {Function} cb Callback function
 * @return {Function} cb Callback function from params (through setImmediate)
 */
Blocks.prototype.cleanup = function (cb) {
	__private.loaded = false;
	__private.cleanup = true;

	if (!__private.isActive) {
		// Module ready for shutdown
		return setImmediate(cb);
	} else {
		// Module is not ready, repeat
		setImmediate(function nextWatch () {
			if (__private.isActive) {
				library.logger.info('Waiting for block processing to finish...');
				setTimeout(nextWatch, 10000); // 10 sec
			} else {
				return setImmediate(cb);
			}
		});
	}
};

/**
 * Get module loading status
 *
 * @public
 * @method isLoaded
 * @return {boolean} status Module loading status
 */
Blocks.prototype.isLoaded = function () {
	// Return 'true' if 'modules' are present
	return __private.loaded;
};


// Export
module.exports = Blocks;<|MERGE_RESOLUTION|>--- conflicted
+++ resolved
@@ -146,23 +146,6 @@
 };
 
 /**
-<<<<<<< HEAD
- * Sandbox API wrapper
- *
- * @public
- * @async
- * @method sandboxApi
- * @param  {string}   call Name of the function to be called
- * @param  {Object}   args Arguments
- * @param  {Function} cb Callback function
- */
-Blocks.prototype.sandboxApi = function (call, args, cb) {
-	sandboxHelper.callMethod(Blocks.prototype.shared, call, args, cb);
-};
-
-/**
-=======
->>>>>>> e3cf38f1
  * Handle modules initialization.
  * Modules are not required in this file.
  * @param {modules} scope Exposed modules
