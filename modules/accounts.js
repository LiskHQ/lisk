'use strict';

var bignum = require('../helpers/bignum.js');
var BlockReward = require('../logic/blockReward.js');
var slots = require('../helpers/slots.js');
var constants = require('../helpers/constants.js');
var crypto = require('crypto');
var apiCodes = require('../helpers/apiCodes.js');
var ApiError = require('../helpers/apiError.js');
var extend = require('extend');
var schema = require('../schema/accounts.js');
var transactionTypes = require('../helpers/transactionTypes.js');
var Vote = require('../logic/vote.js');

// Private fields
var modules, library, self, __private = {};

__private.assetTypes = {};

/**
 * Initializes library with scope content and generates a Vote instance.
 * Calls logic.transaction.attachAssetType().
 * @memberof module:accounts
 * @class
 * @classdesc Main accounts methods.
 * @implements module:accounts.Account#Vote
 * @param {scope} scope - App instance.
 * @param {function} cb - Callback function.
 * @return {setImmediateCallback} Callback function with `self` as data.
 */
function Accounts (cb, scope) {
	library = {
		ed: scope.ed,
		schema: scope.schema,
		balancesSequence: scope.balancesSequence,
		logic: {
			account: scope.logic.account,
			transaction: scope.logic.transaction,
		},
	};
	self = this;
	__private.blockReward = new BlockReward();
	__private.assetTypes[transactionTypes.VOTE] = library.logic.transaction.attachAssetType(
		transactionTypes.VOTE,
		new Vote(
			scope.logger,
			scope.schema
		)
	);

	setImmediate(cb, null, self);
}

/**
 * Generates address based on public key.
 * @param {publicKey} publicKey - PublicKey.
 * @returns {address} Address generated.
 * @throws {string} If address is invalid throws `Invalid public key`.
 */
Accounts.prototype.generateAddressByPublicKey = function (publicKey) {
	var publicKeyHash = crypto.createHash('sha256').update(publicKey, 'hex').digest();
	var temp = Buffer.alloc(8);

	for (var i = 0; i < 8; i++) {
		temp[i] = publicKeyHash[7 - i];
	}

	var address = bignum.fromBuffer(temp).toString() + 'L';

	if (!address) {
		throw 'Invalid public key: ' + publicKey;
	}

	return address;
};

/**
 * Gets account information, calls logic.account.get().
 * @implements module:accounts#Account~get
 * @param {Object} filter - Containts publicKey.
 * @param {function} fields - Fields to get.
 * @param {function} cb - Callback function.
 */
Accounts.prototype.getAccount = function (filter, fields, cb) {
	// TODO: Find a better hack, this one is not good
	if (filter.publicKey) {
		filter.address = self.generateAddressByPublicKey(filter.publicKey);
		delete filter.publicKey;
	}

	library.logic.account.get(filter, fields, cb);
};

/**
 * Gets accounts information, calls logic.account.getAll().
 * @implements module:accounts#Account~getAll
 * @param {Object} filter
 * @param {Object} fields
 * @param {function} cb - Callback function.
 */
Accounts.prototype.getAccounts = function (filter, fields, cb) {
	library.logic.account.getAll(filter, fields, cb);
};

/**
 * Validates input address and calls logic.account.set() and logic.account.get().
 * @implements module:accounts#Account~set
 * @implements module:accounts#Account~get
 * @param {Object} data - Contains address or public key to generate address.
 * @param {function} cb - Callback function.
 * @returns {setImmediateCallback} Errors.
 * @returns {function()} Call to logic.account.get().
 */
// TODO: Remove this bad boy, replace with only get :D
Accounts.prototype.setAccountAndGet = function (data, cb) {
	var address = data.address || null;
	var err;

	if (address === null) {
		if (data.publicKey) {
			address = self.generateAddressByPublicKey(data.publicKey);
		} else {
			err = 'Missing address or public key';
		}
	}

	if (!address) {
		err = 'Invalid public key';
	}

	if (err) {
		if (typeof cb === 'function') {
			return setImmediate(cb, err);
		} else {
			throw err;
		}
	}

	return library.logic.account.get({address: address}, cb);
	// TODO: Refactor for use in memory maybe
	// library.logic.account.set(address, data, function (err) {
	// 	if (err) {
	// 		return setImmediate(cb, err);
	// 	}
	// 	return library.logic.account.get({address: address}, cb);
	// });
};

/**
 * Validates input address and calls logic.account.merge().
 * @implements module:accounts#Account~merge
 * @param {Object} data - Contains address and public key.
 * @param {function} cb - Callback function.
 * @returns {setImmediateCallback} for errors wit address and public key.
 * @returns {function} calls to logic.account.merge().
 * @todo improve publicKey validation try/catch
 */
// TODO: Remove this
Accounts.prototype.mergeAccountAndGet = function (data, cb) {
	var address = data.address || null;
	var err;

	if (address === null) {
		if (data.publicKey) {
			address = self.generateAddressByPublicKey(data.publicKey);
		} else {
			err = 'Missing address or public key';
		}
	}

	if (!address) {
		err = 'Invalid public key';
	}

	if (err) {
		if (typeof cb === 'function') {
			return setImmediate(cb, err);
		} else {
			throw err;
		}
	}

	return library.logic.account.merge(address, data, cb);
};

// Events
/**
 * Calls Vote.bind() with scope.
 * @implements module:accounts#Vote~bind
 * @param {modules} scope - Loaded modules.
 */
Accounts.prototype.onBind = function (scope) {
	modules = {
		transactions: scope.transactions,
		blocks: scope.blocks
	};

	__private.assetTypes[transactionTypes.VOTE].bind(
		scope.delegates
	);

	library.logic.account.bind(modules.blocks);
};
/**
 * Checks if modules is loaded.
 * @return {boolean} true if modules is loaded
 */
Accounts.prototype.isLoaded = function () {
	return !!modules;
};

// Shared API
/**
 * Public methods, accessible via API
 */
Accounts.prototype.shared = {
	/**
	 * Search accounts based on the query parameter passed.
	 * @param {Request} req
	 * @param {function} cb - Callback function
	 * @returns {setImmediateCallbackObject}
	 */
	getAccounts: function (req, cb) {
		library.schema.validate(req.body, schema.getAccounts, function (err) {
			if (err) {
				return setImmediate(cb, new ApiError(err[0].message, apiCodes.BAD_REQUEST));
			}

			library.logic.account.getAll(req.body, function (err, accounts) {
				if (err) {
					return setImmediate(cb, new ApiError(err, apiCodes.BAD_REQUEST));
				}
				accounts = accounts.map(function (account) {
					var delegate = {};

					// Only create delegate properties if account has a username
					if (account.username) {
						delegate = {
							username: account.username,
							vote: account.vote,
							rewards: account.rewards,
							producedBlocks: account.producedBlocks,
							missedBlocks: account.missedBlocks,
							rank: account.rank,
							approval: account.approval,
							productivity: account.productivity
						};
					}

					return {
						address: account.address,
						unconfirmedBalance: account.u_balance, //TODO: Need to set this in memory
						balance: account.balance,
						publicKey: account.publicKey,
						secondPublicKey: account.secondPublicKey,
<<<<<<< HEAD
						multisignatures: account.multisignatures || []
					}
=======
						delegate: delegate
					};
>>>>>>> a20c1df3
				});

				return setImmediate(cb, null, {
					accounts: accounts
				});
			});
		});
	}
};

// Export
module.exports = Accounts;<|MERGE_RESOLUTION|>--- conflicted
+++ resolved
@@ -253,13 +253,8 @@
 						balance: account.balance,
 						publicKey: account.publicKey,
 						secondPublicKey: account.secondPublicKey,
-<<<<<<< HEAD
-						multisignatures: account.multisignatures || []
-					}
-=======
 						delegate: delegate
 					};
->>>>>>> a20c1df3
 				});
 
 				return setImmediate(cb, null, {
