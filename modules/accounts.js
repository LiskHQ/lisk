--- conflicted
+++ resolved
@@ -214,36 +214,6 @@
 				return setImmediate(cb, err);
 			}
 
-<<<<<<< HEAD
-			library.logic.account.getAll(req.body, function (err, accounts) {
-				if (err) {
-					return setImmediate(cb, new ApiError(err, apiCodes.BAD_REQUEST));
-				}
-				accounts = accounts.map(function (account) {
-					var delegate = {};
-
-					// Only create delegate properties if account has a username
-					if (account.username) {
-						delegate = {
-							username: account.username,
-							vote: account.vote,
-							rewards: account.rewards,
-							producedBlocks: account.producedBlocks,
-							missedBlocks: account.missedBlocks,
-							rank: account.rank,
-							approval: account.approval,
-							productivity: account.productivity
-						};
-					}
-
-					return {
-						address: account.address,
-						unconfirmedBalance: account.u_balance, // TODO: Set this in memory
-						balance: account.balance,
-						publicKey: account.publicKey,
-						secondPublicKey: account.secondPublicKey,
-						delegate: delegate
-=======
 			accounts = accounts.map(function (account) {
 				var delegate = {};
 
@@ -258,7 +228,6 @@
 						rank: account.rank,
 						approval: account.approval,
 						productivity: account.productivity
->>>>>>> 02149fe1
 					};
 				}
 
