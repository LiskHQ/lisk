var crypto = require('crypto'),
	bignum = require('../helpers/bignum.js'),
	ed = require('ed25519'),
	slots = require('../helpers/slots.js'),
	Router = require('../helpers/router.js'),
	util = require('util'),
	blockReward = require("../helpers/blockReward.js"),
	constants = require('../helpers/constants.js'),
	TransactionTypes = require('../helpers/transaction-types.js'),
	Diff = require('../helpers/diff.js'),
	util = require('util'),
	extend = require('extend'),
	sandboxHelper = require('../helpers/sandbox.js');

// Private fields
var modules, library, self, private = {}, shared = {};

private.blockReward = new blockReward();

function Vote() {
	this.create = function (data, trs) {
		trs.recipientId = data.sender.address;
		trs.asset.votes = data.votes;
		// we are case unsensitive
		if(trs.recipientUsername){
			trs.recipientUsername=trs.recipientUsername.toLowerCase();
		}
		return trs;
	}

	this.calculateFee = function (trs, sender) {
		return 1 * constants.fixedPoint;
	}

	this.verify = function (trs, sender, cb) {
		if (trs.recipientId != trs.senderId) {
			return setImmediate(cb, "Recipient is identical to sender");
		}

		if (!trs.asset.votes || !trs.asset.votes.length) {
			return setImmediate(cb, "Not enough spare votes available");
		}

		if (trs.asset.votes && trs.asset.votes.length > 33) {
			return setImmediate(cb, "Voting limited exceeded. Maxmium is 33 per transaction");
		}

		modules.delegates.checkDelegates(trs.senderPublicKey, trs.asset.votes, function (err) {
			setImmediate(cb, err, trs);
		});
	}

	this.process = function (trs, sender, cb) {
		setImmediate(cb, null, trs);
	}

	this.getBytes = function (trs) {
		try {
			var buf = trs.asset.votes ? new Buffer(trs.asset.votes.join(''), 'utf8') : null;
		} catch (e) {
			throw Error(e.toString());
		}

		return buf;
	}

	this.apply = function (trs, block, sender, cb) {
		this.scope.account.merge(sender.address, {
			delegates: trs.asset.votes,
			blockId: block.id,
			round: modules.round.calc(block.height)
		}, function (err) {
			cb(err);
		});
	}

	this.undo = function (trs, block, sender, cb) {
		if (trs.asset.votes === null) return cb();

		var votesInvert = Diff.reverse(trs.asset.votes);

		this.scope.account.merge(sender.address, {
			delegates: votesInvert,
			blockId: block.id,
			round: modules.round.calc(block.height)
		}, function (err) {
			cb(err);
		});
	}

	this.applyUnconfirmed = function (trs, sender, cb) {
		modules.delegates.checkUnconfirmedDelegates(trs.senderPublicKey, trs.asset.votes, function (err) {
			if (err) {
				return setImmediate(cb, err);
			}

			this.scope.account.merge(sender.address, {
				u_delegates: trs.asset.votes
			}, function (err) {
				cb(err);
			});
		}.bind(this));
	}

	this.undoUnconfirmed = function (trs, sender, cb) {
		if (trs.asset.votes === null) return cb();

		var votesInvert = Diff.reverse(trs.asset.votes);

		this.scope.account.merge(sender.address, {u_delegates: votesInvert}, function (err) {
			cb(err);
		});
	}

	this.objectNormalize = function (trs) {
		var report = library.scheme.validate(trs.asset, {
			type: "object",
			properties: {
				votes: {
					type: "array",
					minLength: 1,
					maxLength: 101,
					uniqueItems: true
				}
			},
			required: ['votes']
		});

		if (!report) {
			throw new Error("Incorrect votes in transactions: " + library.scheme.getLastError());
		}

		return trs;
	}

	this.dbRead = function (raw) {
		// console.log(raw.v_votes);

		if (!raw.v_votes) {
			return null
		} else {
			var votes = raw.v_votes.split(',');

			return {votes: votes};
		}
	}

<<<<<<< HEAD
	this.dbSave = function (trs, cb) {
		library.dbLite.query("INSERT INTO votes(votes, transactionId) VALUES($votes, $transactionId)", {
			votes: util.isArray(trs.asset.votes) ? trs.asset.votes.join(',') : null,
			transactionId: trs.id
		}, cb);
	}

	this.ready = function (trs, sender) {
		if (sender.multisignatures.length) {
			if (!trs.signatures) {
				return false;
			}
			return trs.signatures.length >= sender.multimin - 1;
		} else {
			return true;
		}
	}
}

function Username() {
	this.create = function (data, trs) {
		trs.recipientId = null;
		trs.amount = 0;
		trs.asset.username = {
			alias: data.username,
			publicKey: data.sender.publicKey
		};
		if(trs.asset.username){
			trs.asset.username=trs.asset.username.toLowerCase();
		}
		return trs;
	}

	this.calculateFee = function (trs, sender) {
		return 100 * constants.fixedPoint;
	}

	this.verify = function (trs, sender, cb) {
		if (trs.recipientId) {
			return setImmediate(cb, "Invalid recipient");
		}

		if (trs.amount != 0) {
			return setImmediate(cb, "Invalid transaction amount");
		}

		if (!trs.asset.username.alias) {
			return setImmediate(cb, "Invalid transaction asset");
		}

		var allowSymbols = /^[a-z0-9!@$&_.]+$/g;
		if (!allowSymbols.test(trs.asset.username.alias.toLowerCase())) {
			return setImmediate(cb, "Username must only contain alphanumeric characters (with the exception of !@$&_)");
		}

		var isAddress = /^[0-9]+[L|l]$/g;
		if (isAddress.test(trs.asset.username.alias.toLowerCase())) {
			return setImmediate(cb, "Username cannot be a potential address");
		}
=======
	this.dbTable = "votes";
>>>>>>> 8c408da3

	this.dbFields = [
		"votes",
		"transactionId"
	];

	this.dbSave = function (trs) {
		return {
			table: this.dbTable,
			fields: this.dbFields,
			values: {
				votes: util.isArray(trs.asset.votes) ? trs.asset.votes.join(",") : null,
				transactionId: trs.id
			}
		};
	}

	this.ready = function (trs, sender) {
		if (util.isArray(sender.multisignatures) && sender.multisignatures.length) {
			if (!trs.signatures) {
				return false;
			}
			return trs.signatures.length >= sender.multimin - 1;
		} else {
			return true;
		}
	}
}

// Constructor
function Accounts(cb, scope) {
	library = scope;
	self = this;
	self.__private = private;
	private.attachApi();

	library.logic.transaction.attachAssetType(TransactionTypes.VOTE, new Vote());

	setImmediate(cb, null, self);
}

// Private methods
private.attachApi = function () {
	var router = new Router();

	router.use(function (req, res, next) {
		if (modules) return next();
		res.status(500).send({success: false, error: "Blockchain is loading"});
	});

	router.map(shared, {
		"post /open": "open",
		"get /getBalance": "getBalance",
		"get /getPublicKey": "getPublickey",
		"post /generatePublicKey": "generatePublickey",
		"get /delegates": "getDelegates",
		"get /delegates/fee": "getDelegatesFee",
		"put /delegates": "addDelegates",
		"get /": "getAccount"
	});

	if (process.env.DEBUG && process.env.DEBUG.toUpperCase() == "TRUE") {
		router.get('/getAllAccounts', function (req, res) {
			return res.json({success: true, accounts: private.accounts});
		});
	}

	if (process.env.TOP && process.env.TOP.toUpperCase() == "TRUE") {
		router.get('/top', function (req, res, next) {
			req.sanitize(req.query, {
				type: "object",
				properties: {
					limit: {
						type: "integer",
						minimum: 0,
						maximum: 100
					},
					offset: {
						type: "integer",
						minimum: 0
					}
				}
			}, function (err, report, query) {
				if (err) return next(err);
				if (!report.isValid) return res.json({success: false, error: report.issues});
				self.getAccounts({
					sort: {
						balance: -1
					},
					offset: query.offset,
					limit: query.limit
				}, function (err, raw) {
					if (err) {
						return res.json({success: false, error: err});
					}
					var accounts = raw.map(function (fullAccount) {
						return {
							address: fullAccount.address,
							balance: fullAccount.balance,
							publicKey: fullAccount.publicKey
						}
					});

					res.json({success: true, accounts: accounts});
				})
			})
		});
	}

	router.get('/count', function (req, res) {
		return res.json({success: true, count: Object.keys(private.accounts).length});
	});

	router.use(function (req, res, next) {
		res.status(500).send({success: false, error: "API endpoint was not found"});
	});

	library.network.app.use('/api/accounts', router);
	library.network.app.use(function (err, req, res, next) {
		if (!err) return next();
		library.logger.error(req.url, err);
		res.status(500).send({success: false, error: err});
	});
}

private.openAccount = function (secret, cb) {
	var hash = crypto.createHash('sha256').update(secret, 'utf8').digest();
	var keypair = ed.MakeKeypair(hash);

	self.setAccountAndGet({ publicKey: keypair.publicKey.toString('hex') }, cb);
}

// Public methods
Accounts.prototype.generateAddressByPublicKey = function (publicKey) {
	var publicKeyHash = crypto.createHash('sha256').update(publicKey, 'hex').digest();
	var temp = new Buffer(8);
	for (var i = 0; i < 8; i++) {
		temp[i] = publicKeyHash[7 - i];
	}

	var address = bignum.fromBuffer(temp).toString() + 'L';
	if (!address) {
		throw Error("wrong publicKey " + publicKey);
	}
	return address;
}

Accounts.prototype.getAccount = function (filter, fields, cb) {
	if (filter.publicKey) {
		filter.address = self.generateAddressByPublicKey(filter.publicKey);
		delete filter.publicKey;
	}

	library.logic.account.get(filter, fields, cb);
}

Accounts.prototype.getAccounts = function (filter, fields, cb) {
	library.logic.account.getAll(filter, fields, cb);
}

Accounts.prototype.setAccountAndGet = function (data, cb) {
	var address = data.address || null;
	if (address === null) {
		if (data.publicKey) {
			address = self.generateAddressByPublicKey(data.publicKey);
		} else {
			return cb("Missing address or public key");
		}
	}
	if (!address) {
		throw cb("Invalid public key");
	}
	library.logic.account.set(address, data, function (err) {
		if (err) {
			return cb(err);
		}
		library.logic.account.get({ address: address }, cb);
	});
}

Accounts.prototype.mergeAccountAndGet = function (data, cb) {
	var address = data.address || null;
	if (address === null) {
		if (data.publicKey) {
			address = self.generateAddressByPublicKey(data.publicKey);
		} else {
			return cb("Missing address or public key");
		}
	}
	if (!address) {
		throw cb("Invalid public key");
	}
	library.logic.account.merge(address, data, cb);
}

Accounts.prototype.sandboxApi = function (call, args, cb) {
	sandboxHelper.callMethod(shared, call, args, cb);
}

// Events
Accounts.prototype.onBind = function (scope) {
	modules = scope;
}

// Shared
shared.open = function (req, cb) {
	var body = req.body;
	library.scheme.validate(body, {
		type: "object",
		properties: {
			secret: {
				type: "string",
				minLength: 1,
				maxLength: 100
			}
		},
		required: ["secret"]
	}, function (err) {
		if (err) {
			return cb(err[0].message);
		}

		private.openAccount(body.secret, function (err, account) {
			var accountData = null;
			if (!err) {
				accountData = {
					address: account.address,
					unconfirmedBalance: account.u_balance,
					balance: account.balance,
					publicKey: account.publicKey,
					unconfirmedSignature: account.u_secondSignature,
					secondSignature: account.secondSignature,
					secondPublicKey: account.secondPublicKey,
					multisignatures: account.multisignatures,
					u_multisignatures: account.u_multisignatures
				};

				return cb(null, {account: accountData});
			} else {
				return cb(err);
			}
		});
	});
}

shared.getBalance = function (req, cb) {
	var query = req.body;
	library.scheme.validate(query, {
		type: "object",
		properties: {
			address: {
				type: "string",
				minLength: 1
			}
		},
		required: ["address"]
	}, function (err) {
		if (err) {
			return cb(err[0].message);
		}

		var isAddress = /^[0-9]+[L|l]$/g;
		if (!isAddress.test(query.address)) {
			return cb("Invalid address");
		}

		self.getAccount({ address: query.address }, function (err, account) {
			if (err) {
				return cb(err);
			}
			var balance = account ? account.balance : 0;
			var unconfirmedBalance = account ? account.u_balance : 0;

			cb(null, {balance: balance, unconfirmedBalance: unconfirmedBalance});
		});
	});
}

shared.getPublickey = function (req, cb) {
	var query = req.body;
	library.scheme.validate(query, {
		type: "object",
		properties: {
			address: {
				type: "string",
				minLength: 1
			}
		},
		required: ["address"]
	}, function (err) {
		if (err) {
			return cb(err[0].message);
		}

		self.getAccount({ address: query.address }, function (err, account) {
			if (err) {
				return cb(err);
			}
			if (!account || !account.publicKey) {
				return cb("Account does not have a public key");
			}
			cb(null, {publicKey: account.publicKey});
		});
	});
}

shared.generatePublickey = function (req, cb) {
	var body = req.body;
	library.scheme.validate(body, {
		type: "object",
		properties: {
			secret: {
				type: "string",
				minLength: 1
			}
		},
		required: ["secret"]
	}, function (err) {
		if (err) {
			return cb(err[0].message);
		}

		private.openAccount(body.secret, function (err, account) {
			var publicKey = null;
			if (!err && account) {
				publicKey = account.publicKey;
			}
			cb(err, {
				publicKey: publicKey
			});
		});
	});
}

shared.getDelegates = function (req, cb) {
	var query = req.body;
	library.scheme.validate(query, {
		type: "object",
		properties: {
			address: {
				type: "string",
				minLength: 1
			}
		},
		required: ["address"]
	}, function (err) {
		if (err) {
			return cb(err[0].message);
		}

		self.getAccount({ address: query.address }, function (err, account) {
			if (err) {
				return cb(err);
			}
			if (!account) {
				return cb("Account not found");
			}

			if (account.delegates) {
				self.getAccounts({
					isDelegate: 1,
					sort: { "vote": -1, "publicKey": 1 }
				}, ["username", "address", "publicKey", "vote", "missedblocks", "producedblocks"], function (err, delegates) {
					if (err) {
						return cb(err);
					}

					var limit = query.limit || 101,
					    offset = query.offset || 0,
					    orderField = query.orderBy,
					    active = query.active;

					orderField = orderField ? orderField.split(':') : null;
					limit = limit > 101 ? 101 : limit;

					var orderBy = orderField ? orderField[0] : null;
					var sortMode = orderField && orderField.length == 2 ? orderField[1] : 'asc';
					var count = delegates.length;
					var length = Math.min(limit, count);
					var realLimit = Math.min(offset + limit, count);

					var lastBlock   = modules.blocks.getLastBlock(),
					    totalSupply = private.blockReward.calcSupply(lastBlock.height);

					for (var i = 0; i < delegates.length; i++) {
						delegates[i].rate = i + 1;
						delegates[i].approval = ((delegates[i].vote / totalSupply) * 100).toFixed(2);

						var percent = 100 - (delegates[i].missedblocks / ((delegates[i].producedblocks + delegates[i].missedblocks) / 100));
						percent = percent || 0;

						var outsider = i + 1 > slots.delegates;
						delegates[i].productivity = (!outsider) ? parseFloat(Math.floor(percent * 100) / 100).toFixed(2) : 0;
					}

					var result = delegates.filter(function (delegate) {
						return account.delegates.indexOf(delegate.publicKey) != -1;
					});

					cb(null, {delegates: result});
				});
			} else {
				cb(null, {delegates: []});
			}
		});
	});
}

shared.getDelegatesFee = function (req, cb) {
	var query = req.body;
	cb(null, {fee: 1 * constants.fixedPoint});
}

shared.addDelegates = function (req, cb) {
	var body = req.body;
	library.scheme.validate(body, {
		type: "object",
		properties: {
			secret: {
				type: 'string',
				minLength: 1
			},
			publicKey: {
				type: 'string',
				format: 'publicKey'
			},
			secondSecret: {
				type: 'string',
				minLength: 1
			}
		}
	}, function (err) {
		if (err) {
			return cb(err[0].message);
		}

		var hash = crypto.createHash('sha256').update(body.secret, 'utf8').digest();
		var keypair = ed.MakeKeypair(hash);

		if (body.publicKey) {
			if (keypair.publicKey.toString('hex') != body.publicKey) {
				return cb("Invalid passphrase");
			}
		}

		library.balancesSequence.add(function (cb) {
			if (body.multisigAccountPublicKey && body.multisigAccountPublicKey != keypair.publicKey.toString('hex')) {
				modules.accounts.getAccount({ publicKey: body.multisigAccountPublicKey }, function (err, account) {
					if (err) {
						return cb(err);
					}

					if (!account || !account.publicKey) {
						return cb("Multisignature account not found");
					}

					if (!account.multisignatures || !account.multisignatures) {
						return cb("Account does not have multisignatures enabled");
					}

					if (account.multisignatures.indexOf(keypair.publicKey.toString('hex')) < 0) {
						return cb("Account does not belong to multisignature group");
					}

					modules.accounts.getAccount({ publicKey: keypair.publicKey }, function (err, requester) {
						if (err) {
							return cb(err);
						}

						if (!requester || !requester.publicKey) {
							return cb("Invalid requester");
						}

						if (requester.secondSignature && !body.secondSecret) {
							return cb("Invalid second passphrase");
						}

						if (requester.publicKey == account.publicKey) {
							return cb("Invalid requester");
						}

						var secondKeypair = null;

						if (requester.secondSignature) {
							var secondHash = crypto.createHash('sha256').update(body.secondSecret, 'utf8').digest();
							secondKeypair = ed.MakeKeypair(secondHash);
						}

						try {
							var transaction = library.logic.transaction.create({
								type: TransactionTypes.VOTE,
								votes: body.delegates,
								sender: account,
								keypair: keypair,
								secondKeypair: secondKeypair,
								requester: keypair
							});
						} catch (e) {
							return cb(e.toString());
						}
						modules.transactions.receiveTransactions([transaction], cb);
					});
				});
			} else {
				self.getAccount({ publicKey: keypair.publicKey.toString('hex') }, function (err, account) {
					if (err) {
						return cb(err);
					}
					if (!account || !account.publicKey) {
						return cb("Account not found");
					}

					if (account.secondSignature && !body.secondSecret) {
						return cb("Invalid second passphrase");
					}

					var secondKeypair = null;

					if (account.secondSignature) {
						var secondHash = crypto.createHash('sha256').update(body.secondSecret, 'utf8').digest();
						secondKeypair = ed.MakeKeypair(secondHash);
					}

					try {
						var transaction = library.logic.transaction.create({
							type: TransactionTypes.VOTE,
							votes: body.delegates,
							sender: account,
							keypair: keypair,
							secondKeypair: secondKeypair
						});
					} catch (e) {
						return cb(e.toString());
					}
					modules.transactions.receiveTransactions([transaction], cb);
				});
			}
		}, function (err, transaction) {
			if (err) {
<<<<<<< HEAD
				return cb(err.toString());
			}

			cb(null, {transaction: transaction[0]});
		});
	});
}


//TODO to migrate to Dapp
shared.getUsernameFee = function (req, cb) {
	var query = req.body;
	cb(null, {fee: 1 * constants.fixedPoint});
}


//TODO to migrate to Dapp
shared.addUsername = function (req, cb) {
	var body = req.body;
	library.scheme.validate(body, {
		type: "object",
		properties: {
			secret: {
				type: "string",
				minLength: 1
			},
			publicKey: {
				type: "string",
				format: "publicKey"
			},
			secondSecret: {
				type: "string",
				minLength: 1
			},
			username: {
				type: "string",
				minLength: 1
			}
		},
		required: ['secret', 'username']
	}, function (err) {
		if (err) {
			return cb(err[0].message);
		}

		var hash = crypto.createHash('sha256').update(body.secret, 'utf8').digest();
		var keypair = ed.MakeKeypair(hash);

		if (body.publicKey) {
			if (keypair.publicKey.toString('hex') != body.publicKey) {
				return cb("Invalid passphrase");
			}
		}

		library.balancesSequence.add(function (cb) {
			if (body.multisigAccountPublicKey && body.multisigAccountPublicKey != keypair.publicKey.toString('hex')) {
				modules.accounts.getAccount({publicKey: body.multisigAccountPublicKey}, function (err, account) {
					if (err) {
						return cb(err.toString());
					}

					if (!account || !account.publicKey) {
						return cb("Multisignature account not found");
					}

					if (!account.multisignatures || !account.multisignatures) {
						return cb("Account does not have multisignatures enabled");
					}

					if (account.multisignatures.indexOf(keypair.publicKey.toString('hex')) < 0) {
						return cb("Account does not belong to multisignature group");
					}

					modules.accounts.getAccount({publicKey: keypair.publicKey}, function (err, requester) {
						if (err) {
							return cb(err.toString());
						}

						if (!requester || !requester.publicKey) {
							return cb("Invalid requester");
						}

						if (requester.secondSignature && !body.secondSecret) {
							return cb("Invalid second passphrase");
						}

						if (requester.publicKey == account.publicKey) {
							return cb("Incorrect requester");
						}

						var secondKeypair = null;

						if (requester.secondSignature) {
							var secondHash = crypto.createHash('sha256').update(body.secondSecret, 'utf8').digest();
							secondKeypair = ed.MakeKeypair(secondHash);
						}

						if(body.username){
							body.username=body.username.toLowerCase();
						}

						try {
							var transaction = library.logic.transaction.create({
								type: TransactionTypes.USERNAME,
								username: body.username,
								sender: account,
								keypair: keypair,
								secondKeypair: secondKeypair,
								requester: keypair
							});
						} catch (e) {
							return cb(e.toString());
						}
						modules.transactions.receiveTransactions([transaction], cb);
					});
				});
			} else {
				self.getAccount({publicKey: keypair.publicKey.toString('hex')}, function (err, account) {
					if (err) {
						return cb(err.toString());
					}
					if (!account || !account.publicKey) {
						return cb("Invalid account");
					}

					if (account.secondSignature && !body.secondSecret) {
						return cb("Invalid second passphrase");
					}

					var secondKeypair = null;

					if (account.secondSignature) {
						var secondHash = crypto.createHash('sha256').update(body.secondSecret, 'utf8').digest();
						secondKeypair = ed.MakeKeypair(secondHash);
					}

					try {
						var transaction = library.logic.transaction.create({
							type: TransactionTypes.USERNAME,
							username: body.username,
							sender: account,
							keypair: keypair,
							secondKeypair: secondKeypair
						});
					} catch (e) {
						return cb(e.toString());
					}
					modules.transactions.receiveTransactions([transaction], cb);
				});
			}

		}, function (err, transaction) {
			if (err) {
				return cb(err.toString());
=======
				return cb(err);
>>>>>>> 8c408da3
			}

			cb(null, {transaction: transaction[0]});
		});
	});
}

shared.getAccount = function (req, cb) {
	var query = req.body;
	library.scheme.validate(query, {
		type: "object",
		properties: {
			address: {
				type: "string",
				minLength: 1
			}
		},
		required: ["address"]
	}, function (err) {
		if (err) {
			return cb(err[0].message);
		}

		self.getAccount({ address: query.address }, function (err, account) {
			if (err) {
				return cb(err);
			}
			if (!account) {
				return cb("Account not found");
			}

			cb(null, {
				account: {
					address: account.address,
					unconfirmedBalance: account.u_balance,
					balance: account.balance,
					publicKey: account.publicKey,
					unconfirmedSignature: account.u_secondSignature,
					secondSignature: account.secondSignature,
					secondPublicKey: account.secondPublicKey,
<<<<<<< HEAD
					multisignatures: account.multisignatures,
					u_multisignatures: account.u_multisignatures
				}
			});
		});
	});
}

//TODO to migrate to Dapp
shared.getUsername = function (req, cb) {
	var query = req.body;
	library.scheme.validate(query, {
		type: "object",
		properties: {
			username: {
				type: "string",
				minLength: 1
			}
		}
	}, function (err) {
		if (err) {
			return cb(err[0].message);
		}

		if(query.username){
			query.username=query.username.toLowerCase();
		}

		self.getAccount({
			username: {$like: query.username}
		}, function (err, account) {
			if (err || !account) {
				return cb("Account not found");
			}

			cb(null, {
				account: {
					address: account.address,
					username: account.username,
					unconfirmedBalance: account.u_balance,
					balance: account.balance,
					publicKey: account.publicKey,
					unconfirmedSignature: account.u_secondSignature,
					secondSignature: account.secondSignature,
					secondPublicKey: account.secondPublicKey
=======
					multisignatures: account.multisignatures || [],
					u_multisignatures: account.u_multisignatures || []
>>>>>>> 8c408da3
				}
			});
		});
	});
}

// Export
module.exports = Accounts;<|MERGE_RESOLUTION|>--- conflicted
+++ resolved
@@ -145,69 +145,7 @@
 		}
 	}
 
-<<<<<<< HEAD
-	this.dbSave = function (trs, cb) {
-		library.dbLite.query("INSERT INTO votes(votes, transactionId) VALUES($votes, $transactionId)", {
-			votes: util.isArray(trs.asset.votes) ? trs.asset.votes.join(',') : null,
-			transactionId: trs.id
-		}, cb);
-	}
-
-	this.ready = function (trs, sender) {
-		if (sender.multisignatures.length) {
-			if (!trs.signatures) {
-				return false;
-			}
-			return trs.signatures.length >= sender.multimin - 1;
-		} else {
-			return true;
-		}
-	}
-}
-
-function Username() {
-	this.create = function (data, trs) {
-		trs.recipientId = null;
-		trs.amount = 0;
-		trs.asset.username = {
-			alias: data.username,
-			publicKey: data.sender.publicKey
-		};
-		if(trs.asset.username){
-			trs.asset.username=trs.asset.username.toLowerCase();
-		}
-		return trs;
-	}
-
-	this.calculateFee = function (trs, sender) {
-		return 100 * constants.fixedPoint;
-	}
-
-	this.verify = function (trs, sender, cb) {
-		if (trs.recipientId) {
-			return setImmediate(cb, "Invalid recipient");
-		}
-
-		if (trs.amount != 0) {
-			return setImmediate(cb, "Invalid transaction amount");
-		}
-
-		if (!trs.asset.username.alias) {
-			return setImmediate(cb, "Invalid transaction asset");
-		}
-
-		var allowSymbols = /^[a-z0-9!@$&_.]+$/g;
-		if (!allowSymbols.test(trs.asset.username.alias.toLowerCase())) {
-			return setImmediate(cb, "Username must only contain alphanumeric characters (with the exception of !@$&_)");
-		}
-
-		var isAddress = /^[0-9]+[L|l]$/g;
-		if (isAddress.test(trs.asset.username.alias.toLowerCase())) {
-			return setImmediate(cb, "Username cannot be a potential address");
-		}
-=======
 	this.dbTable = "votes";
->>>>>>> 8c408da3
 
 	this.dbFields = [
 		"votes",
@@ -747,164 +685,7 @@
 			}
 		}, function (err, transaction) {
 			if (err) {
-<<<<<<< HEAD
-				return cb(err.toString());
-			}
-
-			cb(null, {transaction: transaction[0]});
-		});
-	});
-}
-
-
-//TODO to migrate to Dapp
-shared.getUsernameFee = function (req, cb) {
-	var query = req.body;
-	cb(null, {fee: 1 * constants.fixedPoint});
-}
-
-
-//TODO to migrate to Dapp
-shared.addUsername = function (req, cb) {
-	var body = req.body;
-	library.scheme.validate(body, {
-		type: "object",
-		properties: {
-			secret: {
-				type: "string",
-				minLength: 1
-			},
-			publicKey: {
-				type: "string",
-				format: "publicKey"
-			},
-			secondSecret: {
-				type: "string",
-				minLength: 1
-			},
-			username: {
-				type: "string",
-				minLength: 1
-			}
-		},
-		required: ['secret', 'username']
-	}, function (err) {
-		if (err) {
-			return cb(err[0].message);
-		}
-
-		var hash = crypto.createHash('sha256').update(body.secret, 'utf8').digest();
-		var keypair = ed.MakeKeypair(hash);
-
-		if (body.publicKey) {
-			if (keypair.publicKey.toString('hex') != body.publicKey) {
-				return cb("Invalid passphrase");
-			}
-		}
-
-		library.balancesSequence.add(function (cb) {
-			if (body.multisigAccountPublicKey && body.multisigAccountPublicKey != keypair.publicKey.toString('hex')) {
-				modules.accounts.getAccount({publicKey: body.multisigAccountPublicKey}, function (err, account) {
-					if (err) {
-						return cb(err.toString());
-					}
-
-					if (!account || !account.publicKey) {
-						return cb("Multisignature account not found");
-					}
-
-					if (!account.multisignatures || !account.multisignatures) {
-						return cb("Account does not have multisignatures enabled");
-					}
-
-					if (account.multisignatures.indexOf(keypair.publicKey.toString('hex')) < 0) {
-						return cb("Account does not belong to multisignature group");
-					}
-
-					modules.accounts.getAccount({publicKey: keypair.publicKey}, function (err, requester) {
-						if (err) {
-							return cb(err.toString());
-						}
-
-						if (!requester || !requester.publicKey) {
-							return cb("Invalid requester");
-						}
-
-						if (requester.secondSignature && !body.secondSecret) {
-							return cb("Invalid second passphrase");
-						}
-
-						if (requester.publicKey == account.publicKey) {
-							return cb("Incorrect requester");
-						}
-
-						var secondKeypair = null;
-
-						if (requester.secondSignature) {
-							var secondHash = crypto.createHash('sha256').update(body.secondSecret, 'utf8').digest();
-							secondKeypair = ed.MakeKeypair(secondHash);
-						}
-
-						if(body.username){
-							body.username=body.username.toLowerCase();
-						}
-
-						try {
-							var transaction = library.logic.transaction.create({
-								type: TransactionTypes.USERNAME,
-								username: body.username,
-								sender: account,
-								keypair: keypair,
-								secondKeypair: secondKeypair,
-								requester: keypair
-							});
-						} catch (e) {
-							return cb(e.toString());
-						}
-						modules.transactions.receiveTransactions([transaction], cb);
-					});
-				});
-			} else {
-				self.getAccount({publicKey: keypair.publicKey.toString('hex')}, function (err, account) {
-					if (err) {
-						return cb(err.toString());
-					}
-					if (!account || !account.publicKey) {
-						return cb("Invalid account");
-					}
-
-					if (account.secondSignature && !body.secondSecret) {
-						return cb("Invalid second passphrase");
-					}
-
-					var secondKeypair = null;
-
-					if (account.secondSignature) {
-						var secondHash = crypto.createHash('sha256').update(body.secondSecret, 'utf8').digest();
-						secondKeypair = ed.MakeKeypair(secondHash);
-					}
-
-					try {
-						var transaction = library.logic.transaction.create({
-							type: TransactionTypes.USERNAME,
-							username: body.username,
-							sender: account,
-							keypair: keypair,
-							secondKeypair: secondKeypair
-						});
-					} catch (e) {
-						return cb(e.toString());
-					}
-					modules.transactions.receiveTransactions([transaction], cb);
-				});
-			}
-
-		}, function (err, transaction) {
-			if (err) {
-				return cb(err.toString());
-=======
 				return cb(err);
->>>>>>> 8c408da3
 			}
 
 			cb(null, {transaction: transaction[0]});
@@ -945,61 +726,13 @@
 					unconfirmedSignature: account.u_secondSignature,
 					secondSignature: account.secondSignature,
 					secondPublicKey: account.secondPublicKey,
-<<<<<<< HEAD
-					multisignatures: account.multisignatures,
-					u_multisignatures: account.u_multisignatures
+					multisignatures: account.multisignatures || [],
+					u_multisignatures: account.u_multisignatures || []
 				}
 			});
 		});
 	});
 }
 
-//TODO to migrate to Dapp
-shared.getUsername = function (req, cb) {
-	var query = req.body;
-	library.scheme.validate(query, {
-		type: "object",
-		properties: {
-			username: {
-				type: "string",
-				minLength: 1
-			}
-		}
-	}, function (err) {
-		if (err) {
-			return cb(err[0].message);
-		}
-
-		if(query.username){
-			query.username=query.username.toLowerCase();
-		}
-
-		self.getAccount({
-			username: {$like: query.username}
-		}, function (err, account) {
-			if (err || !account) {
-				return cb("Account not found");
-			}
-
-			cb(null, {
-				account: {
-					address: account.address,
-					username: account.username,
-					unconfirmedBalance: account.u_balance,
-					balance: account.balance,
-					publicKey: account.publicKey,
-					unconfirmedSignature: account.u_secondSignature,
-					secondSignature: account.secondSignature,
-					secondPublicKey: account.secondPublicKey
-=======
-					multisignatures: account.multisignatures || [],
-					u_multisignatures: account.u_multisignatures || []
->>>>>>> 8c408da3
-				}
-			});
-		});
-	});
-}
-
 // Export
 module.exports = Accounts;