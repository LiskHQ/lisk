/*
 * Copyright © 2018 Lisk Foundation
 *
 * See the LICENSE file at the top-level directory of this distribution
 * for licensing information.
 *
 * Unless otherwise agreed in a custom licensing agreement with the Lisk Foundation,
 * no part of this software, including this file, may be copied, modified,
 * propagated, or distributed except according to the terms contained in the
 * LICENSE file.
 *
 * Removal or modification of this copyright notice is prohibited.
 */

'use strict';

const _ = require('lodash');

const { ACTIVE_DELEGATES, EPOCH_TIME } = global.constants;
const __private = {};
let modules;
let library;
let self;

/**
 * Main utils logic. Allows utils functions for blocks. Initializes library.
 *
 * @class
 * @memberof modules.blocks
 * @see Parent: {@link modules.blocks}
 * @requires lodash
 * @requires helpers/transaction_types
 * @param {Object} logger
 * @param {Account} account
 * @param {Block} block
 * @param {Transaction} transaction
 * @param {Database} db
 * @param {Object} genesisBlock
 * @todo Add description for the params
 */
class Utils {
	constructor(logger, account, block, transaction, db, genesisBlock) {
		library = {
			logger,
			account,
			block,
			transaction,
			db,
			genesisBlock,
			logic: {
				account,
				block,
				transaction,
			},
		};
		self = this;
		library.logger.trace('Blocks->Utils: Submodule initialized.');
		return self;
	}
}

/**
 * Normalize blocks and their transactions.
 *
 * @param {Array} rows - Data from full_blocks_list view
 * @returns {Array} blocks - List of normalized blocks with transactions
 */
Utils.prototype.readDbRows = function(rows) {
	let blocks = {};
	const order = [];

	for (let i = 0, length = rows.length; i < length; i++) {
		// Normalize block
		// FIXME: Can have poor performance because it performs SHA256 hash calculation for each block
		const block = library.logic.block.dbRead(rows[i]);

		if (block) {
			// If block is not already in the list...
			if (!blocks[block.id]) {
				if (block.id === library.genesisBlock.block.id) {
					// Generate fake signature for genesis block
					block.generationSignature = new Array(65).join('0');
				}

				// Add block ID to order list
				order.push(block.id);
				// Add block to list
				blocks[block.id] = block;
			}

			// Normalize transaction
			const transaction = library.logic.transaction.dbRead(rows[i]);
			// Set empty object if there are no transactions in block
			blocks[block.id].transactions = blocks[block.id].transactions || {};

			if (transaction) {
				// Add transaction to block if not there already
				if (!blocks[block.id].transactions[transaction.id]) {
					blocks[block.id].transactions[transaction.id] = transaction;
				}
			}
		}
	}

	// Reorganize list
	blocks = order.map(v => {
		blocks[v].transactions = Object.keys(blocks[v].transactions).map(
			t => blocks[v].transactions[t]
		);
		return blocks[v];
	});

	return blocks;
};

/**
 * Loads full blocks from database and normalize them.
 *
 * @param {Object} filter - Filter options
 * @param {Object} filter.limit - Limit blocks to amount
 * @param {Object} filter.lastId - ID of block to begin with
 * @param {function} cb - Callback function
 * @param {Object} tx - database transaction
 * @returns {function} cb - Callback function from params (through setImmediate)
 * @returns {Object} cb.err - Error if occurred
 * @returns {Object} cb.rows - List of normalized blocks
 */
Utils.prototype.loadBlocksPart = function(filter, cb, tx) {
	self.loadBlocksData(
		filter,
		(err, rows) => {
			let blocks;

			if (!err) {
				// Normalize list of blocks
				blocks = self.readDbRows(rows);
			}

			return setImmediate(cb, err, blocks);
		},
		tx
	);
};

/**
 * Loads full normalized last block from database, see: loader.loadBlockChain (private).
 *
 * @param {function} cb - Callback function
 * @returns {function} cb - Callback function from params (through setImmediate)
 * @returns {Object} cb.err - Error message if error occurred
 * @returns {Object} cb.block - Full normalized last block
 */
Utils.prototype.loadLastBlock = function(cb) {
	// Get full last block from database
	// FIXME: Review SQL order by clause
	library.db.blocks
		.loadLastBlock()
		.then(rows => {
			// Normalize block
			const block = modules.blocks.utils.readDbRows(rows)[0];

			// Update last block
			modules.blocks.lastBlock.set(block);
			return setImmediate(cb, null, block);
		})
		.catch(err => {
			library.logger.error(err.stack);
			return setImmediate(cb, 'Blocks#loadLastBlock error');
		});
};

/**
 * Get blocks IDs sequence - last block ID, IDs of first blocks of last 5 rounds, genesis block ID.
 *
 * @param {number} height - Block height
 * @param {function} cb - Callback function
 * @returns {function} cb - Callback function from params (through setImmediate)
 * @returns {Object} cb.err - Error if occurred
 * @returns {Object} cb.res - Result
 * @returns {string} cb.res.firstHeight - Height of last block
 * @returns {string} cb.res.ids - Comma separated list of blocks IDs
 */
Utils.prototype.getIdSequence = function(height, cb) {
	const lastBlock = modules.blocks.lastBlock.get();
	// Get IDs of first blocks of (n) last rounds, descending order
	// EXAMPLE: For height 2000000 (round 19802) we will get IDs of blocks at height: 1999902, 1999801, 1999700, 1999599, 1999498
	library.db.blocks
		.getIdSequence({
			height,
			limit: 5,
			delegates: ACTIVE_DELEGATES,
		})
		.then(rows => {
			if (rows.length === 0) {
				return setImmediate(
					cb,
					`Failed to get id sequence for height: ${height}`
				);
			}

			const ids = [];

			// Add genesis block at the end if the set doesn't contain it already
			if (library.genesisBlock && library.genesisBlock.block) {
				const __genesisBlock = {
					id: library.genesisBlock.block.id,
					height: library.genesisBlock.block.height,
				};

				if (!_.includes(rows, __genesisBlock.id)) {
					rows.push(__genesisBlock);
				}
			}

			// Add last block at the beginning if the set doesn't contain it already
			if (lastBlock && !_.includes(rows, lastBlock.id)) {
				rows.unshift({
					id: lastBlock.id,
					height: lastBlock.height,
				});
			}

			// Extract blocks IDs
			rows.forEach(row => {
				// FIXME: Looks like double check
				if (!_.includes(ids, row.id)) {
					ids.push(row.id);
				}
			});

			return setImmediate(cb, null, {
				firstHeight: rows[0].height,
				ids: ids.join(),
			});
		})
		.catch(err => {
			library.logger.error(err.stack);
			return setImmediate(cb, 'Blocks#getIdSequence error');
		});
};

/**
 * Load full block with a particular height
 *
 * @param {number} height - Block height
 * @param {function} cb - Callback function
 * @param {object} tx - Database transaction object
 * @returns {function} cb - Callback function from params (through setImmediate)
 * @returns {Object} cb.err - Error if occurred
 * @returns {Object} cb.block - Block with requested height
 */
Utils.prototype.loadBlockByHeight = function(height, cb, tx) {
	(tx || library.db).blocks
		.loadBlocksOffset(height, height + 1)
		.then(rows => {
			const blocks = self.readDbRows(rows);
			return setImmediate(cb, null, blocks[0]);
		})
		.catch(err => {
			library.logger.error(err.stack);
			return setImmediate(cb, 'Blocks#loadBlockByHeight error');
		});
};

/**
 * Generates a list of full blocks for another node upon sync request from that node, see: modules.transport.internal.blocks.
 *
 * @param {Object} filter - Filter options
 * @param {Object} filter.limit - Limit blocks to amount
 * @param {Object} filter.lastId - ID of block to begin with
 * @param {function} cb - Callback function
 * @param {Object} tx - database transaction
 * @returns {function} cb - Callback function from params (through setImmediate)
 * @returns {Object} cb.err - Error if occurred
 * @returns {Object} cb.rows - List of blocks
 */
Utils.prototype.loadBlocksData = function(filter, cb, tx) {
	const params = { limit: filter.limit || 1 };

	// FIXME: filter.id is not used
	if (filter.id && filter.lastId) {
		return setImmediate(cb, 'Invalid filter: Received both id and lastId');
	} else if (filter.id) {
		params.id = filter.id;
	} else if (filter.lastId) {
		params.lastId = filter.lastId;
	}

	// Get height of block with supplied ID
	(tx || library.db).blocks
		.getHeightByLastId(filter.lastId || null)
		.then(rows => {
			const height = rows.length ? rows[0].height : 0;
			// Calculate max block height for database query
			const realLimit = height + (parseInt(filter.limit) || 1);

			params.limit = realLimit;
			params.height = height;

			// Retrieve blocks from database
			// FIXME: That SQL query have mess logic, need to be refactored
			(tx || library.db).blocks
				.loadBlocksData(Object.assign({}, filter, params))
				.then(rows => setImmediate(cb, null, rows));
		})
		.catch(err => {
			library.logger.error(err.stack);
			return setImmediate(cb, 'Blocks#loadBlockData error');
		});
};

/**
 * Creates logger for tracking applied transactions of block.
 *
 * @param {number} transactionsCount
 * @param {number} logsFrequency
 * @param {string} msg
 * @returns {BlockProgressLogger}
 * @todo Add description for the params and return value
 */
Utils.prototype.getBlockProgressLogger = function(
	transactionsCount,
	logsFrequency,
	msg
) {
	/**
	 * Description of the class.
	 *
	 * @class
	 * @todo Add @param tags
	 */
	function BlockProgressLogger(transactionsCount, logsFrequency, msg) {
		this.target = transactionsCount;
		this.step = Math.floor(transactionsCount / logsFrequency);
		this.applied = 0;

		/**
		 * Resets applied transactions.
		 */
		this.reset = function() {
			this.applied = 0;
		};

		/**
		 * Increments applied transactions and logs the progress,
		 * - For the first and last transaction
		 * - With given frequency
		 */
		this.applyNext = function() {
			if (this.applied >= this.target) {
				throw new Error(
					`Cannot apply transaction over the limit: ${this.target}`
				);
			}
			this.applied += 1;
			if (
				this.applied === 1 ||
				this.applied === this.target ||
				this.applied % this.step === 1
			) {
				this.log();
			}
		};

		/**
		 * Logs the progress.
		 */
		this.log = function() {
			library.logger.info(
				msg,
				`${(this.applied / this.target * 100).toPrecision(4)} %: applied ${
					this.applied
				} of ${this.target} transactions`
			);
		};
	}

	return new BlockProgressLogger(transactionsCount, logsFrequency, msg);
};

/**
 * Get block rewards of delegate for time period.
 *
 * @param {Object} filter
 * @param {string} filter.address - Delegate address
 * @param {number} [filter.start] - Start timestamp
 * @param {number} [filter.end] - End timestamp
 * @param {function} cb - Callback function
 * @returns {function} cb - Callback function from params (through setImmediate)
 * @returns {Object} cb.err - Error if occurred
 * @returns {Object} cb.data - Rewards data
 * @returns {number} cb.data.fees - Round fees
 * @returns {number} cb.data.rewards - Blocks rewards
 * @returns {number} cb.data.count - Blocks count
 */
Utils.prototype.aggregateBlocksReward = function(filter, cb) {
	const params = {};

	library.logic.account.get({ address: filter.address }, (err, account) => {
		if (err) {
			return setImmediate(cb, err);
		}

		if (!account) {
			return setImmediate(cb, 'Account not found');
		}

		params.generatorPublicKey = account.publicKey;
		params.delegates = ACTIVE_DELEGATES;

		if (filter.start !== undefined) {
<<<<<<< HEAD
			params.start = (filter.start - EPOCH_TIME.getTime()) / 1000;
=======
			params.start = Math.floor(
				(filter.start - constants.epochTime.getTime()) / 1000
			);
>>>>>>> 75e81993
			params.start = params.start.toFixed();
		}

		if (filter.end !== undefined) {
<<<<<<< HEAD
			params.end = (filter.end - EPOCH_TIME.getTime()) / 1000;
=======
			params.end = Math.floor(
				(filter.end - constants.epochTime.getTime()) / 1000
			);
>>>>>>> 75e81993
			params.end = params.end.toFixed();
		}

		// Get calculated rewards
		library.db.blocks
			.aggregateBlocksReward(params)
			.then(rows => {
				let data = rows[0];
				if (data.delegate === null) {
					return setImmediate(cb, 'Account is not a delegate');
				}
				data = {
					fees: data.fees || '0',
					rewards: data.rewards || '0',
					count: data.count || '0',
				};
				return setImmediate(cb, null, data);
			})
			.catch(err => {
				library.logger.error(err.stack);
				return setImmediate(cb, 'Blocks#aggregateBlocksReward error');
			});
	});
};

/**
 * Handle modules initialization:
 * - blocks
 *
 * @param {modules} scope - Exposed modules
 */
Utils.prototype.onBind = function(scope) {
	library.logger.trace('Blocks->Utils: Shared modules bind.');
	modules = {
		blocks: scope.blocks,
	};

	// Set module as loaded
	__private.loaded = true;
};

module.exports = Utils;<|MERGE_RESOLUTION|>--- conflicted
+++ resolved
@@ -409,24 +409,12 @@
 		params.delegates = ACTIVE_DELEGATES;
 
 		if (filter.start !== undefined) {
-<<<<<<< HEAD
-			params.start = (filter.start - EPOCH_TIME.getTime()) / 1000;
-=======
-			params.start = Math.floor(
-				(filter.start - constants.epochTime.getTime()) / 1000
-			);
->>>>>>> 75e81993
+			params.start = Math.floor((filter.start - EPOCH_TIME.getTime()) / 1000);
 			params.start = params.start.toFixed();
 		}
 
 		if (filter.end !== undefined) {
-<<<<<<< HEAD
-			params.end = (filter.end - EPOCH_TIME.getTime()) / 1000;
-=======
-			params.end = Math.floor(
-				(filter.end - constants.epochTime.getTime()) / 1000
-			);
->>>>>>> 75e81993
+			params.end = Math.floor((filter.end - EPOCH_TIME.getTime()) / 1000);
 			params.end = params.end.toFixed();
 		}
 
