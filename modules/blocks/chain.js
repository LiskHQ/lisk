--- conflicted
+++ resolved
@@ -109,65 +109,12 @@
  * @returns {Function|afterSave} cb - If SQL transaction was OK - returns safterSave execution, if not returns callback function from params (through setImmediate)
  * @returns {string} cb.err - Error if occurred
  */
-<<<<<<< HEAD
-Chain.prototype.saveBlock = function (block, cb) {
-	// Prepare and execute SQL transaction
-	// WARNING: DB_WRITE
-	library.db.tx(function (t) {
-		// Create bytea fields (buffers), and returns pseudo-row object promise-like
-		var promise = library.logic.block.dbSave(block);
-		// Initialize insert helper
-		var inserts = new Inserts(promise, promise.values);
-
-		var promises = [
-			// Prepare insert SQL query
-			t.none(inserts.template(), promise.values)
-		];
-
-		// Apply transactions inserts
-		var transactionsPromises = __private.promiseTransactions(t, block);
-		Array.prototype.push.apply(promises, transactionsPromises);
-
-		// Exec inserts as batch
-		return t.batch(promises);
-	}).then(function () {
-		// Execute afterSave for transactions
-		return __private.afterSave(block, cb);
-	}).catch(function (err) {
-		library.logger.error(err.stack);
-		return setImmediate(cb, 'Blocks#saveBlock error');
-	});
-};
-=======
 Chain.prototype.saveBlock = function(block, cb, tx) {
 	block.transactions.map(transaction => {
 		transaction.blockId = block.id;
->>>>>>> 2a4460b6
 
 		return transaction;
 	});
-<<<<<<< HEAD
-};
-
-/**
- * Build a sequence of transaction queries
- * // FIXME: Processing here is not clean
- *
- * @private
- * @method promiseTransactions
- * @param  {Object} t SQL connection object
- * @param  {Object} block Full normalized block
- * @return {Object} transactionsPromises Array of transactions promises
- * @throws Will throw 'Invalid promise' when no promise, promise.values or promise.table
- */
-__private.promiseTransactions = function (t, block) {
-	var transactionsPromises = [];
-
-	if (_.isEmpty(block.transactions)) {
-		return transactionsPromises;
-	}
-=======
->>>>>>> 2a4460b6
 
 	function saveBlockBatch(tx) {
 		const promises = [tx.blocks.save(block)];
@@ -194,21 +141,7 @@
 		library.db.tx('Chain:saveBlock', t => {
 			saveBlockBatch(t);
 		});
-<<<<<<< HEAD
-
-		// Initialize insert helper
-		var inserts = new Inserts(type[0], values, true);
-		// Prepare insert SQL query
-		transactionsPromises.push(t.none(inserts.template(), inserts));
-	};
-
-	var promises = _.flatMap(block.transactions, transactionIterator);
-	_.each(_.groupBy(promises, promiseGrouper), typeIterator);
-
-	return transactionsPromises;
-=======
 	}
->>>>>>> 2a4460b6
 };
 
 /**
@@ -369,110 +302,6 @@
  * Calls undoUnconfirmedList from modules transactions
  *
  * @private
-<<<<<<< HEAD
- * @async
- * @method applyBlock
- * @emits  SIGTERM
- * @param  {Object}   block Full normalized block
- * @param  {boolean}  broadcast Indicator that block needs to be broadcasted
- * @param  {boolean}  saveBlock Indicator that block needs to be saved to database
- * @param  {Function} cb Callback function
- * @return {Function} cb Callback function from params (through setImmediate)
- * @return {Object}   cb.err Error if occurred
- */
-Chain.prototype.applyBlock = function (block, broadcast, saveBlock, cb) {
-	// Prevent shutdown during database writes.
-	modules.blocks.isActive.set(true);
-
-	// Transactions to rewind in case of error.
-	var appliedTransactions = {};
-
-	async.series({
-		// Rewind any unconfirmed transactions before applying block.
-		// TODO: It should be possible to remove this call if we can guarantee that only this function is processing transactions atomically. Then speed should be improved further.
-		// TODO: Other possibility, when we rebuild from block chain this action should be moved out of the rebuild function.
-		undoUnconfirmedList: function (seriesCb) {
-			modules.transactions.undoUnconfirmedList(function (err, ids) {
-				if (err) {
-					// Fatal error, memory tables will be inconsistent
-					library.logger.error('Failed to undo unconfirmed list', err);
-
-					return process.exit(0);
-				} else {
-					return setImmediate(seriesCb);
-				}
-			});
-		},
-		// Apply transactions to unconfirmed mem_accounts fields.
-		applyUnconfirmed: function (seriesCb) {
-			async.eachSeries(block.transactions, function (transaction, eachSeriesCb) {
-				// DATABASE write
-				modules.accounts.setAccountAndGet({publicKey: transaction.senderPublicKey}, function (err, sender) {
-					// DATABASE: write
-					modules.transactions.applyUnconfirmed(transaction, sender, function (err) {
-						if (err) {
-							err = ['Failed to apply transaction:', transaction.id, '-', err].join(' ');
-							library.logger.error(err);
-							library.logger.error('Transaction', transaction);
-							return setImmediate(eachSeriesCb, err);
-						}
-
-						appliedTransactions[transaction.id] = transaction;
-
-						return setImmediate(eachSeriesCb);
-					});
-				});
-			}, function (err) {
-				if (err) {
-					// Rewind any already applied unconfirmed transactions.
-					// Leaves the database state as per the previous block.
-					async.eachSeries(block.transactions, function (transaction, eachSeriesCb) {
-						modules.accounts.getAccount({publicKey: transaction.senderPublicKey}, function (accountError, sender) {
-							if (accountError) {
-								return setImmediate(eachSeriesCb, accountError);
-							}
-							// The transaction has been applied?
-							if (appliedTransactions[transaction.id]) {
-								// DATABASE: write
-								library.logic.transaction.undoUnconfirmed(transaction, sender, eachSeriesCb);
-							} else {
-								return setImmediate(eachSeriesCb);
-							}
-						});
-					}, function (seriesError) {
-						if (seriesError) {
-							// Fatal error, memory tables will be inconsistent
-							library.logger.error('Failed to undo unconfirmed block transactions list', seriesError);
-
-							return process.exit(0);
-						}
-
-						return setImmediate(seriesCb, err);
-					});
-				} else {
-					return setImmediate(seriesCb);
-				}
-			});
-		},
-		// Block and transactions are ok.
-		// Apply transactions to confirmed mem_accounts fields.
-		applyConfirmed: function (seriesCb) {
-			async.eachSeries(block.transactions, function (transaction, eachSeriesCb) {
-				modules.accounts.getAccount({publicKey: transaction.senderPublicKey}, function (err, sender) {
-					if (err) {
-						// Fatal error, memory tables will be inconsistent
-						err = ['Failed to apply transaction:', transaction.id, '-', err].join(' ');
-						library.logger.error(err);
-						library.logger.error('Transaction', transaction);
-
-						return process.exit(0);
-					}
-					// DATABASE: write
-					modules.transactions.apply(transaction, block, sender, function (err) {
-						if (err) {
-							// Fatal error, memory tables will be inconsistent
-							err = ['Failed to apply transaction:', transaction.id, '-', err].join(' ');
-=======
  * @param  {function} cb - Callback function
  * @returns {function} cb - Callback function from params (through setImmediate)
  * @returns {Object}   cb.err - Error if occurred
@@ -558,27 +387,10 @@
 							const err = `Failed to get account to apply transaction: ${
 								transaction.id
 							} - ${accountErr}`;
->>>>>>> 2a4460b6
 							library.logger.error(err);
 							library.logger.error('Transaction', transaction);
 							return setImmediate(reject, new Error(err));
 						}
-<<<<<<< HEAD
-						// Transaction applied, removed from the unconfirmed list.
-						modules.transactions.removeUnconfirmedTransaction(transaction.id);
-						return setImmediate(eachSeriesCb);
-					});
-				});
-			}, function (err) {
-				return setImmediate(seriesCb, err);
-			});
-		},
-		// Optionally save the block to the database.
-		saveBlock: function (seriesCb) {
-			if (saveBlock) {
-				// DATABASE: write
-				self.saveBlock(block, function (err) {
-=======
 						// DATABASE: write
 						modules.transactions.apply(
 							transaction,
@@ -622,7 +434,6 @@
 			self.saveBlock(
 				block,
 				err => {
->>>>>>> 2a4460b6
 					if (err) {
 						// Fatal error, memory tables will be inconsistent
 						library.logger.error('Failed to save block...', err);
@@ -630,45 +441,6 @@
 						return setImmediate(reject, new Error('Failed to save block'));
 					}
 
-<<<<<<< HEAD
-					library.logger.debug('Block applied correctly with ' + block.transactions.length + ' transactions');
-
-					modules.blocks.lastBlock.set(block);
-					library.bus.message('newBlock', block, broadcast);
-					seriesCb();
-				});
-			} else {
-				modules.blocks.lastBlock.set(block);
-				library.bus.message('newBlock', block, broadcast);
-				seriesCb();
-			}
-		},
-		// Perform round tick
-		roundTick: function (seriesCb) {
-			// DATABASE write. Update delegates accounts
-			modules.rounds.tick(block, function (err) {
-				if (err === 'Snapshot finished') {
-					// Finish here if snapshotting.
-					library.logger.info(err);
-					process.emit('SIGTERM');
-				} else if (err) {
-					// Fatal error, memory tables will be inconsistent
-					library.logger.error('Failed to perform forward tick', err);
-
-					return process.exit(0);
-				}
-
-				seriesCb();
-			});
-		}
-	}, function (err) {
-		// Allow shutdown, database writes are finished.
-		modules.blocks.isActive.set(false);
-
-		// Nullify large objects.
-		// Prevents memory leak during synchronisation.
-		appliedTransactions = block = null;
-=======
 					library.logger.debug(
 						`Block applied correctly with ${
 							block.transactions.length
@@ -700,7 +472,6 @@
 					if (err) {
 						return setImmediate(reject, err);
 					}
->>>>>>> 2a4460b6
 
 					library.bus.message('newBlock', block);
 					modules.blocks.lastBlock.set(block);
@@ -967,38 +738,6 @@
 		return setImmediate(cb, 'Cannot delete genesis block');
 	}
 
-<<<<<<< HEAD
-	async.waterfall(
-		[
-			function popLastBlock (waterCb) {
-				// Delete last block, replace last block with previous block, undo things
-				__private.popLastBlock(lastBlock, function (err, newLastBlock) {
-					if (err) {
-						library.logger.error('Error deleting last block', lastBlock);
-					} else {
-						// Replace last block with previous
-						modules.blocks.lastBlock.set(newLastBlock);
-					}
-					return setImmediate(waterCb, err, newLastBlock);
-				});
-			},
-			function receiveTransactionsFromDeletedBlock (newLastBlock, waterCb) {
-				library.balancesSequence.add(function (balanceSequenceCb) {
-					modules.transactions.receiveTransactions(
-						lastBlock.transactions.reverse(),
-						false,
-						balanceSequenceCb
-					);
-				}, function (err) {
-					if (err) {
-						library.logger.error('Error receiving transactions after deleting block', err);
-					}
-					return setImmediate(waterCb, null, newLastBlock);
-				});
-			}
-		],
-		cb
-=======
 	let deletedBlockTransactions;
 
 	async.series(
@@ -1042,7 +781,6 @@
 			},
 		},
 		err => setImmediate(cb, err, lastBlock)
->>>>>>> 2a4460b6
 	);
 };
 
