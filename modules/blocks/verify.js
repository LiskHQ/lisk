--- conflicted
+++ resolved
@@ -318,18 +318,6 @@
 	const payloadHash = crypto.createHash('sha256');
 	const appliedTransactions = {};
 
-<<<<<<< HEAD
-	for (const i in block.transactions) {
-		if (Object.prototype.hasOwnProperty.call(block.transactions, i)) {
-			const transaction = block.transactions[i];
-			let bytes;
-
-			try {
-				bytes = library.logic.transaction.getBytes(transaction);
-			} catch (e) {
-				result.errors.push(e.toString());
-			}
-=======
 	block.transactions.forEach(transaction => {
 		let bytes;
 
@@ -338,28 +326,20 @@
 		} catch (e) {
 			result.errors.push(e.toString());
 		}
->>>>>>> a72747c2
-
-			if (appliedTransactions[transaction.id]) {
-				result.errors.push(
-					`Encountered duplicate transaction: ${transaction.id}`
-				);
-			}
-
-			appliedTransactions[transaction.id] = transaction;
-			if (bytes) {
-				payloadHash.update(bytes);
-			}
-			totalAmount = totalAmount.plus(transaction.amount);
-			totalFee = totalFee.plus(transaction.fee);
+
+		if (appliedTransactions[transaction.id]) {
+			result.errors.push(
+				`Encountered duplicate transaction: ${transaction.id}`
+			);
 		}
-<<<<<<< HEAD
-	}
-=======
+
+		appliedTransactions[transaction.id] = transaction;
+		if (bytes) {
+			payloadHash.update(bytes);
+		}
 		totalAmount = totalAmount.plus(transaction.amount);
 		totalFee = totalFee.plus(transaction.fee);
 	});
->>>>>>> a72747c2
 
 	if (payloadHash.digest().toString('hex') !== block.payloadHash) {
 		result.errors.push('Invalid payload hash');
