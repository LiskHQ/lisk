/*
 * Copyright © 2018 Lisk Foundation
 *
 * See the LICENSE file at the top-level directory of this distribution
 * for licensing information.
 *
 * Unless otherwise agreed in a custom licensing agreement with the Lisk Foundation,
 * no part of this software, including this file, may be copied, modified,
 * propagated, or distributed except according to the terms contained in the
 * LICENSE file.
 *
 * Removal or modification of this copyright notice is prohibited.
 */

'use strict';

<<<<<<< HEAD
var async = require('async');
var _ = require('lodash');
var BlockReward = require('../../logic/blockReward.js');
var constants = require('../../helpers/constants.js');
var crypto = require('crypto');
var slots = require('../../helpers/slots.js');
var sql = require('../../sql/blocks.js');
var exceptions = require('../../helpers/exceptions.js');

var modules, library, self, __private = {};

__private.blockReward = new BlockReward();
__private.lastNBlockIds = [];

function Verify (logger, block, transaction, db) {
	library = {
		logger: logger,
		db: db,
		logic: {
			block: block,
			transaction: transaction,
		},
	};
	self = this;
=======
const crypto = require('crypto');
const _ = require('lodash');
const async = require('async');
const BlockReward = require('../../logic/block_reward.js');
const constants = require('../../helpers/constants.js');
const slots = require('../../helpers/slots.js');
const exceptions = require('../../helpers/exceptions.js');

let modules;
let library;
let self;
const __private = {};

__private.lastNBlockIds = [];
>>>>>>> 2a4460b6

/**
 * Description of the class.
 *
 * @class
 * @memberof modules.blocks
 * @see Parent: {@link modules.blocks}
 * @requires async
 * @requires crypto
 * @requires lodash
 * @requires helpers/constants
 * @requires helpers/exceptions
 * @requires helpers/slots
 * @requires logic/block_reward
 * @todo Add @param tags
 * @todo Add description for the class
 */
class Verify {
	constructor(logger, block, transaction, db) {
		library = {
			logger,
			db,
			logic: {
				block,
				transaction,
			},
		};
		self = this;
		__private.blockReward = new BlockReward();
		library.logger.trace('Blocks->Verify: Submodule initialized.');
		return self;
	}
}

/**
<<<<<<< HEAD
 * Check transaction - perform transaction validation when processing block
 * FIXME: Some checks are probably redundant, see: logic.transactionPool
 *
 * @private
 * @async
 * @method checkTransaction
 * @param  {Object}   block Block object
 * @param  {Object}   transaction Transaction object
 * @param  {boolean}  checkExists - Check if transaction already exists in database
 * @param  {Function} cb Callback function
 * @return {Function} cb Callback function from params (through setImmediate)
 * @return {Object}   cb.err Error if occurred
 */
__private.checkTransaction = function (block, transaction, checkExists, cb) {
	async.waterfall([
		function (waterCb) {
			try {
				// Calculate transaction ID
				// FIXME: Can have poor performance, because of hash cancluation
				transaction.id = library.logic.transaction.getId(transaction);
			} catch (e) {
				return setImmediate(waterCb, e.toString());
			}
			// Apply block ID to transaction
			transaction.blockId = block.id;
			return setImmediate(waterCb);
		},
		function (waterCb) {
			// Get account from database if any (otherwise cold wallet).
			// DATABASE: read only
			modules.accounts.getAccount({publicKey: transaction.senderPublicKey}, waterCb);
		},
		function (sender, waterCb) {
			// Check if transaction id valid against database state (mem_* tables).
			// DATABASE: read only
			library.logic.transaction.verify(transaction, sender, null, checkExists, waterCb);
		}
	], function (err) {

		if(err && err.match(/Transaction is already confirmed/)) {
			// Fork: Transaction already confirmed.
			modules.delegates.fork(block, 2);
			// Undo the offending transaction.
			// DATABASE: write
			modules.transactions.undoUnconfirmed(transaction, function (err2) {
				modules.transactions.removeUnconfirmedTransaction(transaction.id);
				return setImmediate(cb, err2 || err);
			});
		} else {
			return setImmediate(cb, err);
		}
	});
};

/**
 * Set height according to the given last block
 *
 * @private
 * @method setHeight
 * @param  {Object}  block Target block
 * @param  {Object}  lastBlock Last block
 * @return {Object}  block Target block
 */
__private.setHeight = function (block, lastBlock) {
	block.height = lastBlock.height + 1;

	return block;
};

/**
 * Verify block signature
 *
 * @private
 * @method verifySignature
 * @param  {Object}  block Target block
 * @param  {Object}  result Verification results
 * @return {Object}  result Verification results
 * @return {boolean} result.verified Indicator that verification passed
 * @return {Array}   result.errors Array of validation errors
 */
__private.verifySignature = function (block, result) {
	var valid;
=======
 * Check transaction - perform transaction validation when processing block.
 * FIXME: Some checks are probably redundant, see: logic.transactionPool
 *
 * @private
 * @func checkTransaction
 * @param {Object} block - Block object
 * @param {Object} transaction - Transaction object
 * @param  {boolean} checkExists - Check if transaction already exists in database
 * @param {function} cb - Callback function
 * @returns {function} cb - Callback function from params (through setImmediate)
 * @returns {Object} cb.err - Error if occurred
 */
__private.checkTransaction = function(block, transaction, checkExists, cb) {
	async.waterfall(
		[
			function getTransactionId(waterCb) {
				try {
					// Calculate transaction ID
					// FIXME: Can have poor performance, because of hash calculation
					transaction.id = library.logic.transaction.getId(transaction);
				} catch (e) {
					return setImmediate(waterCb, e.toString());
				}
				// Apply block ID to transaction
				transaction.blockId = block.id;
				return setImmediate(waterCb);
			},
			function getAccount(waterCb) {
				// Get account from database if any (otherwise cold wallet)
				// DATABASE: read only
				modules.accounts.getAccount(
					{ publicKey: transaction.senderPublicKey },
					waterCb
				);
			},
			function verifyTransaction(sender, waterCb) {
				// Check if transaction id valid against database state (mem_* tables)
				// DATABASE: read only
				library.logic.transaction.verify(
					transaction,
					sender,
					null,
					checkExists,
					waterCb,
					null
				);
			},
		],
		waterCbErr => {
			if (waterCbErr && waterCbErr.match(/Transaction is already confirmed/)) {
				// Fork: Transaction already confirmed.
				modules.delegates.fork(block, 2);
				// Undo the offending transaction.
				// DATABASE: write
				modules.transactions.undoUnconfirmed(
					transaction,
					undoUnconfirmedErr => {
						modules.transactions.removeUnconfirmedTransaction(transaction.id);
						return setImmediate(cb, undoUnconfirmedErr || waterCbErr);
					}
				);
			} else {
				return setImmediate(cb, waterCbErr);
			}
		}
	);
};

/**
 * Set height according to the given last block.
 *
 * @private
 * @func setHeight
 * @param {Object} block - Target block
 * @param {Object} lastBlock - Last block
 * @returns {Object} block - Target block
 */
__private.setHeight = function(block, lastBlock) {
	block.height = lastBlock.height + 1;
	return block;
};

/**
 * Verify block signature.
 *
 * @private
 * @func verifySignature
 * @param {Object} block - Target block
 * @param {Object} result - Verification results
 * @returns {Object} result - Verification results
 * @returns {boolean} result.verified - Indicator that verification passed
 * @returns {Array} result.errors - Array of validation errors
 */
__private.verifySignature = function(block, result) {
	let valid;
>>>>>>> 2a4460b6

	try {
		valid = library.logic.block.verifySignature(block);
	} catch (e) {
		result.errors.push(e.toString());
	}

	if (!valid) {
		result.errors.push('Failed to verify block signature');
	}

	return result;
};

/**
<<<<<<< HEAD
 * Verify previous block
 *
 * @private
 * @method verifyPreviousBlock
 * @param  {Object}  block Target block
 * @param  {Object}  result Verification results
 * @return {Object}  result Verification results
 * @return {boolean} result.verified Indicator that verification passed
 * @return {Array}   result.errors Array of validation errors
 */
__private.verifyPreviousBlock = function (block, result) {
=======
 * Verify previous block.
 *
 * @private
 * @func verifyPreviousBlock
 * @param {Object} block - Target block
 * @param {Object} result - Verification results
 * @returns {Object} result - Verification results
 * @returns {boolean} result.verified - Indicator that verification passed
 * @returns {Array} result.errors - Array of validation errors
 */
__private.verifyPreviousBlock = function(block, result) {
>>>>>>> 2a4460b6
	if (!block.previousBlock && block.height !== 1) {
		result.errors.push('Invalid previous block');
	}
	return result;
};

<<<<<<< HEAD
	return result;
};

/**
 * Verify block is not one of the last {constants.blockSlotWindow} saved blocks
 *
 * @private
 * @method verifyAgainstLastNBlockIds
 * @param  {Object}  block Target block
 * @param  {Object}  result Verification results
 * @return {Object}  result Verification results
 * @return {boolean} result.verified Indicator that verification passed
 * @return {Array}   result.errors Array of validation errors
 */
__private.verifyAgainstLastNBlockIds = function (block, result) {
	if (__private.lastNBlockIds.indexOf(block.id) !== -1) {
		result.errors.push('Block already exists in chain');
	};

	return result;
};

/**
 * Verify block version
 *
 * @private
 * @method verifyVersion
 * @param  {Object}  block Target block
 * @param  {Object}  result Verification results
 * @return {Object}  result Verification results
 * @return {boolean} result.verified Indicator that verification passed
 * @return {Array}   result.errors Array of validation errors
 */
__private.verifyVersion = function (block, result) {
	if (block.version > 0) {
		result.errors.push('Invalid block version');
	}

	return result;
};

/**
 * Verify block reward
 *
 * @private
 * @method verifyReward
 * @param  {Object}  block Target block
 * @param  {Object}  result Verification results
 * @return {Object}  result Verification results
 * @return {boolean} result.verified Indicator that verification passed
 * @return {Array}   result.errors Array of validation errors
 */
__private.verifyReward = function (block, result) {
	var expectedReward = __private.blockReward.calcReward(block.height);

	if (block.height !== 1 && expectedReward !== block.reward && exceptions.blockRewards.indexOf(block.id) === -1) {
		result.errors.push(['Invalid block reward:', block.reward, 'expected:', expectedReward].join(' '));
=======
/**
 * Verify block is not one of the last {constants.blockSlotWindow} saved blocks.
 *
 * @private
 * @func verifyAgainstLastNBlockIds
 * @param {Object} block - Target block
 * @param {Object} result - Verification results
 * @returns {Object} result - Verification results
 * @returns {boolean} result.verified - Indicator that verification passed
 * @returns {Array} result.errors - Array of validation errors
 */
__private.verifyAgainstLastNBlockIds = function(block, result) {
	if (__private.lastNBlockIds.indexOf(block.id) !== -1) {
		result.errors.push('Block already exists in chain');
>>>>>>> 2a4460b6
	}

	return result;
};

/**
<<<<<<< HEAD
 * Verify block id
 *
 * @private
 * @method verifyId
 * @param  {Object}  block Target block
 * @param  {Object}  result Verification results
 * @return {Object}  result Verification results
 * @return {boolean} result.verified Indicator that verification passed
 * @return {Array}   result.errors Array of validation errors
 */
__private.verifyId = function (block, result) {
	try {
		// Get block ID
		// FIXME: Why we don't have it?
		block.id = library.logic.block.getId(block);
	} catch (e) {
		result.errors.push(e.toString());
=======
 * Verify block version.
 *
 * @private
 * @func verifyVersion
 * @param {Object} block - Target block
 * @param {Object} result - Verification results
 * @returns {Object} result - Verification results
 * @returns {boolean} result.verified - Indicator that verification passed
 * @returns {Array} result.errors - Array of validation errors
 */
__private.verifyVersion = function(block, result) {
	if (block.version > 0) {
		result.errors.push('Invalid block version');
>>>>>>> 2a4460b6
	}

	return result;
};
<<<<<<< HEAD

/**
 * Verify block payload (transactions)
 *
 * @private
 * @method verifyPayload
 * @param  {Object}  block Target block
 * @param  {Object}  result Verification results
 * @return {Object}  result Verification results
 * @return {boolean} result.verified Indicator that verification passed
 * @return {Array}   result.errors Array of validation errors
 */
__private.verifyPayload = function (block, result) {
=======

/**
 * Verify block reward.
 *
 * @private
 * @func verifyReward
 * @param {Object} block - Target block
 * @param {Object} result - Verification results
 * @returns {Object} result - Verification results
 * @returns {boolean} result.verified - Indicator that verification passed
 * @returns {Array} result.errors - Array of validation errors
 */
__private.verifyReward = function(block, result) {
	const expectedReward = __private.blockReward.calcReward(block.height);

	if (
		block.height !== 1 &&
		expectedReward !== block.reward &&
		exceptions.blockRewards.indexOf(block.id) === -1
	) {
		result.errors.push(
			['Invalid block reward:', block.reward, 'expected:', expectedReward].join(
				' '
			)
		);
	}

	return result;
};

/**
 * Verify block id.
 *
 * @private
 * @func verifyId
 * @param {Object} block - Target block
 * @param {Object} result - Verification results
 * @returns {Object} result - Verification results
 * @returns {boolean} result.verified - Indicator that verification passed
 * @returns {Array} result.errors - Array of validation errors
 */
__private.verifyId = function(block, result) {
	try {
		// Get block ID
		// FIXME: Why we don't have it?
		block.id = library.logic.block.getId(block);
	} catch (e) {
		result.errors.push(e.toString());
	}

	return result;
};

/**
 * Verify block payload (transactions).
 *
 * @private
 * @func verifyPayload
 * @param {Object} block - Target block
 * @param {Object} result - Verification results
 * @returns {Object} result - Verification results
 * @returns {boolean} result.verified - Indicator that verification passed
 * @returns {Array} result.errors - Array of validation errors
 */
__private.verifyPayload = function(block, result) {
>>>>>>> 2a4460b6
	if (block.payloadLength > constants.maxPayloadLength) {
		result.errors.push('Payload length is too long');
	}

	if (block.transactions.length !== block.numberOfTransactions) {
<<<<<<< HEAD
		result.errors.push('Included transactions do not match block transactions count');
	}

	if (block.transactions.length > constants.maxTxsPerBlock) {
		result.errors.push('Number of transactions exceeds maximum per block');
	}

	var totalAmount = 0;
	var totalFee = 0;
	var payloadHash = crypto.createHash('sha256');
	var appliedTransactions = {};
=======
		result.errors.push(
			'Included transactions do not match block transactions count'
		);
	}

	if (block.transactions.length > constants.maxTransactionsPerBlock) {
		result.errors.push('Number of transactions exceeds maximum per block');
	}

	let totalAmount = 0;
	let totalFee = 0;
	const payloadHash = crypto.createHash('sha256');
	const appliedTransactions = {};
>>>>>>> 2a4460b6

	for (const i in block.transactions) {
		const transaction = block.transactions[i];
		let bytes;

		try {
			bytes = library.logic.transaction.getBytes(transaction);
		} catch (e) {
			result.errors.push(e.toString());
		}

		if (appliedTransactions[transaction.id]) {
			result.errors.push(
				`Encountered duplicate transaction: ${transaction.id}`
			);
		}

		appliedTransactions[transaction.id] = transaction;
		if (bytes) {
			payloadHash.update(bytes);
		}
		totalAmount += transaction.amount;
		totalFee += transaction.fee;
	}

	if (payloadHash.digest().toString('hex') !== block.payloadHash) {
		result.errors.push('Invalid payload hash');
	}

	if (totalAmount !== block.totalAmount) {
		result.errors.push('Invalid total amount');
	}

	if (totalFee !== block.totalFee) {
		result.errors.push('Invalid total fee');
	}

	return result;
};

/**
<<<<<<< HEAD
 * Verify block for fork cause one
 *
 * @private
 * @method verifyBlock
 * @param  {Object}  block Target block
 * @param  {Object}  lastBlock Last block
 * @param  {Object}  result Verification results
 * @return {Object}  result Verification results
 * @return {boolean} result.verified Indicator that verification passed
 * @return {Array}   result.errors Array of validation errors
 */
__private.verifyForkOne = function (block, lastBlock, result) {
	if (block.previousBlock && block.previousBlock !== lastBlock.id) {
		modules.delegates.fork(block, 1);
		result.errors.push(['Invalid previous block:', block.previousBlock, 'expected:', lastBlock.id].join(' '));
=======
 * Verify block for fork cause one.
 *
 * @private
 * @func verifyForkOne
 * @param {Object} block - Target block
 * @param {Object} lastBlock - Last block
 * @param {Object} result - Verification results
 * @returns {Object} result - Verification results
 * @returns {boolean} result.verified - Indicator that verification passed
 * @returns {Array} result.errors - Array of validation errors
 */
__private.verifyForkOne = function(block, lastBlock, result) {
	if (block.previousBlock && block.previousBlock !== lastBlock.id) {
		modules.delegates.fork(block, 1);
		result.errors.push(
			[
				'Invalid previous block:',
				block.previousBlock,
				'expected:',
				lastBlock.id,
			].join(' ')
		);
>>>>>>> 2a4460b6
	}

	return result;
};

/**
<<<<<<< HEAD
 * Verify block slot according to timestamp
 *
 * @private
 * @method verifyBlock
 * @param  {Object}  block Target block
 * @param  {Object}  lastBlock Last block
 * @param  {Object}  result Verification results
 * @return {Object}  result Verification results
 * @return {boolean} result.verified Indicator that verification passed
 * @return {Array}   result.errors Array of validation errors
 */
__private.verifyBlockSlot = function (block, lastBlock, result) {
	var blockSlotNumber = slots.getSlotNumber(block.timestamp);
	var lastBlockSlotNumber = slots.getSlotNumber(lastBlock.timestamp);

	if (blockSlotNumber > slots.getSlotNumber() || blockSlotNumber <= lastBlockSlotNumber) {
=======
 * Verify block slot according to timestamp.
 *
 * @private
 * @func verifyBlockSlot
 * @param {Object} block - Target block
 * @param {Object} lastBlock - Last block
 * @param {Object} result - Verification results
 * @returns {Object} result - Verification results
 * @returns {boolean} result.verified - Indicator that verification passed
 * @returns {Array} result.errors - Array of validation errors
 */
__private.verifyBlockSlot = function(block, lastBlock, result) {
	const blockSlotNumber = slots.getSlotNumber(block.timestamp);
	const lastBlockSlotNumber = slots.getSlotNumber(lastBlock.timestamp);

	if (
		blockSlotNumber > slots.getSlotNumber() ||
		blockSlotNumber <= lastBlockSlotNumber
	) {
>>>>>>> 2a4460b6
		result.errors.push('Invalid block timestamp');
	}

	return result;
};

<<<<<<< HEAD

/**
 * Verify block slot window according to application time
 *
 * @private
 * @method verifyBlockSlotWindow
 * @param  {Object}  block Target block
 * @return {Object}  result Verification results
 * @return {boolean} result.verified Indicator that verification passed
 * @return {Array}   result.errors Array of validation errors
 */
__private.verifyBlockSlotWindow = function (block, result) {
	var currentApplicationSlot = slots.getSlotNumber();
	var blockSlot = slots.getSlotNumber(block.timestamp);
=======
/**
 * Verify block slot window according to application time.
 *
 * @private
 * @func verifyBlockSlotWindow
 * @param {Object} block - Target block
 * @returns {Object} result - Verification results
 * @returns {boolean} result.verified - Indicator that verification passed
 * @returns {Array} result.errors - Array of validation errors
 */
__private.verifyBlockSlotWindow = function(block, result) {
	const currentApplicationSlot = slots.getSlotNumber();
	const blockSlot = slots.getSlotNumber(block.timestamp);
>>>>>>> 2a4460b6

	// Reject block if it's slot is older than constants.blockSlotWindow
	if (currentApplicationSlot - blockSlot > constants.blockSlotWindow) {
		result.errors.push('Block slot is too old');
	}

	// Reject block if it's slot is in the future
	if (currentApplicationSlot < blockSlot) {
		result.errors.push('Block slot is in the future');
	}

	return result;
};

/**
<<<<<<< HEAD
 * Verify block before fork detection and return all possible errors related to block
 *
 * @public
 * @method verifyReceipt
 * @param  {Object}  block Full block
 * @return {Object}  result Verification results
 * @return {boolean} result.verified Indicator that verification passed
 * @return {Array}   result.errors Array of validation errors
 */
Verify.prototype.verifyReceipt = function (block) {
	var lastBlock = modules.blocks.lastBlock.get();
	var result = { verified: false, errors: [] };
=======
 * Verify block before fork detection and return all possible errors related to block.
 *
 * @param {Object} block - Full block
 * @returns {Object} result - Verification results
 * @returns {boolean} result.verified - Indicator that verification passed
 * @returns {Array} result.errors - Array of validation errors
 */
Verify.prototype.verifyReceipt = function(block) {
	const lastBlock = modules.blocks.lastBlock.get();

	block = __private.setHeight(block, lastBlock);

	let result = { verified: false, errors: [] };
>>>>>>> 2a4460b6

	result = __private.verifySignature(block, result);
	result = __private.verifyPreviousBlock(block, result);
	result = __private.verifyAgainstLastNBlockIds(block, result);
	result = __private.verifyBlockSlotWindow(block, result);
	result = __private.verifyVersion(block, result);
	result = __private.verifyReward(block, result);
	result = __private.verifyId(block, result);
	result = __private.verifyPayload(block, result);

<<<<<<< HEAD
	result.verified = result.errors.length === 0;
	result.errors.reverse();

	return result;
};

Verify.prototype.onBlockchainReady = function () {
	return library.db.query(sql.loadLastNBlockIds, {limit: constants.blockSlotWindow}).then(function (blockIds) {
		__private.lastNBlockIds = _.map(blockIds, 'id');
	}).catch(function (err) {
		library.logger.error('Unable to load last ' + constants.blockSlotWindow + ' block ids');
		library.logger.error(err);
	});
};

Verify.prototype.onNewBlock = function (block) {
	__private.lastNBlockIds.push(block.id);
	if (__private.lastNBlockIds.length > constants.blockSlotWindow) {
		__private.lastNBlockIds.shift();
	}
};
/**
 * Verify block before processing and return all possible errors related to block
 *
 * @public
 * @method verifyBlock
 * @param  {Object}  block Full block
 * @return {Object}  result Verification results
 * @return {boolean} result.verified Indicator that verification passed
 * @return {Array}   result.errors Array of validation errors
 */
Verify.prototype.verifyBlock = function (block) {
	var lastBlock = modules.blocks.lastBlock.get();

	block = __private.setHeight(block, lastBlock);

	var result = { verified: false, errors: [] };

	result = __private.verifySignature(block, result);
	result = __private.verifyPreviousBlock(block, result);
	result = __private.verifyVersion(block, result);
	result = __private.verifyReward(block, result);
	result = __private.verifyId(block, result);
	result = __private.verifyPayload(block, result);

	result = __private.verifyForkOne(block, lastBlock, result);
	result = __private.verifyBlockSlot(block, lastBlock, result);

	result.verified = result.errors.length === 0;
	result.errors.reverse();

=======
	result.verified = result.errors.length === 0;
	result.errors.reverse();

	return result;
};

/**
 * Loads last {constants.blockSlotWindow} blocks from the database into memory. Called when application triggeres blockchainReady event.
 */
Verify.prototype.onBlockchainReady = function() {
	return library.db.blocks
		.loadLastNBlockIds(constants.blockSlotWindow)
		.then(blockIds => {
			__private.lastNBlockIds = _.map(blockIds, 'id');
		})
		.catch(err => {
			library.logger.error(
				`Unable to load last ${constants.blockSlotWindow} block ids`
			);
			library.logger.error(err);
		});
};

/**
 * Maintains __private.lastNBlock constiable - a queue of fixed length (constants.blockSlotWindow). Called when application triggers newBlock event.
 *
 * @func onNewBlock
 * @param {block} block
 * @todo Add description for the params
 */
Verify.prototype.onNewBlock = function(block) {
	__private.lastNBlockIds.push(block.id);
	if (__private.lastNBlockIds.length > constants.blockSlotWindow) {
		__private.lastNBlockIds.shift();
	}
};

/**
 * Verify block before processing and return all possible errors related to block.
 *
 * @param {Object} block - Full block
 * @returns {Object} result - Verification results
 * @returns {boolean} result.verified - Indicator that verification passed
 * @returns {Array} result.errors - Array of validation errors
 */
Verify.prototype.verifyBlock = function(block) {
	const lastBlock = modules.blocks.lastBlock.get();

	block = __private.setHeight(block, lastBlock);

	let result = { verified: false, errors: [] };

	result = __private.verifySignature(block, result);
	result = __private.verifyPreviousBlock(block, result);
	result = __private.verifyVersion(block, result);
	result = __private.verifyReward(block, result);
	result = __private.verifyId(block, result);
	result = __private.verifyPayload(block, result);

	result = __private.verifyForkOne(block, lastBlock, result);
	result = __private.verifyBlockSlot(block, lastBlock, result);

	result.verified = result.errors.length === 0;
	result.errors.reverse();

>>>>>>> 2a4460b6
	return result;
};

/**
 * Adds default properties to block.
 *
 * @param {Object} block - Block object reduced
 * @returns {Object} Block object completed
 */
Verify.prototype.addBlockProperties = function(block) {
	if (block.version === undefined) {
		block.version = 0;
	}
	if (block.numberOfTransactions === undefined) {
		if (block.transactions === undefined) {
			block.numberOfTransactions = 0;
		} else {
			block.numberOfTransactions = block.transactions.length;
		}
	}
	if (block.totalAmount === undefined) {
		block.totalAmount = 0;
	}
	if (block.totalFee === undefined) {
		block.totalFee = 0;
	}
	if (block.payloadLength === undefined) {
		block.payloadLength = 0;
	}
	if (block.reward === undefined) {
		block.reward = 0;
	}
	if (block.transactions === undefined) {
		block.transactions = [];
	}
	return block;
};

/**
 * Deletes default properties from block.
 *
 * @param {Object} block - Block object completed
 * @returns {Object} Block object reduced
 */
Verify.prototype.deleteBlockProperties = function(block) {
	const reducedBlock = JSON.parse(JSON.stringify(block));
	if (reducedBlock.version === 0) {
		delete reducedBlock.version;
	}
	// verifyBlock ensures numberOfTransactions is transactions.length
	if (typeof reducedBlock.numberOfTransactions === 'number') {
		delete reducedBlock.numberOfTransactions;
	}
	if (reducedBlock.totalAmount === 0) {
		delete reducedBlock.totalAmount;
	}
	if (reducedBlock.totalFee === 0) {
		delete reducedBlock.totalFee;
	}
	if (reducedBlock.payloadLength === 0) {
		delete reducedBlock.payloadLength;
	}
	if (reducedBlock.reward === 0) {
		delete reducedBlock.reward;
	}
	if (reducedBlock.transactions && reducedBlock.transactions.length === 0) {
		delete reducedBlock.transactions;
	}
	return reducedBlock;
};

/**
 * Adds block properties.
 *
 * @private
 * @func addBlockProperties
 * @param {Object} block - Full block
 * @param {boolean} broadcast - Indicator that block needs to be broadcasted
 * @param {function} cb - Callback function
 * @returns {function} cb - Callback function from params (through setImmediate)
 * @returns {Object} cb.err - Error if occurred
 */
__private.addBlockProperties = function(block, broadcast, cb) {
	if (!broadcast) {
		try {
			// Set default properties
			block = self.addBlockProperties(block);
		} catch (err) {
			return setImmediate(cb, err);
		}
	}

	return setImmediate(cb);
};

/**
 * Validates block schema.
 *
 * @private
 * @func normalizeBlock
 * @param {Object} block - Full block
 * @param {function} cb - Callback function
 * @returns {function} cb - Callback function from params (through setImmediate)
 * @returns {Object} cb.err - Error if occurred
 */
__private.normalizeBlock = function(block, cb) {
	try {
		block = library.logic.block.objectNormalize(block);
	} catch (err) {
		return setImmediate(cb, err);
	}

	return setImmediate(cb);
};

/**
 * Verifies block.
 *
 * @private
 * @func verifyBlock
 * @param {Object} block - Full block
 * @param {function} cb - Callback function
 * @returns {function} cb - Callback function from params (through setImmediate)
 * @returns {Object} cb.err - Error if occurred
 */
__private.verifyBlock = function(block, cb) {
	// Sanity check of the block, if values are coherent
	// No access to database
	var result = self.verifyBlock(block);

	if (!result.verified) {
		library.logger.error(
			['Block', block.id, 'verification failed'].join(' '),
			result.errors[0]
		);
		return setImmediate(cb, result.errors[0]);
	}
	return setImmediate(cb);
};

/**
 * Broadcasts block.
 *
 * @private
 * @func broadcastBlock
 * @param {Object} block - Full block
 * @param {boolean} broadcast - Indicator that block needs to be broadcasted
 * @param {function} cb - Callback function
 * @returns {function} cb - Callback function from params (through setImmediate)
 * @returns {Object} cb.err - Error if occurred
 */
__private.broadcastBlock = function(block, broadcast, cb) {
	if (broadcast) {
		try {
			// Delete default properties
			var reducedBlock = self.deleteBlockProperties(block);
			modules.blocks.chain.broadcastReducedBlock(reducedBlock, broadcast);
		} catch (err) {
			return setImmediate(cb, err);
		}
	}

	return setImmediate(cb);
};

/**
 * Checks if block is in database.
 *
 * @private
 * @func checkExists
 * @param {Object} block - Full block
 * @param {function} cb - Callback function
 * @returns {function} cb - Callback function from params (through setImmediate)
 * @returns {Object} cb.err - Error if occurred
 */
__private.checkExists = function(block, cb) {
	// Check if block id is already in the database (very low probability of hash collision)
	// TODO: In case of hash-collision, to me it would be a special autofork...
	// DATABASE: read only
	library.db.blocks
		.blockExists(block.id)
		.then(rows => {
			if (rows) {
				return setImmediate(
					cb,
					['Block', block.id, 'already exists'].join(' ')
				);
			}
			return setImmediate(cb);
		})
		.catch(err => {
			library.logger.error(err);
			return setImmediate(cb, 'Block#blockExists error');
		});
};

/**
 * Checks if block was generated by the right active delagate.
 *
 * @private
 * @func validateBlockSlot
 * @param {Object} block - Full block
 * @param {function} cb - Callback function
 * @returns {function} cb - Callback function from params (through setImmediate)
 * @returns {Object} cb.err - Error if occurred
 */
__private.validateBlockSlot = function(block, cb) {
	// Check if block was generated by the right active delagate. Otherwise, fork 3
	// DATABASE: Read only to mem_accounts to extract active delegate list
	modules.delegates.validateBlockSlot(block, err => {
		if (err) {
			// Fork: Delegate does not match calculated slot
			modules.delegates.fork(block, 3);
			return setImmediate(cb, err);
		}
		return setImmediate(cb);
	});
};

/**
 * Checks transactions in block.
 *
 * @private
 * @func checkTransactions
 * @param {Object} block - Full block
 * @param  {boolean} checkExists - Check if transactions already exists in database
 * @param {function} cb - Callback function
 * @returns {function} cb - Callback function from params (through setImmediate)
 * @returns {Object} cb.err - Error if occurred
 */
__private.checkTransactions = function(block, checkExists, cb) {
	// Check against the mem_* tables that we can perform the transactions included in the block
	async.eachSeries(
		block.transactions,
		(transaction, eachSeriesCb) => {
			__private.checkTransaction(block, transaction, checkExists, eachSeriesCb);
		},
		err => setImmediate(cb, err)
	);
};

/**
 * Main function to process a block:
 * - Verify the block looks ok
 * - Verify the block is compatible with database state (DATABASE readonly)
 * - Broadcast the block to remote peers
 * - Apply the block to database if both verifications are ok
<<<<<<< HEAD
 *
 * @async
 * @public
 * @method processBlock
 * @param  {Object}   block Full block
 * @param  {boolean}  broadcast Indicator that block needs to be broadcasted
 * @param  {boolean}  saveBlock Indicator that block needs to be saved to database
 * @param  {Function} cb Callback function
 * @return {Function} cb Callback function from params (through setImmediate)
 * @return {Object}   cb.err Error if occurred
 */
Verify.prototype.processBlock = function (block, broadcast, saveBlock, cb) {
=======
 * - Update headers: broadhash and height
 * - Notify remote peers about our new headers
 *
 * @param {Object} block - Full block
 * @param {boolean} broadcast - Indicator that block needs to be broadcasted
 * @param {function} cb - Callback function
 * @param {boolean} saveBlock - Indicator that block needs to be saved to database
 * @returns {function} cb - Callback function from params (through setImmediate)
 * @returns {Object} cb.err - Error if occurred
 */
Verify.prototype.processBlock = function(block, broadcast, saveBlock, cb) {
>>>>>>> 2a4460b6
	if (modules.blocks.isCleaning.get()) {
		// Break processing if node shutdown reqested
		return setImmediate(cb, 'Cleaning up');
	} else if (!__private.loaded) {
		// Break processing if blockchain is not loaded
		return setImmediate(cb, 'Blockchain is loading');
	}

<<<<<<< HEAD
	library.logger.debug('Processing block', block.id, 'height', block.height);

	async.series({
		normalizeBlock: function (seriesCb) {
			try {
				block = library.logic.block.objectNormalize(block);
			} catch (err) {
				return setImmediate(seriesCb, err);
			}

			return setImmediate(seriesCb);
		},
		verifyBlock: function (seriesCb) {
			// Sanity check of the block, if values are coherent
			// No access to database
			var check = self.verifyBlock(block);

			if (!check.verified) {
				library.logger.error(['Block', block.id, 'verification failed'].join(' '), check.errors.join(', '));
				return setImmediate(seriesCb, check.errors[0]);
			}

			return setImmediate(seriesCb);
		},
		checkExists: function (seriesCb) {
			// Check if block id is already in the database (very low probability of hash collision)
			// TODO: In case of hash-collision, to me it would be a special autofork...
			// DATABASE: read only

			// Skip checking for existing block id if we don't need to save that block
			if (!saveBlock) {
				return setImmediate(seriesCb);
			}

			library.db.query(sql.getBlockId, { id: block.id }).then(function (rows) {
				if (rows.length > 0) {
					return setImmediate(seriesCb, ['Block', block.id, 'already exists'].join(' '));
				} else {
					return setImmediate(seriesCb);
				}
			});
		},
		validateBlockSlot: function (seriesCb) {
			// Check if block was generated by the right active delagate. Otherwise, fork 3
			// DATABASE: Read only to mem_accounts to extract active delegate list
			modules.delegates.validateBlockSlot(block, function (err) {
				if (err) {
					// Fork: Delegate does not match calculated slot
					modules.delegates.fork(block, 3);
					return setImmediate(seriesCb, err);
				} else {
=======
	async.series(
		{
			addBlockProperties(seriesCb) {
				__private.addBlockProperties(block, broadcast, seriesCb);
			},
			normalizeBlock(seriesCb) {
				__private.normalizeBlock(block, seriesCb);
			},
			verifyBlock(seriesCb) {
				__private.verifyBlock(block, seriesCb);
			},
			broadcastBlock(seriesCb) {
				__private.broadcastBlock(block, broadcast, seriesCb);
			},
			checkExists(seriesCb) {
				// Skip checking for existing block id if we don't need to save that block
				if (!saveBlock) {
>>>>>>> 2a4460b6
					return setImmediate(seriesCb);
				}
				__private.checkExists(block, seriesCb);
			},
			validateBlockSlot(seriesCb) {
				__private.validateBlockSlot(block, seriesCb);
			},
			checkTransactions(seriesCb) {
				// checkTransactions should check for transactions to exists in database
				// only if the block needed to be saved to database
				__private.checkTransactions(block, saveBlock, seriesCb);
			},
			applyBlock(seriesCb) {
				// The block and the transactions are OK i.e:
				// * Block and transactions have valid values (signatures, block slots, etc...)
				// * The check against database state passed (for instance sender has enough LSK, votes are under 101, etc...)
				// We thus update the database with the transactions values, save the block and tick it.
				// Also that function set new block as our last block
				modules.blocks.chain.applyBlock(block, saveBlock, seriesCb);
			},
			// Perform next two steps only when 'broadcast' flag is set, it can be:
			// 'true' if block comes from generation or receiving process
			// 'false' if block comes from chain synchronisation process
			updateSystemHeaders(seriesCb) {
				// Update our own headers: broadhash and height
				broadcast ? modules.system.update(seriesCb) : seriesCb();
			},
			broadcastHeaders(seriesCb) {
				// Notify all remote peers about our new headers
				broadcast ? modules.transport.broadcastHeaders(seriesCb) : seriesCb();
			},
		},
<<<<<<< HEAD
		checkTransactions: function (seriesCb) {
			// Check against the mem_* tables that we can perform the transactions included in the block
			async.eachSeries(block.transactions, function (transaction, eachSeriesCb) {

				// Verify transaction, check for transaction exists in database is performed only when saving block
				__private.checkTransaction(block, transaction, saveBlock, eachSeriesCb);
			}, function (err) {
				return setImmediate(seriesCb, err);
			});
		}
	}, function (err) {
		if (err) {
			return setImmediate(cb, err);
		} else {
			// The block and the transactions are OK i.e:
			// * Block and transactions have valid values (signatures, block slots, etc...)
			// * The check against database state passed (for instance sender has enough LSK, votes are under 101, etc...)
			// We thus update the database with the transactions values, save the block and tick it
			modules.blocks.chain.applyBlock(block, broadcast, saveBlock, cb);
		}
	});
=======
		err => setImmediate(cb, err)
	);
>>>>>>> 2a4460b6
};

/**
 * Handle modules initialization:
 * - accounts
 * - blocks
 * - delegates
 * - transactions
 * - system
 * - transport
 *
 * @param {Object} scope - Exposed modules
 */
Verify.prototype.onBind = function(scope) {
	library.logger.trace('Blocks->Verify: Shared modules bind.');
	modules = {
		accounts: scope.accounts,
		blocks: scope.blocks,
		delegates: scope.delegates,
		transactions: scope.transactions,
		system: scope.system,
		transport: scope.transport,
	};

	// Set module as loaded
	__private.loaded = true;
};

module.exports = Verify;<|MERGE_RESOLUTION|>--- conflicted
+++ resolved
@@ -14,32 +14,6 @@
 
 'use strict';
 
-<<<<<<< HEAD
-var async = require('async');
-var _ = require('lodash');
-var BlockReward = require('../../logic/blockReward.js');
-var constants = require('../../helpers/constants.js');
-var crypto = require('crypto');
-var slots = require('../../helpers/slots.js');
-var sql = require('../../sql/blocks.js');
-var exceptions = require('../../helpers/exceptions.js');
-
-var modules, library, self, __private = {};
-
-__private.blockReward = new BlockReward();
-__private.lastNBlockIds = [];
-
-function Verify (logger, block, transaction, db) {
-	library = {
-		logger: logger,
-		db: db,
-		logic: {
-			block: block,
-			transaction: transaction,
-		},
-	};
-	self = this;
-=======
 const crypto = require('crypto');
 const _ = require('lodash');
 const async = require('async');
@@ -54,7 +28,6 @@
 const __private = {};
 
 __private.lastNBlockIds = [];
->>>>>>> 2a4460b6
 
 /**
  * Description of the class.
@@ -90,90 +63,6 @@
 }
 
 /**
-<<<<<<< HEAD
- * Check transaction - perform transaction validation when processing block
- * FIXME: Some checks are probably redundant, see: logic.transactionPool
- *
- * @private
- * @async
- * @method checkTransaction
- * @param  {Object}   block Block object
- * @param  {Object}   transaction Transaction object
- * @param  {boolean}  checkExists - Check if transaction already exists in database
- * @param  {Function} cb Callback function
- * @return {Function} cb Callback function from params (through setImmediate)
- * @return {Object}   cb.err Error if occurred
- */
-__private.checkTransaction = function (block, transaction, checkExists, cb) {
-	async.waterfall([
-		function (waterCb) {
-			try {
-				// Calculate transaction ID
-				// FIXME: Can have poor performance, because of hash cancluation
-				transaction.id = library.logic.transaction.getId(transaction);
-			} catch (e) {
-				return setImmediate(waterCb, e.toString());
-			}
-			// Apply block ID to transaction
-			transaction.blockId = block.id;
-			return setImmediate(waterCb);
-		},
-		function (waterCb) {
-			// Get account from database if any (otherwise cold wallet).
-			// DATABASE: read only
-			modules.accounts.getAccount({publicKey: transaction.senderPublicKey}, waterCb);
-		},
-		function (sender, waterCb) {
-			// Check if transaction id valid against database state (mem_* tables).
-			// DATABASE: read only
-			library.logic.transaction.verify(transaction, sender, null, checkExists, waterCb);
-		}
-	], function (err) {
-
-		if(err && err.match(/Transaction is already confirmed/)) {
-			// Fork: Transaction already confirmed.
-			modules.delegates.fork(block, 2);
-			// Undo the offending transaction.
-			// DATABASE: write
-			modules.transactions.undoUnconfirmed(transaction, function (err2) {
-				modules.transactions.removeUnconfirmedTransaction(transaction.id);
-				return setImmediate(cb, err2 || err);
-			});
-		} else {
-			return setImmediate(cb, err);
-		}
-	});
-};
-
-/**
- * Set height according to the given last block
- *
- * @private
- * @method setHeight
- * @param  {Object}  block Target block
- * @param  {Object}  lastBlock Last block
- * @return {Object}  block Target block
- */
-__private.setHeight = function (block, lastBlock) {
-	block.height = lastBlock.height + 1;
-
-	return block;
-};
-
-/**
- * Verify block signature
- *
- * @private
- * @method verifySignature
- * @param  {Object}  block Target block
- * @param  {Object}  result Verification results
- * @return {Object}  result Verification results
- * @return {boolean} result.verified Indicator that verification passed
- * @return {Array}   result.errors Array of validation errors
- */
-__private.verifySignature = function (block, result) {
-	var valid;
-=======
  * Check transaction - perform transaction validation when processing block.
  * FIXME: Some checks are probably redundant, see: logic.transactionPool
  *
@@ -269,7 +158,6 @@
  */
 __private.verifySignature = function(block, result) {
 	let valid;
->>>>>>> 2a4460b6
 
 	try {
 		valid = library.logic.block.verifySignature(block);
@@ -285,19 +173,6 @@
 };
 
 /**
-<<<<<<< HEAD
- * Verify previous block
- *
- * @private
- * @method verifyPreviousBlock
- * @param  {Object}  block Target block
- * @param  {Object}  result Verification results
- * @return {Object}  result Verification results
- * @return {boolean} result.verified Indicator that verification passed
- * @return {Array}   result.errors Array of validation errors
- */
-__private.verifyPreviousBlock = function (block, result) {
-=======
  * Verify previous block.
  *
  * @private
@@ -309,72 +184,12 @@
  * @returns {Array} result.errors - Array of validation errors
  */
 __private.verifyPreviousBlock = function(block, result) {
->>>>>>> 2a4460b6
 	if (!block.previousBlock && block.height !== 1) {
 		result.errors.push('Invalid previous block');
 	}
 	return result;
 };
 
-<<<<<<< HEAD
-	return result;
-};
-
-/**
- * Verify block is not one of the last {constants.blockSlotWindow} saved blocks
- *
- * @private
- * @method verifyAgainstLastNBlockIds
- * @param  {Object}  block Target block
- * @param  {Object}  result Verification results
- * @return {Object}  result Verification results
- * @return {boolean} result.verified Indicator that verification passed
- * @return {Array}   result.errors Array of validation errors
- */
-__private.verifyAgainstLastNBlockIds = function (block, result) {
-	if (__private.lastNBlockIds.indexOf(block.id) !== -1) {
-		result.errors.push('Block already exists in chain');
-	};
-
-	return result;
-};
-
-/**
- * Verify block version
- *
- * @private
- * @method verifyVersion
- * @param  {Object}  block Target block
- * @param  {Object}  result Verification results
- * @return {Object}  result Verification results
- * @return {boolean} result.verified Indicator that verification passed
- * @return {Array}   result.errors Array of validation errors
- */
-__private.verifyVersion = function (block, result) {
-	if (block.version > 0) {
-		result.errors.push('Invalid block version');
-	}
-
-	return result;
-};
-
-/**
- * Verify block reward
- *
- * @private
- * @method verifyReward
- * @param  {Object}  block Target block
- * @param  {Object}  result Verification results
- * @return {Object}  result Verification results
- * @return {boolean} result.verified Indicator that verification passed
- * @return {Array}   result.errors Array of validation errors
- */
-__private.verifyReward = function (block, result) {
-	var expectedReward = __private.blockReward.calcReward(block.height);
-
-	if (block.height !== 1 && expectedReward !== block.reward && exceptions.blockRewards.indexOf(block.id) === -1) {
-		result.errors.push(['Invalid block reward:', block.reward, 'expected:', expectedReward].join(' '));
-=======
 /**
  * Verify block is not one of the last {constants.blockSlotWindow} saved blocks.
  *
@@ -389,32 +204,12 @@
 __private.verifyAgainstLastNBlockIds = function(block, result) {
 	if (__private.lastNBlockIds.indexOf(block.id) !== -1) {
 		result.errors.push('Block already exists in chain');
->>>>>>> 2a4460b6
-	}
-
-	return result;
-};
-
-/**
-<<<<<<< HEAD
- * Verify block id
- *
- * @private
- * @method verifyId
- * @param  {Object}  block Target block
- * @param  {Object}  result Verification results
- * @return {Object}  result Verification results
- * @return {boolean} result.verified Indicator that verification passed
- * @return {Array}   result.errors Array of validation errors
- */
-__private.verifyId = function (block, result) {
-	try {
-		// Get block ID
-		// FIXME: Why we don't have it?
-		block.id = library.logic.block.getId(block);
-	} catch (e) {
-		result.errors.push(e.toString());
-=======
+	}
+
+	return result;
+};
+
+/**
  * Verify block version.
  *
  * @private
@@ -428,26 +223,10 @@
 __private.verifyVersion = function(block, result) {
 	if (block.version > 0) {
 		result.errors.push('Invalid block version');
->>>>>>> 2a4460b6
-	}
-
-	return result;
-};
-<<<<<<< HEAD
-
-/**
- * Verify block payload (transactions)
- *
- * @private
- * @method verifyPayload
- * @param  {Object}  block Target block
- * @param  {Object}  result Verification results
- * @return {Object}  result Verification results
- * @return {boolean} result.verified Indicator that verification passed
- * @return {Array}   result.errors Array of validation errors
- */
-__private.verifyPayload = function (block, result) {
-=======
+	}
+
+	return result;
+};
 
 /**
  * Verify block reward.
@@ -513,25 +292,11 @@
  * @returns {Array} result.errors - Array of validation errors
  */
 __private.verifyPayload = function(block, result) {
->>>>>>> 2a4460b6
 	if (block.payloadLength > constants.maxPayloadLength) {
 		result.errors.push('Payload length is too long');
 	}
 
 	if (block.transactions.length !== block.numberOfTransactions) {
-<<<<<<< HEAD
-		result.errors.push('Included transactions do not match block transactions count');
-	}
-
-	if (block.transactions.length > constants.maxTxsPerBlock) {
-		result.errors.push('Number of transactions exceeds maximum per block');
-	}
-
-	var totalAmount = 0;
-	var totalFee = 0;
-	var payloadHash = crypto.createHash('sha256');
-	var appliedTransactions = {};
-=======
 		result.errors.push(
 			'Included transactions do not match block transactions count'
 		);
@@ -545,7 +310,6 @@
 	let totalFee = 0;
 	const payloadHash = crypto.createHash('sha256');
 	const appliedTransactions = {};
->>>>>>> 2a4460b6
 
 	for (const i in block.transactions) {
 		const transaction = block.transactions[i];
@@ -587,23 +351,6 @@
 };
 
 /**
-<<<<<<< HEAD
- * Verify block for fork cause one
- *
- * @private
- * @method verifyBlock
- * @param  {Object}  block Target block
- * @param  {Object}  lastBlock Last block
- * @param  {Object}  result Verification results
- * @return {Object}  result Verification results
- * @return {boolean} result.verified Indicator that verification passed
- * @return {Array}   result.errors Array of validation errors
- */
-__private.verifyForkOne = function (block, lastBlock, result) {
-	if (block.previousBlock && block.previousBlock !== lastBlock.id) {
-		modules.delegates.fork(block, 1);
-		result.errors.push(['Invalid previous block:', block.previousBlock, 'expected:', lastBlock.id].join(' '));
-=======
  * Verify block for fork cause one.
  *
  * @private
@@ -626,31 +373,12 @@
 				lastBlock.id,
 			].join(' ')
 		);
->>>>>>> 2a4460b6
-	}
-
-	return result;
-};
-
-/**
-<<<<<<< HEAD
- * Verify block slot according to timestamp
- *
- * @private
- * @method verifyBlock
- * @param  {Object}  block Target block
- * @param  {Object}  lastBlock Last block
- * @param  {Object}  result Verification results
- * @return {Object}  result Verification results
- * @return {boolean} result.verified Indicator that verification passed
- * @return {Array}   result.errors Array of validation errors
- */
-__private.verifyBlockSlot = function (block, lastBlock, result) {
-	var blockSlotNumber = slots.getSlotNumber(block.timestamp);
-	var lastBlockSlotNumber = slots.getSlotNumber(lastBlock.timestamp);
-
-	if (blockSlotNumber > slots.getSlotNumber() || blockSlotNumber <= lastBlockSlotNumber) {
-=======
+	}
+
+	return result;
+};
+
+/**
  * Verify block slot according to timestamp.
  *
  * @private
@@ -670,29 +398,12 @@
 		blockSlotNumber > slots.getSlotNumber() ||
 		blockSlotNumber <= lastBlockSlotNumber
 	) {
->>>>>>> 2a4460b6
 		result.errors.push('Invalid block timestamp');
 	}
 
 	return result;
 };
 
-<<<<<<< HEAD
-
-/**
- * Verify block slot window according to application time
- *
- * @private
- * @method verifyBlockSlotWindow
- * @param  {Object}  block Target block
- * @return {Object}  result Verification results
- * @return {boolean} result.verified Indicator that verification passed
- * @return {Array}   result.errors Array of validation errors
- */
-__private.verifyBlockSlotWindow = function (block, result) {
-	var currentApplicationSlot = slots.getSlotNumber();
-	var blockSlot = slots.getSlotNumber(block.timestamp);
-=======
 /**
  * Verify block slot window according to application time.
  *
@@ -706,7 +417,6 @@
 __private.verifyBlockSlotWindow = function(block, result) {
 	const currentApplicationSlot = slots.getSlotNumber();
 	const blockSlot = slots.getSlotNumber(block.timestamp);
->>>>>>> 2a4460b6
 
 	// Reject block if it's slot is older than constants.blockSlotWindow
 	if (currentApplicationSlot - blockSlot > constants.blockSlotWindow) {
@@ -722,20 +432,6 @@
 };
 
 /**
-<<<<<<< HEAD
- * Verify block before fork detection and return all possible errors related to block
- *
- * @public
- * @method verifyReceipt
- * @param  {Object}  block Full block
- * @return {Object}  result Verification results
- * @return {boolean} result.verified Indicator that verification passed
- * @return {Array}   result.errors Array of validation errors
- */
-Verify.prototype.verifyReceipt = function (block) {
-	var lastBlock = modules.blocks.lastBlock.get();
-	var result = { verified: false, errors: [] };
-=======
  * Verify block before fork detection and return all possible errors related to block.
  *
  * @param {Object} block - Full block
@@ -749,7 +445,6 @@
 	block = __private.setHeight(block, lastBlock);
 
 	let result = { verified: false, errors: [] };
->>>>>>> 2a4460b6
 
 	result = __private.verifySignature(block, result);
 	result = __private.verifyPreviousBlock(block, result);
@@ -760,59 +455,6 @@
 	result = __private.verifyId(block, result);
 	result = __private.verifyPayload(block, result);
 
-<<<<<<< HEAD
-	result.verified = result.errors.length === 0;
-	result.errors.reverse();
-
-	return result;
-};
-
-Verify.prototype.onBlockchainReady = function () {
-	return library.db.query(sql.loadLastNBlockIds, {limit: constants.blockSlotWindow}).then(function (blockIds) {
-		__private.lastNBlockIds = _.map(blockIds, 'id');
-	}).catch(function (err) {
-		library.logger.error('Unable to load last ' + constants.blockSlotWindow + ' block ids');
-		library.logger.error(err);
-	});
-};
-
-Verify.prototype.onNewBlock = function (block) {
-	__private.lastNBlockIds.push(block.id);
-	if (__private.lastNBlockIds.length > constants.blockSlotWindow) {
-		__private.lastNBlockIds.shift();
-	}
-};
-/**
- * Verify block before processing and return all possible errors related to block
- *
- * @public
- * @method verifyBlock
- * @param  {Object}  block Full block
- * @return {Object}  result Verification results
- * @return {boolean} result.verified Indicator that verification passed
- * @return {Array}   result.errors Array of validation errors
- */
-Verify.prototype.verifyBlock = function (block) {
-	var lastBlock = modules.blocks.lastBlock.get();
-
-	block = __private.setHeight(block, lastBlock);
-
-	var result = { verified: false, errors: [] };
-
-	result = __private.verifySignature(block, result);
-	result = __private.verifyPreviousBlock(block, result);
-	result = __private.verifyVersion(block, result);
-	result = __private.verifyReward(block, result);
-	result = __private.verifyId(block, result);
-	result = __private.verifyPayload(block, result);
-
-	result = __private.verifyForkOne(block, lastBlock, result);
-	result = __private.verifyBlockSlot(block, lastBlock, result);
-
-	result.verified = result.errors.length === 0;
-	result.errors.reverse();
-
-=======
 	result.verified = result.errors.length === 0;
 	result.errors.reverse();
 
@@ -878,7 +520,6 @@
 	result.verified = result.errors.length === 0;
 	result.errors.reverse();
 
->>>>>>> 2a4460b6
 	return result;
 };
 
@@ -1126,20 +767,6 @@
  * - Verify the block is compatible with database state (DATABASE readonly)
  * - Broadcast the block to remote peers
  * - Apply the block to database if both verifications are ok
-<<<<<<< HEAD
- *
- * @async
- * @public
- * @method processBlock
- * @param  {Object}   block Full block
- * @param  {boolean}  broadcast Indicator that block needs to be broadcasted
- * @param  {boolean}  saveBlock Indicator that block needs to be saved to database
- * @param  {Function} cb Callback function
- * @return {Function} cb Callback function from params (through setImmediate)
- * @return {Object}   cb.err Error if occurred
- */
-Verify.prototype.processBlock = function (block, broadcast, saveBlock, cb) {
-=======
  * - Update headers: broadhash and height
  * - Notify remote peers about our new headers
  *
@@ -1151,7 +778,6 @@
  * @returns {Object} cb.err - Error if occurred
  */
 Verify.prototype.processBlock = function(block, broadcast, saveBlock, cb) {
->>>>>>> 2a4460b6
 	if (modules.blocks.isCleaning.get()) {
 		// Break processing if node shutdown reqested
 		return setImmediate(cb, 'Cleaning up');
@@ -1160,59 +786,6 @@
 		return setImmediate(cb, 'Blockchain is loading');
 	}
 
-<<<<<<< HEAD
-	library.logger.debug('Processing block', block.id, 'height', block.height);
-
-	async.series({
-		normalizeBlock: function (seriesCb) {
-			try {
-				block = library.logic.block.objectNormalize(block);
-			} catch (err) {
-				return setImmediate(seriesCb, err);
-			}
-
-			return setImmediate(seriesCb);
-		},
-		verifyBlock: function (seriesCb) {
-			// Sanity check of the block, if values are coherent
-			// No access to database
-			var check = self.verifyBlock(block);
-
-			if (!check.verified) {
-				library.logger.error(['Block', block.id, 'verification failed'].join(' '), check.errors.join(', '));
-				return setImmediate(seriesCb, check.errors[0]);
-			}
-
-			return setImmediate(seriesCb);
-		},
-		checkExists: function (seriesCb) {
-			// Check if block id is already in the database (very low probability of hash collision)
-			// TODO: In case of hash-collision, to me it would be a special autofork...
-			// DATABASE: read only
-
-			// Skip checking for existing block id if we don't need to save that block
-			if (!saveBlock) {
-				return setImmediate(seriesCb);
-			}
-
-			library.db.query(sql.getBlockId, { id: block.id }).then(function (rows) {
-				if (rows.length > 0) {
-					return setImmediate(seriesCb, ['Block', block.id, 'already exists'].join(' '));
-				} else {
-					return setImmediate(seriesCb);
-				}
-			});
-		},
-		validateBlockSlot: function (seriesCb) {
-			// Check if block was generated by the right active delagate. Otherwise, fork 3
-			// DATABASE: Read only to mem_accounts to extract active delegate list
-			modules.delegates.validateBlockSlot(block, function (err) {
-				if (err) {
-					// Fork: Delegate does not match calculated slot
-					modules.delegates.fork(block, 3);
-					return setImmediate(seriesCb, err);
-				} else {
-=======
 	async.series(
 		{
 			addBlockProperties(seriesCb) {
@@ -1230,7 +803,6 @@
 			checkExists(seriesCb) {
 				// Skip checking for existing block id if we don't need to save that block
 				if (!saveBlock) {
->>>>>>> 2a4460b6
 					return setImmediate(seriesCb);
 				}
 				__private.checkExists(block, seriesCb);
@@ -1263,32 +835,8 @@
 				broadcast ? modules.transport.broadcastHeaders(seriesCb) : seriesCb();
 			},
 		},
-<<<<<<< HEAD
-		checkTransactions: function (seriesCb) {
-			// Check against the mem_* tables that we can perform the transactions included in the block
-			async.eachSeries(block.transactions, function (transaction, eachSeriesCb) {
-
-				// Verify transaction, check for transaction exists in database is performed only when saving block
-				__private.checkTransaction(block, transaction, saveBlock, eachSeriesCb);
-			}, function (err) {
-				return setImmediate(seriesCb, err);
-			});
-		}
-	}, function (err) {
-		if (err) {
-			return setImmediate(cb, err);
-		} else {
-			// The block and the transactions are OK i.e:
-			// * Block and transactions have valid values (signatures, block slots, etc...)
-			// * The check against database state passed (for instance sender has enough LSK, votes are under 101, etc...)
-			// We thus update the database with the transactions values, save the block and tick it
-			modules.blocks.chain.applyBlock(block, broadcast, saveBlock, cb);
-		}
-	});
-=======
 		err => setImmediate(cb, err)
 	);
->>>>>>> 2a4460b6
 };
 
 /**
