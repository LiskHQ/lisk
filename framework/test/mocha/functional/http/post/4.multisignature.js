/*
 * Copyright © 2018 Lisk Foundation
 *
 * See the LICENSE file at the top-level directory of this distribution
 * for licensing information.
 *
 * Unless otherwise agreed in a custom licensing agreement with the Lisk Foundation,
 * no part of this software, including this file, may be copied, modified,
 * propagated, or distributed except according to the terms contained in the
 * LICENSE file.
 *
 * Removal or modification of this copyright notice is prohibited.
 */

'use strict';

require('../../functional.js');
const { registerMultisignature } = require('@liskhq/lisk-transactions');
const phases = require('../../../common/phases');
const Scenarios = require('../../../common/scenarios');
const accountFixtures = require('../../../fixtures/accounts');
const apiCodes = require('../../../../../src/modules/chain/helpers/api_codes');
const randomUtil = require('../../../common/utils/random');
const waitFor = require('../../../common/utils/wait_for');
const elements = require('../../../common/utils/elements');
const SwaggerEndpoint = require('../../../common/swagger_spec');
const apiHelpers = require('../../../common/helpers/api');
const errorCodes = require('../../../../../src/modules/chain/helpers/api_codes');
const common = require('./common');
const {
	createInvalidRegisterMultisignatureTransaction,
} = require('../../../common/utils/elements');

const { FEES, MULTISIG_CONSTRAINTS } = global.constants;
const sendTransactionPromise = apiHelpers.sendTransactionPromise;

// eslint-disable-next-line mocha/no-skipped-tests
describe.skip('[1.7-transactions-changes-revisit] POST /api/transactions (type 4) register multisignature', () => {
	const scenarios = {
		no_funds: new Scenarios.Multisig({
			amount: 0,
		}),
		minimal_funds: new Scenarios.Multisig({
			amount: FEES.MULTISIGNATURE * 3,
		}),
		max_members: new Scenarios.Multisig({
			members: MULTISIG_CONSTRAINTS.KEYSGROUP.MAX_ITEMS + 1,
			minimum: 2,
		}),
		max_members_max_min: new Scenarios.Multisig({
			members: MULTISIG_CONSTRAINTS.KEYSGROUP.MAX_ITEMS + 1,
			minimum: MULTISIG_CONSTRAINTS.MIN.MAXIMUM,
		}),
		more_than_max_members: new Scenarios.Multisig({
			members: MULTISIG_CONSTRAINTS.KEYSGROUP.MAX_ITEMS + 2,
		}),
		unsigned: new Scenarios.Multisig(),
		regular: new Scenarios.Multisig(),
		regular_with_second_signature: new Scenarios.Multisig(),
	};

	let transaction;
	let transactionsToWaitFor = [];
	const badTransactions = [];
	const goodTransactions = [];
	const pendingMultisignatures = [];
	const signatureEndpoint = new SwaggerEndpoint('POST /signatures');

	before(() => {
		const transactions = [];

		Object.keys(scenarios)
			.filter(type => type !== 'no_funds')
			.map(type => transactions.push(scenarios[type].creditTransaction));

		return apiHelpers.sendTransactionsPromise(transactions).then(responses => {
			responses.map(res => {
				return expect(res.body.data.message).to.be.equal(
					'Transaction(s) accepted'
				);
			});
			transactionsToWaitFor = transactionsToWaitFor.concat(
				_.map(transactions, 'id')
			);

			return waitFor.confirmations(transactionsToWaitFor);
		});
	});

	describe('schema validations', () => {
		common.invalidAssets('multisignature', badTransactions);

		describe('keysgroup', () => {
<<<<<<< HEAD
			// eslint-disable-next-line mocha/no-skipped-tests
			it.skip('[1.7-transactions-changes-revisit] using empty array should fail', async () => {
				transaction = lisk.transaction.registerMultisignature({
=======
			it('using empty array should fail', async () => {
				transaction = registerMultisignature({
>>>>>>> a576e533
					passphrase: scenarios.regular.account.passphrase,
					keysgroup: scenarios.regular.keysgroup,
					lifetime: 1,
					minimum: 2,
				});
				transaction.asset.multisignature.keysgroup = [];
				transaction = elements.redoSignature(
					transaction,
					scenarios.regular.account.passphrase
				);

				return sendTransactionPromise(
					transaction,
					errorCodes.PROCESSING_ERROR
				).then(res => {
					expect(res.body.message).to.be.equal(
						`Invalid transaction body - Failed to validate multisignature schema: Array is too short (0), minimum ${
							MULTISIG_CONSTRAINTS.KEYSGROUP.MIN_ITEMS
						}`
					);
					badTransactions.push(transaction);
				});
			});

			// eslint-disable-next-line mocha/no-skipped-tests
			it.skip('[1.7-transactions-changes-revisit] using empty member should fail', async () => {
				const keysgroup = [
					`${accountFixtures.existingDelegate.publicKey}`,
					`${scenarios.no_funds.account.publicKey}`,
					`${scenarios.minimal_funds.account.publicKey}`,
				];

				transaction = registerMultisignature({
					passphrase: scenarios.regular.account.passphrase,
					keysgroup,
					lifetime: 1,
					minimum: 2,
				});

				transaction.asset.multisignature.keysgroup.push(null);
				transaction = elements.redoSignature(
					transaction,
					scenarios.regular.account.passphrase
				);

				return sendTransactionPromise(
					transaction,
					errorCodes.PROCESSING_ERROR
				).then(res => {
					expect(res.body.message).to.be.equal('Invalid member in keysgroup');
					badTransactions.push(transaction);
				});
			});

			it('including sender should fail', async () => {
				const keysgroup = [
					`${accountFixtures.existingDelegate.publicKey}`,
					`${scenarios.regular.account.publicKey}`,
				];

				transaction = registerMultisignature({
					passphrase: scenarios.regular.account.passphrase,
					keysgroup,
					lifetime: 1,
					minimum: 2,
				});

				return sendTransactionPromise(
					transaction,
					errorCodes.PROCESSING_ERROR
				).then(res => {
					expect(res.body.message).to.be.equal(
						'Invalid multisignature keysgroup. Can not contain sender'
					);
					badTransactions.push(transaction);
				});
			});

			// eslint-disable-next-line mocha/no-skipped-tests
			it.skip('[1.7-transactions-changes-revisit] using same member twice should fail', async () => {
				const keysgroup = [
					randomUtil.account().publicKey,
					randomUtil.account().publicKey,
				];

				transaction = registerMultisignature({
					passphrase: scenarios.regular.account.passphrase,
					keysgroup,
					lifetime: 1,
					minimum: 2,
				});

				transaction.asset.multisignature.keysgroup = [
					`+${accountFixtures.existingDelegate.publicKey}`,
					`+${accountFixtures.existingDelegate.publicKey}`,
				];
				transaction = elements.redoSignature(
					transaction,
					scenarios.regular.account.passphrase
				);

				return sendTransactionPromise(
					transaction,
					errorCodes.PROCESSING_ERROR
				).then(res => {
					expect(res.body.message).to.be.equal(
						'Encountered duplicate public key in multisignature keysgroup'
					);
					badTransactions.push(transaction);
				});
			});

			// eslint-disable-next-line mocha/no-skipped-tests
			it.skip('[1.7-transactions-changes-revisit] using invalid publicKey should fail', async () => {
				const keysgroup = [
					scenarios.no_funds.account.publicKey,
					accountFixtures.existingDelegate.publicKey,
				];

				transaction = registerMultisignature({
					passphrase: scenarios.regular.account.passphrase,
					keysgroup,
					lifetime: 1,
					minimum: 2,
				});

				transaction.asset.multisignature.keysgroup = [
					`+${scenarios.no_funds.account.publicKey}`,
					`+L${accountFixtures.existingDelegate.publicKey.slice(0, -1)}`,
				];
				transaction = elements.redoSignature(
					transaction,
					scenarios.regular.account.passphrase
				);

				return sendTransactionPromise(
					transaction,
					errorCodes.PROCESSING_ERROR
				).then(res => {
					expect(res.body.message).to.be.equal(
						'Invalid public key in multisignature keysgroup'
					);
					badTransactions.push(transaction);
				});
			});

			// eslint-disable-next-line mocha/no-skipped-tests
			it.skip('[1.7-transactions-changes-revisit] using no math operator (just publicKey) should fail', async () => {
				const keysgroup = [
					accountFixtures.existingDelegate.publicKey,
					scenarios.no_funds.account.publicKey,
					scenarios.minimal_funds.account.publicKey,
				];

				transaction = registerMultisignature({
					passphrase: scenarios.regular.account.passphrase,
					keysgroup,
					lifetime: 1,
					minimum: 2,
				});

				transaction.asset.multisignature.keysgroup[0] = transaction.asset.multisignature.keysgroup[0].replace(
					'+',
					''
				);
				transaction = elements.redoSignature(
					transaction,
					scenarios.regular.account.passphrase
				);

				return sendTransactionPromise(
					transaction,
					errorCodes.PROCESSING_ERROR
				).then(res => {
					expect(res.body.message).to.be.equal(
						'Invalid math operator in multisignature keysgroup'
					);
					badTransactions.push(transaction);
				});
			});

			// eslint-disable-next-line mocha/no-skipped-tests
			it.skip('[1.7-transactions-changes-revisit] using just math operator should fail', async () => {
				const keysgroup = [
					accountFixtures.existingDelegate.publicKey,
					randomUtil.account().publicKey,
				];

				transaction = registerMultisignature({
					passphrase: scenarios.regular.account.passphrase,
					keysgroup,
					lifetime: 1,
					minimum: 2,
				});

				transaction.asset.multisignature.keysgroup = ['+', '+'];
				transaction = elements.redoSignature(
					transaction,
					scenarios.regular.account.passphrase
				);

				return sendTransactionPromise(
					transaction,
					errorCodes.PROCESSING_ERROR
				).then(res => {
					expect(res.body.message).to.be.equal(
						'Invalid public key in multisignature keysgroup'
					);
					badTransactions.push(transaction);
				});
			});

			// eslint-disable-next-line mocha/no-skipped-tests
			it.skip('[1.7-transactions-changes-revisit] using invalid math operator should fail', async () => {
				const keysgroup = [
					accountFixtures.existingDelegate.publicKey,
					scenarios.no_funds.account.publicKey,
				];

				transaction = createInvalidRegisterMultisignatureTransaction({
					passphrase: scenarios.regular.account.passphrase,
					keysgroup,
					lifetime: 1,
					minimum: 2,
					baseFee: FEES.MULTISIGNATURE,
				});

				transaction.asset.multisignature.keysgroup = [
					`-${accountFixtures.existingDelegate.publicKey}`,
					`+${scenarios.no_funds.account.publicKey}`,
				];
				transaction = elements.redoSignature(
					transaction,
					scenarios.regular.account.passphrase
				);

				return sendTransactionPromise(
					transaction,
					errorCodes.PROCESSING_ERROR
				).then(res => {
					expect(res.body.message).to.be.equal(
						'Invalid math operator in multisignature keysgroup'
					);
					badTransactions.push(transaction);
				});
			});

			// eslint-disable-next-line mocha/no-skipped-tests
			it.skip('[1.7-transactions-changes-revisit] using duplicated correct operator should fail', async () => {
				const keysgroup = [
					accountFixtures.existingDelegate.publicKey,
					scenarios.no_funds.account.publicKey,
				];

				transaction = createInvalidRegisterMultisignatureTransaction({
					passphrase: scenarios.regular.account.passphrase,
					keysgroup,
					lifetime: 1,
					minimum: 2,
					baseFee: FEES.MULTISIGNATURE,
				});

				transaction.asset.multisignature.keysgroup = [
					`++${accountFixtures.existingDelegate.publicKey}`,
					`+${scenarios.no_funds.account.publicKey}`,
				];
				transaction = elements.redoSignature(
					transaction,
					scenarios.regular.account.passphrase
				);

				return sendTransactionPromise(
					transaction,
					errorCodes.PROCESSING_ERROR
				).then(res => {
					expect(res.body.message).to.be.equal(
						'Invalid public key in multisignature keysgroup'
					);
					badTransactions.push(transaction);
				});
			});

<<<<<<< HEAD
			// eslint-disable-next-line mocha/no-skipped-tests
			it.skip(`[1.7-transactions-changes-revisit] using more_than_max_members scenario(${MULTISIG_CONSTRAINTS
				.KEYSGROUP.MAX_ITEMS + 2}, 2) should fail`, async () => {
				transaction = lisk.transaction.registerMultisignature({
=======
			it(`using more_than_max_members scenario(${MULTISIG_CONSTRAINTS.KEYSGROUP
				.MAX_ITEMS + 2}, 2) should fail`, async () => {
				transaction = createInvalidRegisterMultisignatureTransaction({
>>>>>>> a576e533
					passphrase: scenarios.more_than_max_members.account.passphrase,
					keysgroup: scenarios.more_than_max_members.keysgroup,
					lifetime: 1,
					minimum: 2,
					baseFee: FEES.MULTISIGNATURE,
				});

				return sendTransactionPromise(
					transaction,
					errorCodes.PROCESSING_ERROR
				).then(res => {
					expect(res.body.message).to.be.equal(
						`Invalid transaction body - Failed to validate multisignature schema: Array is too long (${MULTISIG_CONSTRAINTS
							.KEYSGROUP.MAX_ITEMS + 1}), maximum ${
							MULTISIG_CONSTRAINTS.KEYSGROUP.MAX_ITEMS
						}`
					);
					badTransactions.push(transaction);
				});
			});
		});

		describe('min', () => {
<<<<<<< HEAD
			// eslint-disable-next-line mocha/no-skipped-tests
			it.skip('[1.7-transactions-changes-revisit] using bigger than keysgroup size plus 1 should fail', async () => {
				transaction = lisk.transaction.registerMultisignature({
=======
			it('using bigger than keysgroup size plus 1 should fail', async () => {
				transaction = createInvalidRegisterMultisignatureTransaction({
>>>>>>> a576e533
					passphrase: scenarios.regular.account.passphrase,
					keysgroup: [accountFixtures.existingDelegate.publicKey],
					lifetime: 1,
					minimum: 2,
					baseFee: FEES.MULTISIGNATURE,
				});

				return sendTransactionPromise(
					transaction,
					errorCodes.PROCESSING_ERROR
				).then(res => {
					expect(res.body.message).to.be.equal(
						'Invalid multisignature min. Must be less than or equal to keysgroup size'
					);
					badTransactions.push(transaction);
				});
			});

			// eslint-disable-next-line mocha/no-skipped-tests
			it.skip(`[1.7-transactions-changes-revisit] using min greater than maximum(${
				MULTISIG_CONSTRAINTS.MIN.MAXIMUM
			}) should fail`, async () => {
				transaction = createInvalidRegisterMultisignatureTransaction({
					passphrase: scenarios.max_members_max_min.account.passphrase,
					keysgroup: scenarios.max_members_max_min.keysgroup,
					lifetime: 1,
					minimum: MULTISIG_CONSTRAINTS.MIN.MAXIMUM + 1,
					baseFee: FEES.MULTISIGNATURE,
				});

				return sendTransactionPromise(
					transaction,
					errorCodes.PROCESSING_ERROR
				).then(res => {
					expect(res.body.message).to.be.equal(
						`Invalid transaction body - Failed to validate multisignature schema: Value ${MULTISIG_CONSTRAINTS
							.MIN.MAXIMUM + 1} is greater than maximum ${
							MULTISIG_CONSTRAINTS.MIN.MAXIMUM
						}`
					);
					badTransactions.push(transaction);
				});
			});

			// eslint-disable-next-line mocha/no-skipped-tests
			it.skip(`[1.7-transactions-changes-revisit] using min less than minimum(${
				MULTISIG_CONSTRAINTS.MIN.MINIMUM
			}) should fail`, async () => {
				transaction = createInvalidRegisterMultisignatureTransaction({
					passphrase: scenarios.max_members.account.passphrase,
					keysgroup: scenarios.max_members.keysgroup,
					lifetime: 1,
					minimum: MULTISIG_CONSTRAINTS.MIN.MINIMUM - 1,
					baseFee: FEES.MULTISIGNATURE,
				});

				return sendTransactionPromise(
					transaction,
					errorCodes.PROCESSING_ERROR
				).then(res => {
					expect(res.body.message).to.be.equal(
						`Invalid transaction body - Failed to validate multisignature schema: Value ${MULTISIG_CONSTRAINTS
							.MIN.MINIMUM - 1} is less than minimum ${
							MULTISIG_CONSTRAINTS.MIN.MINIMUM
						}`
					);
					badTransactions.push(transaction);
				});
			});
		});

		describe('lifetime', () => {
			// eslint-disable-next-line mocha/no-skipped-tests
			it.skip(`[1.7-transactions-changes-revisit] using greater than maximum(${
				MULTISIG_CONSTRAINTS.LIFETIME.MAXIMUM
			}) should fail`, async () => {
				transaction = createInvalidRegisterMultisignatureTransaction({
					passphrase: scenarios.regular.account.passphrase,
					keysgroup: scenarios.regular.keysgroup,
					lifetime: MULTISIG_CONSTRAINTS.LIFETIME.MAXIMUM + 1,
					minimum: 2,
					baseFee: FEES.MULTISIGNATURE,
				});

				return sendTransactionPromise(
					transaction,
					errorCodes.PROCESSING_ERROR
				).then(res => {
					expect(res.body.message).to.be.equal(
						`Invalid transaction body - Failed to validate multisignature schema: Value ${MULTISIG_CONSTRAINTS
							.LIFETIME.MAXIMUM + 1} is greater than maximum ${
							MULTISIG_CONSTRAINTS.LIFETIME.MAXIMUM
						}`
					);
					badTransactions.push(transaction);
				});
			});

			// eslint-disable-next-line mocha/no-skipped-tests
			it.skip(`[1.7-transactions-changes-revisit] using less than minimum(${
				MULTISIG_CONSTRAINTS.LIFETIME.MINIMUM
			}) should fail`, async () => {
				transaction = createInvalidRegisterMultisignatureTransaction({
					passphrase: scenarios.regular.account.passphrase,
					keysgroup: scenarios.regular.keysgroup,
					lifetime: MULTISIG_CONSTRAINTS.LIFETIME.MINIMUM - 1,
					minimum: 2,
					baseFee: FEES.MULTISIGNATURE,
				});

				return sendTransactionPromise(
					transaction,
					errorCodes.PROCESSING_ERROR
				).then(res => {
					expect(res.body.message).to.be.equal(
						`Invalid transaction body - Failed to validate multisignature schema: Value ${MULTISIG_CONSTRAINTS
							.LIFETIME.MINIMUM - 1} is less than minimum ${
							MULTISIG_CONSTRAINTS.LIFETIME.MINIMUM
						}`
					);
					badTransactions.push(transaction);
				});
			});
		});
	});

	describe('transactions processing', () => {
		it('with no_funds scenario should fail', async () => {
			const scenario = scenarios.no_funds;

			return sendTransactionPromise(
				scenario.multiSigTransaction,
				errorCodes.PROCESSING_ERROR
			).then(res => {
				expect(res.body.message).to.be.equal(
					`Account does not have enough LSK: ${
						scenarios.no_funds.account.address
					} balance: 0`
				);
				badTransactions.push(scenario.multiSigTransaction);
			});
		});

		it('with minimal_funds scenario should be ok', async () => {
			const scenario = scenarios.minimal_funds;

			return sendTransactionPromise(scenario.multiSigTransaction).then(res => {
				expect(res.body.data.message).to.be.equal('Transaction(s) accepted');
			});
		});

		it('using valid params regular scenario should be ok', async () => {
			const scenario = scenarios.regular;

			return sendTransactionPromise(scenario.multiSigTransaction).then(res => {
				expect(res.body.data.message).to.be.equal('Transaction(s) accepted');

				const signatureRequests = _.map(scenario.members, member => {
					return {
						signature: apiHelpers.createSignatureObject(
							scenario.multiSigTransaction,
							member
						),
					};
				});

				return signatureEndpoint
					.makeRequests(signatureRequests, 200)
					.then(results => {
						results.forEach(makeRequestsRes => {
							expect(makeRequestsRes.body.meta.status).to.be.true;
							expect(makeRequestsRes.body.data.message).to.be.equal(
								'Signature Accepted'
							);
						});

						goodTransactions.push(scenario.multiSigTransaction);
					});
			});
		});

		it('using valid params regular_with_second_signature scenario should be ok', async () => {
			const scenario = scenarios.regular_with_second_signature;
			const multiSigSecondPassphraseTransaction = registerMultisignature({
				passphrase: scenario.account.passphrase,
				secondPassphrase: scenario.account.secondPassphrase,
				keysgroup: scenario.keysgroup,
				lifetime: 1,
				minimum: 2,
			});

			return sendTransactionPromise(scenario.secondSignatureTransaction)
				.then(res => {
					expect(res.body.data.message).to.be.equal('Transaction(s) accepted');

					return waitFor.confirmations([
						scenario.secondSignatureTransaction.id,
					]);
				})
				.then(() => {
					return sendTransactionPromise(multiSigSecondPassphraseTransaction);
				})
				.then(res => {
					expect(res.body.data.message).to.be.equal('Transaction(s) accepted');

					const signatureRequests = _.map(scenario.members, member => {
						return {
							signature: apiHelpers.createSignatureObject(
								multiSigSecondPassphraseTransaction,
								member
							),
						};
					});

					return signatureEndpoint
						.makeRequests(signatureRequests, 200)
						.then(results => {
							results.forEach(makeRequestsRes => {
								expect(makeRequestsRes.body.meta.status).to.be.true;
								expect(makeRequestsRes.body.data.message).to.be.equal(
									'Signature Accepted'
								);
							});

							goodTransactions.push(multiSigSecondPassphraseTransaction);
						});
				});
		});

		it('using valid params unsigned scenario should be ok and remain in pending queue', async () => {
			const scenario = scenarios.unsigned;

			return sendTransactionPromise(scenario.multiSigTransaction).then(res => {
				expect(res.body.data.message).to.be.equal('Transaction(s) accepted');

				pendingMultisignatures.push(scenario.multiSigTransaction);
			});
		});

		it('using valid params max_members scenario should be ok', async () => {
			const scenario = scenarios.max_members;

			return sendTransactionPromise(scenario.multiSigTransaction).then(res => {
				expect(res.body.data.message).to.be.equal('Transaction(s) accepted');

				const signatureRequests = _.map(scenario.members, member => {
					return {
						signature: apiHelpers.createSignatureObject(
							scenario.multiSigTransaction,
							member
						),
					};
				});

				return signatureEndpoint
					.makeRequests(signatureRequests, 200)
					.then(results => {
						results.forEach(eachRes => {
							expect(eachRes.body.meta.status).to.be.true;
							expect(eachRes.body.data.message).to.be.equal(
								'Signature Accepted'
							);
						});

						goodTransactions.push(scenario.multiSigTransaction);
					});
			});
		});

		it('using valid params max_members_max_min scenario should be ok', async () => {
			const scenario = scenarios.max_members_max_min;

			return sendTransactionPromise(scenario.multiSigTransaction).then(res => {
				expect(res.body.data.message).to.be.equal('Transaction(s) accepted');

				const signatureRequests = _.map(scenario.members, member => {
					return {
						signature: apiHelpers.createSignatureObject(
							scenario.multiSigTransaction,
							member
						),
					};
				});

				return signatureEndpoint
					.makeRequests(signatureRequests, 200)
					.then(results => {
						results.forEach(eachRes => {
							expect(eachRes.body.meta.status).to.be.true;
							expect(eachRes.body.data.message).to.be.equal(
								'Signature Accepted'
							);
						});

						goodTransactions.push(scenario.multiSigTransaction);
					});
			});
		});

		describe('signing transactions', () => {
			it('twice with the same account should fail', async () => {
				const scenario = scenarios.unsigned;
				const signature = apiHelpers.createSignatureObject(
					scenario.multiSigTransaction,
					scenario.members[0]
				);

				return signatureEndpoint
					.makeRequest({ signature }, 200)
					.then(res => {
						expect(res.body.meta.status).to.be.true;
						expect(res.body.data.message).to.be.equal('Signature Accepted');

						return signatureEndpoint.makeRequest(
							{ signature },
							apiCodes.PROCESSING_ERROR
						);
					})
					.then(res => {
						expect(res)
							.to.have.nested.property('body.message')
							.to.equal(
								'Error processing signature: Unable to process signature, signature already exists'
							);
					});
			});

			it('with not requested account should fail', async () => {
				const signature = apiHelpers.createSignatureObject(
					scenarios.unsigned.multiSigTransaction,
					randomUtil.account()
				);

				return signatureEndpoint
					.makeRequest({ signature }, apiCodes.PROCESSING_ERROR)
					.then(res => {
						expect(res)
							.to.have.nested.property('body.message')
							.to.equal(
								'Error processing signature: Unable to process signature, verification failed'
							);
					});
			});
		});
	});

	describe('confirmation', () => {
		phases.confirmation(
			goodTransactions,
			badTransactions,
			pendingMultisignatures
		);
	});
});<|MERGE_RESOLUTION|>--- conflicted
+++ resolved
@@ -91,14 +91,9 @@
 		common.invalidAssets('multisignature', badTransactions);
 
 		describe('keysgroup', () => {
-<<<<<<< HEAD
 			// eslint-disable-next-line mocha/no-skipped-tests
 			it.skip('[1.7-transactions-changes-revisit] using empty array should fail', async () => {
-				transaction = lisk.transaction.registerMultisignature({
-=======
-			it('using empty array should fail', async () => {
-				transaction = registerMultisignature({
->>>>>>> a576e533
+				transaction = registerMultisignature({
 					passphrase: scenarios.regular.account.passphrase,
 					keysgroup: scenarios.regular.keysgroup,
 					lifetime: 1,
@@ -381,16 +376,10 @@
 				});
 			});
 
-<<<<<<< HEAD
 			// eslint-disable-next-line mocha/no-skipped-tests
 			it.skip(`[1.7-transactions-changes-revisit] using more_than_max_members scenario(${MULTISIG_CONSTRAINTS
 				.KEYSGROUP.MAX_ITEMS + 2}, 2) should fail`, async () => {
-				transaction = lisk.transaction.registerMultisignature({
-=======
-			it(`using more_than_max_members scenario(${MULTISIG_CONSTRAINTS.KEYSGROUP
-				.MAX_ITEMS + 2}, 2) should fail`, async () => {
-				transaction = createInvalidRegisterMultisignatureTransaction({
->>>>>>> a576e533
+				transaction = registerMultisignature({
 					passphrase: scenarios.more_than_max_members.account.passphrase,
 					keysgroup: scenarios.more_than_max_members.keysgroup,
 					lifetime: 1,
@@ -414,14 +403,9 @@
 		});
 
 		describe('min', () => {
-<<<<<<< HEAD
 			// eslint-disable-next-line mocha/no-skipped-tests
 			it.skip('[1.7-transactions-changes-revisit] using bigger than keysgroup size plus 1 should fail', async () => {
-				transaction = lisk.transaction.registerMultisignature({
-=======
-			it('using bigger than keysgroup size plus 1 should fail', async () => {
-				transaction = createInvalidRegisterMultisignatureTransaction({
->>>>>>> a576e533
+				transaction = registerMultisignature({
 					passphrase: scenarios.regular.account.passphrase,
 					keysgroup: [accountFixtures.existingDelegate.publicKey],
 					lifetime: 1,
