--- conflicted
+++ resolved
@@ -15,7 +15,6 @@
 'use strict';
 
 const async = require('async');
-const { promisify } = require('util');
 const { transfer } = require('@liskhq/lisk-transactions');
 const {
 	getAddressFromPublicKey,
@@ -113,11 +112,6 @@
 		});
 
 		describe('after forging one block', () => {
-<<<<<<< HEAD
-			before(async () => {
-				const forge = promisify(localCommon.forge);
-				return forge(library);
-=======
 			before(done => {
 				localCommon.fillPool(library, () => {
 					localCommon.forge(library, (err, res) => {
@@ -126,7 +120,6 @@
 						done();
 					});
 				});
->>>>>>> 2c0e936f
 			});
 
 			it('first transaction to arrive should be included', done => {
