--- conflicted
+++ resolved
@@ -28,11 +28,7 @@
 			it.todo('should not include the last transfer transaction to arrive');
 
 			it.todo(
-<<<<<<< HEAD
-				'should fail adding to the pool a transfer transaction for the same account'
-=======
 				'should fail adding to the pool a transfer transaction for the same account',
->>>>>>> a800c321
 			);
 		});
 	});
