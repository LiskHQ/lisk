// Jest Snapshot v1, https://goo.gl/fbAQLP

exports[`schema/application.js application schema must match to the snapshot. 1`] = `
Object {
  "appLabel": Object {
    "id": "#appLabel",
    "pattern": "^[a-zA-Z][0-9a-zA-Z\\\\_\\\\-]*$",
    "type": "string",
  },
  "config": Object {
    "additionalProperties": false,
    "default": Object {
      "app": Object {
        "genesisConfig": Object {
          "BLOCK_TIME": 10,
          "EPOCH_TIME": "2016-05-24T17:00:00.000Z",
          "MAX_TRANSACTIONS_PER_BLOCK": 25,
          "REWARDS": Object {
            "DISTANCE": 3000000,
            "MILESTONES": Array [
              "500000000",
              "400000000",
              "300000000",
              "200000000",
              "100000000",
            ],
            "OFFSET": 2160,
          },
        },
        "ipc": Object {
          "enabled": false,
        },
      },
      "components": Object {
        "cache": Object {},
        "logger": Object {},
        "storage": Object {},
        "system": Object {},
      },
      "modules": Object {
        "chain": Object {},
        "http_api": Object {},
      },
    },
    "id": "#/app/config",
    "properties": Object {
      "app": Object {
        "properties": Object {
<<<<<<< HEAD
          "httpPort": Object {
            "description": "The port the peer node uses for HTTP requests, e.g. API calls.",
            "example": 8000,
            "maximum": 65535,
            "minimum": 1,
            "type": "integer",
          },
          "minVersion": Object {
            "format": "version",
            "type": "string",
          },
          "nethash": Object {
            "format": "hex",
            "maxLength": 64,
            "minLength": 64,
            "type": "string",
          },
          "nonce": Object {
            "description": "Unique Identifier for the peer.
Random string.",
            "example": "sYHEDBKcScaAAAYg",
            "maxLength": 16,
            "minLength": 16,
            "type": "string",
          },
          "protocolVersion": Object {
            "description": "The protocol version of Lisk Core that the peer node runs on.",
            "example": 1,
=======
          "genesisConfig": Object {
            "additionalProperties": false,
            "id": "#/app/genesisConfig",
            "properties": Object {
              "BLOCK_TIME": Object {
                "description": "Slot time interval in seconds",
                "min": 1,
                "type": "number",
              },
              "EPOCH_TIME": Object {
                "description": "Timestamp indicating the start of Lisk Core (\`Date.toISOString()\`)",
                "format": "date-time",
                "type": "string",
              },
              "MAX_TRANSACTIONS_PER_BLOCK": Object {
                "description": "Maximum number of transactions allowed per block",
                "min": 1,
                "type": "integer",
              },
              "REWARDS": Object {
                "additionalProperties": false,
                "description": "Object representing LSK rewards milestone",
                "id": "rewards",
                "properties": Object {
                  "DISTANCE": Object {
                    "description": "Distance between each milestone",
                    "min": 1,
                    "type": "integer",
                  },
                  "MILESTONES": Object {
                    "description": "Initial 5, and decreasing until 1",
                    "items": Object {
                      "format": "amount",
                      "type": "string",
                    },
                    "type": "array",
                  },
                  "OFFSET": Object {
                    "description": "Start rewards at block (n)",
                    "min": 1,
                    "type": "integer",
                  },
                },
                "required": Array [
                  "MILESTONES",
                  "OFFSET",
                  "DISTANCE",
                ],
                "type": "object",
              },
            },
            "required": Array [
              "EPOCH_TIME",
              "BLOCK_TIME",
              "MAX_TRANSACTIONS_PER_BLOCK",
              "REWARDS",
            ],
            "type": "object",
          },
          "initialState": Object {
            "id": "#/app/initialState",
            "properties": Object {
              "httpPort": Object {
                "type": "integer",
              },
              "minVersion": Object {
                "type": "string",
              },
              "nethash": Object {
                "type": "string",
              },
              "nonce": Object {
                "type": "string",
              },
              "protocolVersion": Object {
                "type": "string",
              },
              "version": Object {
                "type": "string",
              },
              "wsPort": Object {
                "type": "integer",
              },
            },
            "type": "object",
          },
          "ipc": Object {
            "properties": Object {
              "enabled": Object {
                "type": "boolean",
              },
            },
            "type": "object",
          },
          "minVersion": Object {
            "format": "version",
            "type": "string",
          },
          "protocolVersion": Object {
>>>>>>> c75591a5
            "format": "protocolVersion",
            "type": "string",
          },
          "version": Object {
<<<<<<< HEAD
            "description": "The version of Lisk Core that the peer node runs on.",
            "example": "v0.8.0",
            "format": "version",
            "type": "string",
          },
          "wsPort": Object {
            "description": "The port the peer node uses for Websocket Connections, e.g. P2P broadcasts.",
            "example": 8001,
            "maximum": 65535,
            "minimum": 1,
            "type": "integer",
=======
            "format": "version",
            "type": "string",
          },
        },
        "type": "object",
      },
      "components": Object {
        "properties": Object {
          "cache": Object {
            "type": "object",
          },
          "logger": Object {
            "type": "object",
          },
          "storage": Object {
            "type": "object",
          },
          "system": Object {
            "type": "object",
>>>>>>> c75591a5
          },
        },
        "type": "object",
      },
      "modules": Object {
        "properties": Object {
          "chain": Object {
            "type": "object",
          },
          "http_api": Object {
            "type": "object",
          },
        },
        "type": "object",
      },
    },
    "type": "object",
  },
  "genesisBlock": Object {
    "$id": "#genesisBlock",
    "additionalProperties": false,
    "properties": Object {
      "blockSignature": Object {
        "format": "signature",
        "type": "string",
      },
      "generatorPublicKey": Object {
        "format": "publicKey",
        "type": "string",
      },
      "height": Object {
        "min": 1,
        "type": "integer",
      },
      "id": Object {
        "format": "id",
        "maxLength": 20,
        "minLength": 1,
        "type": "string",
      },
      "numberOfTransactions": Object {
        "min": 0,
        "type": "integer",
      },
      "payloadHash": Object {
        "format": "hex",
        "type": "string",
      },
      "payloadLength": Object {
        "min": 0,
        "type": "integer",
      },
      "previousBlock": Object {
        "format": "id",
        "maxLength": 20,
        "minLength": 1,
        "type": Array [
          "null",
          "string",
        ],
      },
      "reward": Object {
        "format": "amount",
        "type": "string",
      },
      "timestamp": Object {
        "min": 0,
        "type": "integer",
      },
      "totalAmount": Object {
        "format": "amount",
        "type": "string",
      },
      "totalFee": Object {
        "format": "amount",
        "type": "string",
      },
      "transactions": Object {
        "items": Object {
          "additionalProperties": false,
          "properties": Object {
            "amount": Object {
              "format": "amount",
              "type": "string",
            },
            "asset": Object {
              "description": "Send relevant data with transaction like delegate, vote, signature, ...",
              "type": "object",
            },
            "fee": Object {
              "format": "amount",
              "type": "string",
            },
            "id": Object {
              "format": "id",
              "maxLength": 20,
              "minLength": 1,
              "type": "string",
            },
            "recipientId": Object {
              "format": "address",
              "maxLength": 22,
              "minLength": 1,
              "type": Array [
                "string",
                "null",
              ],
            },
            "senderId": Object {
              "format": "address",
              "maxLength": 22,
              "minLength": 1,
              "type": "string",
            },
            "senderPublicKey": Object {
              "format": "publicKey",
              "type": "string",
            },
            "signature": Object {
              "format": "signature",
              "type": "string",
            },
            "timestamp": Object {
              "min": 0,
              "type": "integer",
            },
            "type": Object {
              "enum": Array [
                0,
                2,
                3,
              ],
              "type": "integer",
            },
          },
          "required": Array [
            "type",
            "timestamp",
            "senderPublicKey",
            "signature",
          ],
          "type": "object",
        },
        "type": "array",
        "uniqueItems": true,
      },
      "version": Object {
        "minimum": 0,
        "type": "integer",
      },
    },
    "required": Array [
      "version",
      "totalAmount",
      "totalFee",
      "reward",
      "payloadHash",
      "timestamp",
      "numberOfTransactions",
      "payloadLength",
      "generatorPublicKey",
      "transactions",
      "blockSignature",
    ],
    "type": "object",
  },
}
`;<|MERGE_RESOLUTION|>--- conflicted
+++ resolved
@@ -46,36 +46,6 @@
     "properties": Object {
       "app": Object {
         "properties": Object {
-<<<<<<< HEAD
-          "httpPort": Object {
-            "description": "The port the peer node uses for HTTP requests, e.g. API calls.",
-            "example": 8000,
-            "maximum": 65535,
-            "minimum": 1,
-            "type": "integer",
-          },
-          "minVersion": Object {
-            "format": "version",
-            "type": "string",
-          },
-          "nethash": Object {
-            "format": "hex",
-            "maxLength": 64,
-            "minLength": 64,
-            "type": "string",
-          },
-          "nonce": Object {
-            "description": "Unique Identifier for the peer.
-Random string.",
-            "example": "sYHEDBKcScaAAAYg",
-            "maxLength": 16,
-            "minLength": 16,
-            "type": "string",
-          },
-          "protocolVersion": Object {
-            "description": "The protocol version of Lisk Core that the peer node runs on.",
-            "example": 1,
-=======
           "genesisConfig": Object {
             "additionalProperties": false,
             "id": "#/app/genesisConfig",
@@ -175,24 +145,10 @@
             "type": "string",
           },
           "protocolVersion": Object {
->>>>>>> c75591a5
             "format": "protocolVersion",
             "type": "string",
           },
           "version": Object {
-<<<<<<< HEAD
-            "description": "The version of Lisk Core that the peer node runs on.",
-            "example": "v0.8.0",
-            "format": "version",
-            "type": "string",
-          },
-          "wsPort": Object {
-            "description": "The port the peer node uses for Websocket Connections, e.g. P2P broadcasts.",
-            "example": 8001,
-            "maximum": 65535,
-            "minimum": 1,
-            "type": "integer",
-=======
             "format": "version",
             "type": "string",
           },
@@ -212,7 +168,6 @@
           },
           "system": Object {
             "type": "object",
->>>>>>> c75591a5
           },
         },
         "type": "object",
