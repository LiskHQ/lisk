--- conflicted
+++ resolved
@@ -6,13 +6,6 @@
   "default": Object {
     "activeDelegates": 101,
     "delegateListRoundOffset": 2,
-<<<<<<< HEAD
-    "expiryInterval": 30000,
-    "maxPayloadLength": 15360,
-    "maxSharedTransactions": 100,
-    "maxVotesPerAccount": 10,
-=======
->>>>>>> 91601910
     "standbyDelegates": 2,
     "totalAmount": "10000000000000000",
   },
@@ -30,36 +23,6 @@
       "minimum": 0,
       "type": "number",
     },
-<<<<<<< HEAD
-    "expiryInterval": Object {
-      "const": 30000,
-      "description": "Transaction pool expiry timer in milliseconds",
-      "min": 1,
-      "type": "integer",
-    },
-    "maxPayloadLength": Object {
-      "const": 15360,
-      "description": "Maximum transaction bytes length in a single block",
-      "min": 1,
-      "type": "integer",
-    },
-    "maxSharedTransactions": Object {
-      "const": 100,
-      "description": "Maximum number of in-memory transactions/signatures shared across peers",
-      "min": 1,
-      "type": "integer",
-    },
-    "maxVotesPerAccount": Object {
-      "const": 10,
-      "description": "The maximum number of votes allowed in transaction type(13) votes",
-      "maximum": Object {
-        "$data": "/activeDelegates",
-      },
-      "min": 1,
-      "type": "number",
-    },
-=======
->>>>>>> 91601910
     "standbyDelegates": Object {
       "const": 2,
       "description": "The default number of standby delegates allowed to forge a block",
