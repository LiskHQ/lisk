/*
 * Copyright © 2018 Lisk Foundation
 *
 * See the LICENSE file at the top-level directory of this distribution
 * for licensing information.
 *
 * Unless otherwise agreed in a custom licensing agreement with the Lisk Foundation,
 * no part of this software, including this file, may be copied, modified,
 * propagated, or distributed except according to the terms contained in the
 * LICENSE file.
 *
 * Removal or modification of this copyright notice is prohibited.
 */

'use strict';

const _ = require('lodash');
const swaggerHelper = require('../helpers/swagger');
<<<<<<< HEAD
const ApiError = require('../api_error');
const apiCodes = require('../api_codes.js');
=======
// TODO Reference http_module for api_error.js and remove it from chain module
const ApiError = require('../../../../src/modules/http_api/helpers/api_error');
const transactionTypes = require('../helpers/transaction_types');
>>>>>>> 164b176d

// Private Fields
let storage;
let channel;

/**
 * Description of the function.
 *
 * @class
 * @memberof api.controllers
 * @requires lodash
 * @requires helpers/apiError
 * @requires helpers/swagger.generateParamsErrorObject
 * @requires helpers/swagger.invalidParams
 * @param {Object} scope - App instance
 * @todo Add description of TransactionsController
 */
function TransactionsController(scope) {
	storage = scope.components.storage;
	channel = scope.channel;
}

function transactionFormatter(transaction) {
	const result = _.omit(transaction, ['requesterPublicKey']);
	result.senderId = result.senderId || '';
	result.recipientId = result.recipientId || '';
	result.recipientPublicKey = result.recipientPublicKey || '';
	result.signSignature = result.signSignature || undefined;
	result.signatures = result.signatures || [];
	if (transaction.type === transactionTypes.DELEGATE) {
		result.asset.delegate.publicKey = result.senderPublicKey;
		result.asset.delegate.address = result.senderId;
	}

	return result;
}

/**
 * Description of the function.
 *
 * @param {Object} context
 * @param {function} next
 * @todo Add description for the function and the params
 */
TransactionsController.getTransactions = async function(context, next) {
	const invalidParams = swaggerHelper.invalidParams(context.request);

	if (invalidParams.length) {
		return next(swaggerHelper.generateParamsErrorObject(invalidParams));
	}

	const params = context.request.swagger.params;

	let filters = {
		id: params.id.value,
		blockId: params.blockId.value,
		recipientId: params.recipientId.value,
		recipientPublicKey: params.recipientPublicKey.value,
		senderId: params.senderId.value,
		senderPublicKey: params.senderPublicKey.value,
		type: params.type.value,
		blockHeight: params.height.value,
		timestamp_gte: params.fromTimestamp.value,
		timestamp_lte: params.toTimestamp.value,
		amount_gte: params.minAmount.value,
		amount_lte: params.maxAmount.value,
		data_like: params.data.value,
	};

	let options = {
		sort: params.sort.value,
		limit: params.limit.value,
		offset: params.offset.value,
		extended: true,
	};

	// Remove filters with null values
	filters = _.pickBy(filters, v => !(v === undefined || v === null));
	options = _.pickBy(options, v => !(v === undefined || v === null));

	if (params.senderIdOrRecipientId.value) {
		filters = [
			{ ...filters, senderId: params.senderIdOrRecipientId.value },
			{ ...filters, recipientId: params.senderIdOrRecipientId.value },
		];
	}

	try {
		const [data, count] = await Promise.all([
			storage.entities.Transaction.get(filters, options),
			storage.entities.Transaction.count(filters),
		]);

		return next(null, {
			data: data.map(transactionFormatter),
			meta: {
				offset: options.offset,
				limit: options.limit,
				count,
			},
		});
	} catch (error) {
		return next(error);
	}
};

/**
 * Description of the function.
 *
 * @param {Object} context
 * @param {function} next
 * @todo Add description for the function and the params
 */
TransactionsController.postTransaction = function(context, next) {
	const transaction = context.request.swagger.params.transaction.value;

	return channel.invoke('chain:postTransaction', [
		transaction,
		(err, data) => {
			let error = null;

			if (data.success) {
				return next(null, {
					data: { message: 'Transaction(s) accepted' },
					meta: { status: true },
				});
			}

			if (err) {
				error = new ApiError(err, apiCodes.PROCESSING_ERROR);
			} else {
				error = new ApiError(data.message, apiCodes.PROCESSING_ERROR);
			}

			context.statusCode = error.code;
			delete error.code;
			return next(error);
		},
	]);
};

module.exports = TransactionsController;<|MERGE_RESOLUTION|>--- conflicted
+++ resolved
@@ -16,14 +16,9 @@
 
 const _ = require('lodash');
 const swaggerHelper = require('../helpers/swagger');
-<<<<<<< HEAD
 const ApiError = require('../api_error');
 const apiCodes = require('../api_codes.js');
-=======
-// TODO Reference http_module for api_error.js and remove it from chain module
-const ApiError = require('../../../../src/modules/http_api/helpers/api_error');
 const transactionTypes = require('../helpers/transaction_types');
->>>>>>> 164b176d
 
 // Private Fields
 let storage;
