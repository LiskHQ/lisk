--- conflicted
+++ resolved
@@ -1784,13 +1784,8 @@
         description: IPv4 address of the peer node.
       networkId:
         type: string
-<<<<<<< HEAD
-        example: '11a254dc30db5eb1ce4001acde35fd5a14d62584f886d30df161e4e883220eb7'
+        example: '93d00fe5be70d90e7ae247936a2e7d83b50809c79b73fa14285f02c842348b3e'
         description: The network identifier as per LIP-0009.
-=======
-        example: '93d00fe5be70d90e7ae247936a2e7d83b50809c79b73fa14285f02c842348b3e'
-        description: The network identifier as per LIP-0009
->>>>>>> 33b30eaf
       httpPort:
         type: integer
         example: 8000
