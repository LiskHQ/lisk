/*
 * Copyright © 2019 Lisk Foundation
 *
 * See the LICENSE file at the top-level directory of this distribution
 * for licensing information.
 *
 * Unless otherwise agreed in a custom licensing agreement with the Lisk Foundation,
 * no part of this software, including this file, may be copied, modified,
 * propagated, or distributed except according to the terms contained in the
 * LICENSE file.
 *
 * Removal or modification of this copyright notice is prohibited.
 */

'use strict';

const {
	getPrivateAndPublicKeyBytesFromPassphrase,
	decryptPassphraseWithPassword,
	parseEncryptedPassphrase,
	getAddressFromPublicKey,
} = require('@liskhq/lisk-cryptography');

/**
 * Gets the assigned delegate to current slot and returns its keypair if present.
 *
 * @private
 * @param {number} slot
 * @param {number} round
 * @param {function} cb - Callback function
 * @returns {setImmediateCallback} cb, err, {time, keypair}
 * @todo Add description for the params
 */
const getDelegateKeypairForCurrentSlot = async (
	rounds,
	keypairs,
	currentSlot,
	round,
	numOfActiveDelegates,
) => {
	const activeDelegates = await rounds.generateDelegateList(round);

	const currentSlotIndex = currentSlot % numOfActiveDelegates;
	const currentSlotDelegate = activeDelegates[currentSlotIndex];

	if (currentSlotDelegate && keypairs[currentSlotDelegate]) {
		return keypairs[currentSlotDelegate];
	}

	return null;
};

/**
 * Main delegates methods. Initializes library with scope content and generates a Delegate instance.
 *
 * @class
 * @memberof modules
 * @see Parent: {@link modules}
 * @requires async
 * @requires lodash
 * @param {scope} scope - App instance
 * @param {function} cb - Callback function
 * @returns {setImmediateCallback} cb, err, self
 */
class Forger {
	constructor({
		// components
		channel,
		logger,
		storage,
		// Unique requirements
		slots,
		// Modules
		roundsModule,
		transactionPoolModule,
		blocksModule,
		peersModule,
		// constants
		activeDelegates,
		maxTransactionsPerBlock,
		forgingDelegates,
		forgingForce,
		forgingDefaultPassword,
		forgingWaitThreshold,
	}) {
		this.keypairs = {};
		this.channel = channel;
		this.logger = logger;
		this.storage = storage;
		this.slots = slots;
		this.config = {
			forging: {
				delegates: forgingDelegates,
				force: forgingForce,
				defaultPassword: forgingDefaultPassword,
				waitThreshold: forgingWaitThreshold,
			},
		};
		this.constants = {
			activeDelegates,
			maxTransactionsPerBlock,
		};

		this.roundsModule = roundsModule;
		this.peersModule = peersModule;
		this.transactionPoolModule = transactionPoolModule;
		this.blocksModule = blocksModule;
	}

	/**
	 * Returns true if at least one delegate is enabled.
	 *
	 * @returns {boolean}
	 */
	// eslint-disable-next-line class-methods-use-this
	delegatesEnabled() {
		return Object.keys(this.keypairs).length > 0;
	}

	/**
	 * Updates the forging status of an account, valid actions are enable and disable.
	 *
	 * @param {publicKey} publicKey - Public key of delegate
	 * @param {string} password - Password used to decrypt encrypted passphrase
	 * @param {boolean} forging - Forging status of a delegate to update
	 * @param {function} cb - Callback function
	 * @returns {setImmediateCallback} cb
	 * @todo Add description for the return value
	 */
	// eslint-disable-next-line class-methods-use-this
	async updateForgingStatus(publicKey, password, forging) {
		const encryptedList = this.config.forging.delegates;
		const encryptedItem = encryptedList.find(
			item => item.publicKey === publicKey,
		);

		let keypair;
		let passphrase;

		if (encryptedItem) {
			try {
				passphrase = decryptPassphraseWithPassword(
					parseEncryptedPassphrase(encryptedItem.encryptedPassphrase),
					password,
				);
			} catch (e) {
				throw new Error('Invalid password and public key combination');
			}
			const {
				publicKeyBytes,
				privateKeyBytes,
			} = getPrivateAndPublicKeyBytesFromPassphrase(passphrase);

			keypair = {
				publicKey: publicKeyBytes,
				privateKey: privateKeyBytes,
			};
		} else {
			throw new Error(`Delegate with publicKey: ${publicKey} not found`);
		}

		if (keypair.publicKey.toString('hex') !== publicKey) {
			throw new Error('Invalid password and public key combination');
		}

		const filters = {
			address: getAddressFromPublicKey(keypair.publicKey.toString('hex')),
		};

		const options = {
			extended: true,
		};

		const [account] = await this.storage.entities.Account.get(filters, options);

		if (account && account.isDelegate) {
			if (forging) {
				this.keypairs[keypair.publicKey.toString('hex')] = keypair;
				this.logger.info(`Forging enabled on account: ${account.address}`);
			} else {
				delete this.keypairs[keypair.publicKey.toString('hex')];
				this.logger.info(`Forging disabled on account: ${account.address}`);
			}

			return {
				publicKey,
				forging,
			};
		}
		throw new Error('Delegate not found');
	}

	/**
	 * Loads delegates from config and stores in private `keypairs`.
	 *
	 * @private
	 * @returns {setImmediateCallback} cb
	 * @todo Add description for the return value
	 */
	async loadDelegates() {
		const encryptedList = this.config.forging.delegates;

		if (
			!encryptedList ||
			!encryptedList.length ||
			!this.config.forging.force ||
			!this.config.forging.defaultPassword
		) {
			return;
		}
		this.logger.info(
			`Loading ${
				encryptedList.length
			} delegates using encrypted passphrases from config`,
		);

		// eslint-disable-next-line no-restricted-syntax
		for (const encryptedItem of encryptedList) {
			let passphrase;
			try {
				passphrase = decryptPassphraseWithPassword(
					parseEncryptedPassphrase(encryptedItem.encryptedPassphrase),
					this.config.forging.defaultPassword,
				);
			} catch (error) {
				const decryptionError = `Invalid encryptedPassphrase for publicKey: ${
					encryptedItem.publicKey
				}. ${error.message}`;
				this.logger.error(decryptionError);
				throw decryptionError;
			}

			const {
				publicKeyBytes,
				privateKeyBytes,
			} = getPrivateAndPublicKeyBytesFromPassphrase(passphrase);

			const keypair = {
				publicKey: publicKeyBytes,
				privateKey: privateKeyBytes,
			};

			if (keypair.publicKey.toString('hex') !== encryptedItem.publicKey) {
				throw `Invalid encryptedPassphrase for publicKey: ${
					encryptedItem.publicKey
				}. Public keys do not match`;
			}

			const filters = {
				address: getAddressFromPublicKey(keypair.publicKey.toString('hex')),
			};

			const options = {
				extended: true,
			};

			// eslint-disable-next-line no-await-in-loop
			const [account] = await this.storage.entities.Account.get(
				filters,
				options,
			);
			if (!account) {
				throw `Account with public key: ${keypair.publicKey.toString(
					'hex',
				)} not found`;
			}
			if (account.isDelegate) {
				this.keypairs[keypair.publicKey.toString('hex')] = keypair;
				this.logger.info(`Forging enabled on account: ${account.address}`);
			} else {
				this.logger.warn(
					`Account with public key: ${keypair.publicKey.toString(
						'hex',
					)} is not a delegate`,
				);
			}
		}
	}

	/**
	 * Before forge, fill transaction pool
	 *
	 * @returns {setImmediateCallback} cb
	 * @todo Add description for the return value
	 */
	// eslint-disable-next-line class-methods-use-this
	async beforeForge() {
		await this.transactionPoolModule.fillPool();
	}

	/**
	 * Gets peers, checks consensus and generates new block, once delegates
	 * are enabled, client is ready to forge and is the correct slot.
	 *
	 * @returns {Promise}
	 * @todo Add description for the return value
	 */
	// eslint-disable-next-line class-methods-use-this
	async forge() {
		const currentSlot = this.slots.getSlotNumber();
<<<<<<< HEAD
		const currentSlotTime = this.slots.getRealTime(
			this.slots.getSlotTime(currentSlot)
		);
		const currentTime = new Date().getTime();
		const waitThreshold = this.config.forging.waitThreshold * 1000;
		const lastBlock = this.blocksModule.lastBlock;
		const lastBlockSlot = this.slots.getSlotNumber(lastBlock.timestamp);

		if (currentSlot === lastBlockSlot) {
=======

		if (
			currentSlot ===
			this.slots.getSlotNumber(this.blocksModule.lastBlock.timestamp)
		) {
>>>>>>> a800c321
			this.logger.debug('Block already forged for the current slot');
			return;
		}

		// We calculate round using height + 1, because we want the delegate keypair for next block to be forged
		const round = this.slots.calcRound(this.blocksModule.lastBlock.height + 1);

		let delegateKeypair;
		try {
			delegateKeypair = await exportedInterfaces.getDelegateKeypairForCurrentSlot(
				this.roundsModule,
				this.keypairs,
				currentSlot,
				round,
				this.constants.activeDelegates,
			);
		} catch (getDelegateKeypairForCurrentSlotError) {
			this.logger.error(
				'Skipping delegate slot',
				getDelegateKeypairForCurrentSlotError,
			);
			throw getDelegateKeypairForCurrentSlotError;
		}

		if (delegateKeypair === null) {
			this.logger.debug('Waiting for delegate slot', {
				currentSlot: this.slots.getSlotNumber(),
			});
			return;
		}
		const isPoorConsensus = await this.peersModule.isPoorConsensus(
			this.blocksModule.broadhash,
		);
		if (isPoorConsensus) {
			const consensus = await this.peersModule.getLastConsensus(
				this.blocksModule.broadhash,
			);
			const consensusErr = `Inadequate broadhash consensus before forging a block: ${consensus} %`;
			this.logger.error(
				'Failed to generate block within delegate slot',
				consensusErr,
			);
			return;
		}

		const consensus = await this.peersModule.getLastConsensus(
			this.blocksModule.broadhash,
		);
		this.logger.info(
			`Broadhash consensus before forging a block: ${consensus} %`,
		);

		// If last block slot is way back than one block
		// and still time left as per threshold specified
		if (
			lastBlockSlot < currentSlot - 1 &&
			currentTime <= currentSlotTime + waitThreshold
		) {
			this.logger.info('Skipping forging to wait for last block');
			this.logger.debug('Slot information', {
				currentSlot,
				lastBlockSlot,
				waitThreshold,
			});
			return;
		}

		const transactions =
			this.transactionPoolModule.getUnconfirmedTransactionList(
				false,
				this.constants.maxTransactionsPerBlock,
			) || [];

		const forgedBlock = await this.blocksModule.generateBlock(
			delegateKeypair,
			this.slots.getSlotTime(currentSlot),
			transactions,
		);
		this.logger.info(
			`Forged new block id: ${forgedBlock.id} height: ${
				forgedBlock.height
			} round: ${this.slots.calcRound(
				forgedBlock.height,
			)} slot: ${this.slots.getSlotNumber(forgedBlock.timestamp)} reward: ${
				forgedBlock.reward
			}`,
		);
	}

	/**
	 * Get an object of key pairs for delegates enabled for forging.
	 *
	 * @returns {object} Of delegate key pairs
	 */
	// eslint-disable-next-line class-methods-use-this
	getForgersKeyPairs() {
		return this.keypairs;
	}

	// eslint-disable-next-line class-methods-use-this
	getForgingStatusForAllDelegates() {
		const keyPairs = this.keypairs;
		const forgingDelegates = this.config.forging.delegates;
		const forgersPublicKeys = {};

		Object.keys(keyPairs).forEach(key => {
			forgersPublicKeys[keyPairs[key].publicKey.toString('hex')] = true;
		});

		const fullList = forgingDelegates.map(forger => ({
			forging: !!forgersPublicKeys[forger.publicKey],
			publicKey: forger.publicKey,
		}));

		return fullList;
	}
}

const exportedInterfaces = { Forger, getDelegateKeypairForCurrentSlot };

// Export
module.exports = exportedInterfaces;<|MERGE_RESOLUTION|>--- conflicted
+++ resolved
@@ -298,23 +298,15 @@
 	// eslint-disable-next-line class-methods-use-this
 	async forge() {
 		const currentSlot = this.slots.getSlotNumber();
-<<<<<<< HEAD
 		const currentSlotTime = this.slots.getRealTime(
-			this.slots.getSlotTime(currentSlot)
+			this.slots.getSlotTime(currentSlot),
 		);
 		const currentTime = new Date().getTime();
 		const waitThreshold = this.config.forging.waitThreshold * 1000;
-		const lastBlock = this.blocksModule.lastBlock;
+		const { lastBlock } = this.blocksModule;
 		const lastBlockSlot = this.slots.getSlotNumber(lastBlock.timestamp);
 
 		if (currentSlot === lastBlockSlot) {
-=======
-
-		if (
-			currentSlot ===
-			this.slots.getSlotNumber(this.blocksModule.lastBlock.timestamp)
-		) {
->>>>>>> a800c321
 			this.logger.debug('Block already forged for the current slot');
 			return;
 		}
@@ -324,6 +316,7 @@
 
 		let delegateKeypair;
 		try {
+			// eslint-disable-next-line no-use-before-define
 			delegateKeypair = await exportedInterfaces.getDelegateKeypairForCurrentSlot(
 				this.roundsModule,
 				this.keypairs,
