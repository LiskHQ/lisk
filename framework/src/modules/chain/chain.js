--- conflicted
+++ resolved
@@ -73,7 +73,7 @@
 			'cache'
 		);
 
-		const applicationState = await this.channel.invoke(
+		this.applicationState = await this.channel.invoke(
 			'lisk:getApplicationState'
 		);
 
@@ -116,13 +116,6 @@
 			this.logger.debug('Initiating storage...');
 			const storage = createStorageComponent(storageConfig, dbLogger);
 
-<<<<<<< HEAD
-=======
-			// System
-			this.logger.debug('Initiating system...');
-			this.system = createSystemComponent(systemConfig, this.logger, storage);
-
->>>>>>> 546567ca
 			if (!this.options.config) {
 				throw Error('Failed to assign nethash from genesis block');
 			}
@@ -149,13 +142,9 @@
 					storage,
 					cache,
 					logger: self.logger,
-<<<<<<< HEAD
-=======
-					system: this.system,
->>>>>>> 546567ca
 				},
 				channel: this.channel,
-				applicationState,
+				applicationState: this.applicationState,
 			};
 
 			await bootstrapStorage(scope, global.constants.ACTIVE_DELEGATES);
@@ -263,7 +252,6 @@
 					: this.slots.getSlotNumber(),
 			calcSlotRound: async action => this.slots.calcRound(action.params.height),
 			getNodeStatus: async () => ({
-				broadhash: this.system.headers.broadhash,
 				consensus: this.scope.modules.peers.getLastConsensus(),
 				loaded: this.scope.modules.loader.loaded(),
 				syncing: this.scope.modules.loader.syncing(),
