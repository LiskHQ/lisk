if (process.env.NEW_RELIC_LICENSE_KEY) {
	require('./helpers/newrelic_lisk');
}

const { promisify } = require('util');
const { convertErrorsToString } = require('./helpers/error_handlers');
const git = require('./helpers/git');
const Sequence = require('./helpers/sequence');
const ed = require('./helpers/ed');
// eslint-disable-next-line import/order
const { ZSchema } = require('../../controller/helpers/validator');
const { createStorageComponent } = require('../../components/storage');
const { createCacheComponent } = require('../../components/cache');
const { createLoggerComponent } = require('../../components/logger');
const {
	createBus,
	bootstrapStorage,
	bootstrapCache,
	initLogicStructure,
	initModules,
} = require('./init_steps');

// Begin reading from stdin
process.stdin.resume();

// Read build version from file
// TODO: Remove from framework
const versionBuild = 'version-0.1.0';
// const versionBuild = fs
// 	.readFileSync(path.join(__dirname, '../../../../', '.build'), 'utf8')
// 	.toString()
// 	.trim();

/**
 * Hash of the last git commit.
 *
 * @memberof! app
 */
let lastCommit = '';

if (typeof gc !== 'undefined') {
	setInterval(() => {
		gc(); // eslint-disable-line no-undef
	}, 60000);
}

/**
 * Chain Module
 *
 * @namespace Framework.modules.chain
 * @type {module.Chain}
 */
module.exports = class Chain {
	constructor(channel, options) {
		this.channel = channel;
		this.options = options;
		this.logger = null;
		this.scope = null;
		this.blockReward = null;
		this.slots = null;
	}

	async bootstrap() {
		const loggerConfig = await this.channel.invoke(
			'app:getComponentConfig',
			'logger'
		);
		const storageConfig = await this.channel.invoke(
			'app:getComponentConfig',
			'storage'
		);

		const cacheConfig = await this.channel.invoke(
			'app:getComponentConfig',
			'cache'
		);

		this.applicationState = await this.channel.invoke(
			'app:getApplicationState'
		);

		this.logger = createLoggerComponent(loggerConfig);
		const dbLogger =
			storageConfig.logFileName &&
			storageConfig.logFileName === loggerConfig.logFileName
				? this.logger
				: createLoggerComponent(
						Object.assign({}, loggerConfig, {
							logFileName: storageConfig.logFileName,
						})
				  );

		// Try to get the last git commit
		try {
			lastCommit = git.getLastCommit();
		} catch (err) {
			this.logger.debug('Cannot get last git commit', err.message);
		}

		global.constants = this.options.constants;
		global.exceptions = this.options.exceptions;

		const BlockReward = require('./logic/block_reward');
		this.blockReward = new BlockReward();
		// Needs to be loaded here as its using constants that need to be initialized first
		this.slots = require('./helpers/slots');

		if (this.options.loading.snapshotRound) {
			this.options.network.enabled = false;
			this.options.network.list = [];
			this.options.broadcasts.active = false;
			this.options.syncing.active = false;
		}

		try {
			// Cache
			this.logger.debug('Initiating cache...');
			const cache = createCacheComponent(cacheConfig, this.logger);

			// Storage
			this.logger.debug('Initiating storage...');
			const storage = createStorageComponent(storageConfig, dbLogger);

			if (!this.options.genesisBlock) {
				throw Error('Failed to assign nethash from genesis block');
			}

			// TODO: For socket cluster child process, should be removed with refactoring of network module
			this.options.loggerConfig = loggerConfig;

			const self = this;
			const scope = {
				lastCommit,
				ed,
				build: versionBuild,
				config: self.options,
				genesisBlock: { block: self.options.genesisBlock },
				registeredTransactions: self.options.registeredTransactions,
				schema: new ZSchema(),
				sequence: new Sequence({
					onWarning(current) {
						self.logger.warn('Main queue', current);
					},
				}),
				balancesSequence: new Sequence({
					onWarning(current) {
						self.logger.warn('Balance queue', current);
					},
				}),
				components: {
					storage,
					cache,
					logger: self.logger,
				},
				channel: this.channel,
				applicationState: this.applicationState,
			};

			await bootstrapStorage(scope, global.constants.ACTIVE_DELEGATES);
			await bootstrapCache(scope);

			scope.bus = await createBus();
			scope.logic = await initLogicStructure(scope);
			scope.modules = await initModules(scope);

<<<<<<< HEAD
=======
			if (scope.config.network.enabled) {
				// Lookup for peers ips from dns
				scope.config.network.list = await lookupPeerIPs(
					scope.config.network.list,
					scope.config.network.enabled
				);

				// Listen to websockets
				scope.webSocket = await createSocketCluster(scope);
				await scope.webSocket.listen();
			} else {
				this.logger.info(
					'Skipping P2P server initialization due to the config settings - "peers.enabled" is set to false.'
				);
			}

			// Ready to bind modules
			scope.logic.peers.bindModules(scope.modules);
			scope.logic.block.bindModules(scope.modules);

>>>>>>> ca7a626f
			this.channel.subscribe('app:state:updated', event => {
				Object.assign(scope.applicationState, event.data);
			});

			// Fire onBind event in every module
			scope.bus.message('bind', scope);

			self.logger.info('Modules ready and launched');

			this.channel.once('network:ready', () => {
				this.channel.subscribe('network:chain:postTransactions', ({ data }) => {
					this.scope.modules.transport.shared.postTransactions(data);
				});

				this.channel.subscribe('network:chain:postSignatures', ({ data }) => {
					this.scope.modules.transport.shared.postSignatures(data);
				});

				this.channel.subscribe('network:chain:postBlock', ({ data }) => {
					this.scope.modules.transport.shared.postBlock(data);
				});
			});

			self.scope = scope;
		} catch (error) {
			this.logger.fatal('Chain initialization', {
				message: error.message,
				stack: error.stack,
			});
			process.emit('cleanup', error);
		}
	}

	get actions() {
		return {
			calculateSupply: action =>
				this.blockReward.calcSupply(action.params.height),
			calculateMilestone: action =>
				this.blockReward.calcMilestone(action.params.height),
			calculateReward: action =>
				this.blockReward.calcReward(action.params.height),
			generateDelegateList: async action =>
				promisify(this.scope.modules.delegates.generateDelegateList)(
					action.params.round,
					action.params.source
				),
			updateForgingStatus: async action =>
				this.scope.modules.delegates.updateForgingStatus(
					action.params.publicKey,
					action.params.password,
					action.params.forging
				),
			getTransactions: async () =>
				promisify(this.scope.modules.transport.shared.getTransactions)(),
			getSignatures: async () =>
				promisify(this.scope.modules.transport.shared.getSignatures)(),
			postSignature: async action =>
				promisify(this.scope.modules.signatures.shared.postSignature)(
					action.params.signature
				),
			getForgingStatusForAllDelegates: async () =>
				this.scope.modules.delegates.getForgingStatusForAllDelegates(),
			getTransactionsFromPool: async action =>
				promisify(
					this.scope.modules.transactions.shared.getTransactionsFromPool
				)(action.params.type, action.params.filters),
			getLastCommit: async () => this.scope.lastCommit,
			getBuild: async () => this.scope.build,
			postTransaction: async action =>
				promisify(this.scope.modules.transactions.shared.postTransaction)(
					action.params.transaction
				),
			getDelegateBlocksRewards: async action =>
				this.scope.components.storage.entities.Account.delegateBlocksRewards(
					action.params.filters,
					action.params.tx
				),
			getSlotNumber: async action =>
				action.params
					? this.slots.getSlotNumber(action.params.epochTime)
					: this.slots.getSlotNumber(),
			calcSlotRound: async action => this.slots.calcRound(action.params.height),
			getNodeStatus: async () => ({
				consensus: this.scope.modules.peers.getLastConsensus(),
				loaded: this.scope.modules.loader.loaded(),
				syncing: this.scope.modules.loader.syncing(),
				transactions: await promisify(
					this.scope.modules.transactions.shared.getTransactionsCount
				)(),
				secondsSinceEpoch: this.slots.getTime(),
				lastBlock: this.scope.modules.blocks.lastBlock.get(),
			}),
			blocks: async action =>
				promisify(this.scope.modules.transport.shared.blocks)(
					action.params || {}
				),
			blocksCommon: async action =>
				promisify(this.scope.modules.transport.shared.blocksCommon)(
					action.params || {}
				),
		};
	}

	async cleanup(code, error) {
		const { webSocket, modules, components } = this.scope;
		if (error) {
			this.logger.fatal(error.toString());
			if (code === undefined) {
				code = 1;
			}
		} else if (code === undefined || code === null) {
			code = 0;
		}
		this.logger.info('Cleaning chain...');

		if (webSocket) {
			webSocket.removeAllListeners('fail');
			webSocket.destroy();
		}

		if (components !== undefined) {
			Object.keys(components).forEach(async key => {
				if (components[key].cleanup) {
					await components[key].cleanup();
				}
			});
		}

		// Run cleanup operation on each module before shutting down the node;
		// this includes operations like snapshotting database tables.
		await Promise.all(
			Object.keys(modules).map(key => {
				if (typeof modules[key].cleanup === 'function') {
					return promisify(modules[key].cleanup);
				}
				return true;
			})
		).catch(moduleCleanupError => {
			this.logger.error(convertErrorsToString(moduleCleanupError));
		});

		this.logger.info('Cleaned up successfully');
	}
};<|MERGE_RESOLUTION|>--- conflicted
+++ resolved
@@ -163,29 +163,8 @@
 			scope.logic = await initLogicStructure(scope);
 			scope.modules = await initModules(scope);
 
-<<<<<<< HEAD
-=======
-			if (scope.config.network.enabled) {
-				// Lookup for peers ips from dns
-				scope.config.network.list = await lookupPeerIPs(
-					scope.config.network.list,
-					scope.config.network.enabled
-				);
-
-				// Listen to websockets
-				scope.webSocket = await createSocketCluster(scope);
-				await scope.webSocket.listen();
-			} else {
-				this.logger.info(
-					'Skipping P2P server initialization due to the config settings - "peers.enabled" is set to false.'
-				);
-			}
-
-			// Ready to bind modules
-			scope.logic.peers.bindModules(scope.modules);
 			scope.logic.block.bindModules(scope.modules);
 
->>>>>>> ca7a626f
 			this.channel.subscribe('app:state:updated', event => {
 				Object.assign(scope.applicationState, event.data);
 			});
