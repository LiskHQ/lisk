/*
 * Copyright © 2018 Lisk Foundation
 *
 * See the LICENSE file at the top-level directory of this distribution
 * for licensing information.
 *
 * Unless otherwise agreed in a custom licensing agreement with the Lisk Foundation,
 * no part of this software, including this file, may be copied, modified,
 * propagated, or distributed except according to the terms contained in the
 * LICENSE file.
 *
 * Removal or modification of this copyright notice is prohibited.
 */

'use strict';

const _ = require('lodash');
const async = require('async');
const { getAddressFromPublicKey } = require('@liskhq/lisk-cryptography');
const { CACHE_KEYS_TRANSACTION_COUNT } = require('../../../components/cache');

// Private fields
const __private = {};
let components;
let modules;
let library;
let self;

__private.assetTypes = {};

/**
 * Main transactions methods. Initializes library with scope content and generates a Transfer instance
 *
 * @class
 * @memberof modules
 * @see Parent: {@link modules}
 * @requires bluebird
 * @requires lodash
 * @requires logic/transaction_pool
 * @param {function} cb - Callback function
 * @param {scope} scope - App instance
 * @returns {setImmediateCallback} cb, null, self
 */
class Transactions {
	constructor(cb, scope) {
		library = {
			logger: scope.components.logger,
			storage: scope.components.storage,
			schema: scope.schema,
			ed: scope.ed,
			balancesSequence: scope.balancesSequence,
			logic: {
				initTransaction: scope.logic.initTransaction,
			},
			genesisBlock: scope.genesisBlock,
		};

		self = this;

		__private.transactionPool = scope.logic.transactionPool;

		this.shared = this.attachSharedMethods();

		setImmediate(cb, null, self);
	}

	/**
	 * Validates sort options, methods and fields.
	 *
	 * @param {string|Object} sort
	 * @param {Object} [options]
	 * @param {string} options.fieldPrefix
	 * @param {string} options.sortField
	 * @param {string} options.sortMethod - asc / desc
	 * @param {Array} options.sortFields
	 * @returns {Object} {error} | {sortField, sortMethod}
	 * @todo Add description for the params
	 */
	// eslint-disable-next-line class-methods-use-this
	sortBy(sort, options) {
		options = typeof options === 'object' ? options : {};
		options.sortField = options.sortField || null;
		options.sortMethod = options.sortMethod || null;
		options.sortFields = Array.isArray(options.sortFields)
			? options.sortFields
			: [];

		if (typeof options.quoteField === 'undefined') {
			options.quoteField = true;
		} else {
			options.quoteField = Boolean(options.quoteField);
		}

		let sortField;
		let sortMethod;

		if (typeof sort === 'string') {
			const [field, order] = sort.split(':');
			sortField = field.replace(/[^\w\s]/gi, '');
			sortMethod = order === 'desc' ? 'DESC' : 'ASC';
		} else if (typeof sort === 'object') {
			const keys = Object.keys(sort);

			if (keys.length === 0) {
				return self.sortBy('');
			}
			if (keys.length === 1) {
				return self.sortBy(
					`${keys[0]}:${sort[keys[0]] === -1 ? 'desc' : 'asc'}`,
					options
				);
			}
			const sortFields = [];
			const sortMethods = [];
			keys.forEach(key => {
				const sortResult = self.sortBy(
					`${key}:${sort[key] === -1 ? 'desc' : 'asc'}`,
					options
				);
				sortFields.push(sortResult.sortField);
				sortMethods.push(sortResult.sortMethod);
			});
			return { sortField: sortFields, sortMethod: sortMethods };
		}
		/**
		 * Description of the function.
		 *
		 * @private
		 * @todo Add param-tag and descriptions
		 * @todo Add @returns tag
		 * @todo Add description for the function
		 */
		function prefixField(prefixSortedField) {
			if (!prefixSortedField) {
				return prefixSortedField;
			}
			if (typeof options.fieldPrefix === 'string') {
				return options.fieldPrefix + prefixSortedField;
			}
			if (typeof options.fieldPrefix === 'function') {
				return options.fieldPrefix(prefixSortedField);
			}
			return prefixSortedField;
		}

		/**
		 * Description of the function.
		 *
		 * @private
		 * @todo Add param-tag and descriptions
		 * @todo Add @returns tag
		 * @todo Add description for the function
		 */
		function quoteField(quoteSortedField) {
			if (quoteSortedField && options.quoteField) {
				return `"${sortField}"`;
			}
			return quoteSortedField;
		}

		const emptyWhiteList = options.sortFields.length === 0;

		const inWhiteList =
			options.sortFields.length >= 1 &&
			options.sortFields.indexOf(sortField) > -1;

		if (sortField) {
			if (emptyWhiteList || inWhiteList) {
				sortField = prefixField(sortField);
			} else {
				return {
					error: 'Invalid sort field',
				};
			}
		} else {
			sortField = prefixField(options.sortField);
		}

		if (!sortMethod) {
			sortMethod = options.sortMethod;
		}

		return {
			sortField: quoteField(sortField) || '',
			sortMethod: sortField ? sortMethod : '',
		};
	}

	/**
	 * Check if transaction is in pool.
	 *
	 * @param {string} id - Transaction id
	 * @returns {function} Calls transactionPool.transactionInPool
	 * @todo Add description for the params
	 */
	// eslint-disable-next-line class-methods-use-this
	transactionInPool(id) {
		return __private.transactionPool.transactionInPool(id);
	}

	/**
	 * Fills pool.
	 *
	 * @param {function} cb - Callback function
	 * @returns {function} Calls transactionPool.fillPool
	 * @todo Add description for the params
	 */
	// eslint-disable-next-line class-methods-use-this
	fillPool(cb) {
		return __private.transactionPool.fillPool(cb);
	}

	/**
	 * Gets unconfirmed transaction from pool.
	 *
	 * @param {string} id - Transaction id
	 * @returns {function} Calls transactionPool.getUnconfirmedTransaction
	 * @todo Add description for the function and the params
	 */
	// eslint-disable-next-line class-methods-use-this
	getUnconfirmedTransaction(id) {
		return __private.transactionPool.getUnconfirmedTransaction(id);
	}

	/**
	 * Gets queued transaction from pool.
	 *
	 * @param {string} id - Transaction id
	 * @returns {function} Calls transactionPool.getQueuedTransaction
	 * @todo Add description for the function and the params
	 */
	// eslint-disable-next-line class-methods-use-this
	getQueuedTransaction(id) {
		return __private.transactionPool.getQueuedTransaction(id);
	}

	/**
	 * Gets multisignature transaction from pool.
	 *
	 * @param {string} id - Transaction id
	 * @returns {function} Calls transactionPool.getMultisignatureTransaction
	 * @todo Add description for the function and the params
	 */
	// eslint-disable-next-line class-methods-use-this
	getMultisignatureTransaction(id) {
		return __private.transactionPool.getMultisignatureTransaction(id);
	}

	/**
	 * Gets unconfirmed transactions based on limit and reverse option.
	 *
	 * @param {boolean} reverse - Reverse order of results
	 * @param {number} limit - Limit applied to results
	 * @returns {function} Calls transactionPool.getUnconfirmedTransactionList
	 * @todo Add description for the params
	 */
	// eslint-disable-next-line class-methods-use-this
	getUnconfirmedTransactionList(reverse, limit) {
		return __private.transactionPool.getUnconfirmedTransactionList(
			reverse,
			limit
		);
	}

	/**
	 * Gets queued transactions based on limit and reverse option.
	 *
	 * @param {boolean} reverse - Reverse order of results
	 * @param {number} limit - Limit applied to results
	 * @returns {function} Calls transactionPool.getQueuedTransactionList
	 * @todo Add description for the params
	 */
	// eslint-disable-next-line class-methods-use-this
	getQueuedTransactionList(reverse, limit) {
		return __private.transactionPool.getQueuedTransactionList(reverse, limit);
	}

	/**
	 * Gets multisignature transactions.
	 *
	 * @param {boolean} reverse - Reverse order of results
	 * @param {number} limit - Limit applied to results
	 * @param {boolean} ready - Limits results to transactions deemed "ready"
	 * @returns {function} Calls transactionPool.getQueuedTransactionList
	 */
	// eslint-disable-next-line class-methods-use-this
	getMultisignatureTransactionList(reverse, limit, ready) {
		return __private.transactionPool.getMultisignatureTransactionList(
			reverse,
			limit,
			ready
		);
	}

	/**
	 * Gets unconfirmed, multisignature and queued transactions based on limit and reverse option.
	 *
	 * @param {boolean} reverse - Reverse order of results
	 * @param {number} limit - Limit applied to results
	 * @returns {function} Calls transactionPool.getMergedTransactionList
	 * @todo Add description for the params
	 */
	// eslint-disable-next-line class-methods-use-this
	getMergedTransactionList(reverse, limit) {
		return __private.transactionPool.getMergedTransactionList(reverse, limit);
	}

	/**
	 * Search transactions based on the query parameter passed.
	 *
	 * @param {Object} filters - Filters applied to results
	 * @param {string} filters.id - Transaction id
	 * @param {string} filters.blockId - Block id
	 * @param {string} filters.recipientId - Recipient id
	 * @param {string} filters.recipientPublicKey - Recipient public key
	 * @param {string} filters.senderId - Sender id
	 * @param {string} filters.senderPublicKey - Sender public key
	 * @param {int} filters.transactionType - Transaction type
	 * @param {int} filters.fromHeight - From block height
	 * @param {int} filters.toHeight - To block height
	 * @param {string} filters.minAmount - Minimum amount
	 * @param {string} filters.maxAmount - Maximum amount
	 * @param {int} filters.fromTimestamp - From transaction timestamp
	 * @param {int} filters.toTimestamp - To transaction timestamp
	 * @param {string} filters.sort - Field to sort results by
	 * @param {int} filters.limit - Limit applied to results
	 * @param {int} filters.offset - Offset value for results
	 * @param {function} cb - Callback function
	 * @returns {setImmediateCallback} cb
	 * @todo Add description for the return value
	 */
	// eslint-disable-next-line class-methods-use-this
	getTransactions(filters, cb) {
		__private.list(filters, (err, data) => {
			if (err) {
				return setImmediate(
					cb,
					new Error(`Failed to get transactions: ${err}`)
				);
			}
			return setImmediate(cb, null, {
				transactions: data.transactions,
				count: data.count,
			});
		});
	}

	/**
	 * Adds the transactions in the transaction pool which were part of the blockchain but the block got deleted
	 * @param {transactions} transactions
	 */
	// eslint-disable-next-line class-methods-use-this
	onDeletedTransactions(transactions) {
		__private.transactionPool.onDeletedTransactions(transactions);
	}

	/**
	 * Removes the transactions from the transaction pool which were included in block
	 * @param {transactions} transactions
	 */
	// eslint-disable-next-line class-methods-use-this
	onConfirmedTransactions(transactions) {
		__private.transactionPool.onConfirmedTransactions(transactions);
	}

	/**
	 * Checks kind of unconfirmed transaction and process it, resets queue if limit reached.
	 *
	 * @param {transaction} transaction
	 * @param {Object} broadcast - Broadcast flag
	 * @param {function} cb - Callback function
	 * @returns {function} Calls transactionPool.processUnconfirmedTransaction
	 * @todo Add description for the params
	 */
	// eslint-disable-next-line class-methods-use-this
	processUnconfirmedTransaction(transaction, broadcast, cb) {
		return __private.transactionPool.processUnconfirmedTransaction(
			transaction,
			broadcast,
			cb
		);
	}

	/**
	 * Receives transactions.
	 *
	 * @param {transaction[]} transactions - Array of transactions
	 * @param {Object} broadcast - Broadcast flag
	 * @param {function} cb - Callback function
	 * @returns {function} Calls transactionPool.receiveTransactions
	 * @todo Add description for the params
	 */
	// eslint-disable-next-line class-methods-use-this
	receiveTransactions(transactions, broadcast, cb) {
		return __private.transactionPool.receiveTransactions(
			transactions,
			broadcast,
			cb
		);
	}

	/**
	 * Checks if `modules` is loaded.
	 *
	 * @returns {boolean} True if `modules` is loaded
	 */
	// eslint-disable-next-line class-methods-use-this
	isLoaded() {
		return !!modules;
	}

	// Events
	/**
	 * Bounds scope to private transactionPool and modules to private Transfer instance.
	 *
	 * @param {scope} scope - Loaded modules
	 */
	// eslint-disable-next-line class-methods-use-this
	onBind(scope) {
		components = {
			cache: scope.components ? scope.components.cache : undefined,
		};

		__private.transactionPool.bind(scope.modules.processTransactions);
	}

	// Shared API
	/**
	 * Public methods, accessible via API.
	 *
	 * @property {function} getTransactions - Search transactions based on the query parameter passed
	 * @property {function} getTransactionsCount
	 * @property {function} getTransactionsFromPool
	 * @property {function} postTransactions
	 * @todo Add description for the functions
	 */
	// eslint-disable-next-line class-methods-use-this
	attachSharedMethods() {
		return {
			/**
			 * Description of getTransactionsCount.
			 *
			 * @param {function} cb - Callback function
			 * @returns {setImmediateCallback} cb
			 */
			getTransactionsCount(cb) {
				async.waterfall(
					[
						function getConfirmedCountFromCache(waterCb) {
							if (components.cache.cacheReady) {
								return components.cache
									.getJsonForKey(CACHE_KEYS_TRANSACTION_COUNT)
									.then(data => {
										setImmediate(waterCb, null, data ? data.confirmed : null);
									})
									.catch(err => {
										library.logger.warn("Transaction count wasn't cached", err);
										setImmediate(waterCb, null, null);
									});
							}

							return setImmediate(waterCb, null, null);
						},

						function getConfirmedCountFromDb(cachedCount, waterCb) {
							if (cachedCount) {
								return setImmediate(waterCb, null, cachedCount, null);
							}

							return library.storage.entities.Transaction.count().then(
								transactionsCount =>
									setImmediate(waterCb, null, null, transactionsCount)
							);
						},

						function updateConfirmedCountToCache(
							cachedCount,
							dbCount,
							waterCb
						) {
							if (cachedCount) {
								// Cache already persisted, no need to set cache again
								return setImmediate(waterCb, null, cachedCount);
							}
							if (components.cache.cacheReady) {
								return components.cache
									.setJsonForKey(CACHE_KEYS_TRANSACTION_COUNT, {
										confirmed: dbCount,
									})
									.then(() => setImmediate(waterCb, null, dbCount))
									.catch(err => {
										library.logger.warn("Transaction count wasn't cached", err);
										return setImmediate(waterCb, null, dbCount);
									});
							}

							return setImmediate(waterCb, null, null);
						},

						function getAllCount(confirmedTransactionCount, waterCb) {
							setImmediate(waterCb, null, {
								confirmed: confirmedTransactionCount,
								unconfirmed:
									__private.transactionPool.getCountByQueue('ready') || 0,
								unprocessed:
									__private.transactionPool.getCountByQueue('verified') || 0,
								unsigned:
									__private.transactionPool.getCountByQueue('pending') || 0,
							});
						},
					],
					(err, result) => {
						if (err) {
							library.logger.error(
								'Error in getTransactionsCount',
								err,
								result
							);
							return setImmediate(
								cb,
								new Error('Failed to count transactions')
							);
						}

						result.total =
							result.confirmed +
							result.unconfirmed +
							result.unprocessed +
							result.unsigned;

						return setImmediate(cb, null, result);
					}
				);
			},

			/**
			 * Retrieve specific type of transactions from transaction pool.
			 *
			 * @param {string} type Type of transaction retrieved from transaction pool
			 * @param {object} filters
			 * @param {function} cb
			 */
			getTransactionsFromPool(type, filters, cb) {
				const typeMap = {
					unprocessed: 'getQueuedTransactionList',
					unconfirmed: 'getUnconfirmedTransactionList',
					unsigned: 'getMultisignatureTransactionList',
				};

				return __private.getPooledTransactions(typeMap[type], filters, cb);
			},
		};
	}
}

// Private methods
/**
 * Counts totals and gets transaction list from storage component.
 *
 * @private
 * @param {Object} params
 * @param {function} cb - Callback function
 * @returns {setImmediateCallback} cb, err, {transactions, count}
 * @todo Add description for the params
 */
__private.list = async function(params = {}, cb) {
	let filters = {
		id: params.id,
		blockId: params.blockId,
		recipientId: params.recipientId,
		recipientPublicKey: params.recipientPublicKey,
		senderId: params.senderId,
		senderPublicKey: params.senderPublicKey,
		type: params.type,
		height: params.height,
		height_gte: params.fromHeight,
		height_lte: params.toHeight,
		timestamp_gte: params.fromTimestamp,
		timestamp_lte: params.toTimestamp,
		amount_gte: params.minAmount,
		amount_lte: params.maxAmount,
	};

	let options = {
		sort: params.sort,
		limit: params.limit || 100,
		offset: params.offset || 0,
		extended: true,
	};

	// Remove filters with null values
	filters = _.pickBy(filters, v => !(v === undefined || v === null));
	options = _.pickBy(options, v => !(v === undefined || v === null));

	if (params.limit > 1000) {
		return setImmediate(cb, 'Invalid limit, maximum is 1000');
	}

	try {
		const count = await library.storage.entities.Transaction.count(filters);
		const transactions = await library.storage.entities.Transaction.get(
			filters,
			options
		);
		const data = {
			transactions,
			count,
		};

		return setImmediate(cb, null, data);
	} catch (error) {
		library.logger.error(error.stack);
		return setImmediate(cb, 'Transactions#list error');
	}
};

/**
 * Gets transactions by calling parameter method.
 * Filters by senderPublicKey or address if they are present.
 *
 * @private
 * @param {Object} method - Transaction pool method
 * @param {Object} filters - Filters applied to results
 * @param {string} filters.id - Transaction id
 * @param {string} filters.recipientId - Recipient id
 * @param {string} filters.recipientPublicKey - Recipient public key
 * @param {string} filters.senderId - Sender id
 * @param {string} filters.senderPublicKey - Sender public key
 * @param {int} filters.type - Transaction type
 * @param {string} filters.sort - Field to sort results by (amount, fee, type, timestamp)
 * @param {int} filters.limit - Limit applied to results
 * @param {int} filters.offset - Offset value for results
 * @param {function} cb - Callback function
 * @returns {setImmediateCallback} cb, err, {transactions, count}
 */
__private.getPooledTransactions = function(method, filters, cb) {
	const transactions = self[method](true);
	let toSend = [];

	if (filters.recipientPublicKey) {
		filters.recipientId = getAddressFromPublicKey(filters.recipientPublicKey);
		delete filters.recipientPublicKey;
	}

	// Filter transactions
	if (
		filters.id ||
		filters.recipientId ||
		filters.recipientPublicKey ||
		filters.senderId ||
		filters.senderPublicKey ||
		Object.prototype.hasOwnProperty.call(filters, 'type')
	) {
		toSend = _.filter(
			transactions,
			_.omit(filters, ['limit', 'offset', 'sort'])
		);
	} else {
		toSend = _.cloneDeep(transactions);
	}

	// Sort the results
	const sortAttribute = self.sortBy(filters.sort, { quoteField: false });

	if (
		sortAttribute.sortField === 'fee' ||
		sortAttribute.sortField === 'amount'
	) {
		/**
		 * sortOrder - Sorting by asc or desc, -1 desc order, 1 is asc order
		 * amount and fee are bignumber here, so in order to sort
		 * we need to use bignumber functions here specific to amount, fee
		 */
		const sortOrder =
			sortAttribute.sortMethod.toLowerCase() === 'desc' ? -1 : 1;
		toSend = toSend.sort((a, b) => {
			if (sortAttribute.sortField === 'fee') {
				return a.fee.minus(b.fee) * sortOrder;
			}
			return a.amount.minus(b.amount) * sortOrder;
		});
	} else {
		toSend = _.orderBy(
			toSend,
			[sortAttribute.sortField],
			[sortAttribute.sortMethod.toLowerCase()]
		);
	}

	// Paginate filtered transactions
	toSend = toSend.slice(filters.offset, filters.offset + filters.limit);

	return setImmediate(cb, null, {
		transactions: toSend,
		count: transactions.length,
	});
};

<<<<<<< HEAD
=======
/**
 * Validates sort options, methods and fields.
 *
 * @param {string|Object} sort
 * @param {Object} [options]
 * @param {string} options.fieldPrefix
 * @param {string} options.sortField
 * @param {string} options.sortMethod - asc / desc
 * @param {Array} options.sortFields
 * @returns {Object} {error} | {sortField, sortMethod}
 * @todo Add description for the params
 */
Transactions.prototype.sortBy = function(sort, options) {
	options = typeof options === 'object' ? options : {};
	options.sortField = options.sortField || null;
	options.sortMethod = options.sortMethod || null;
	options.sortFields = Array.isArray(options.sortFields)
		? options.sortFields
		: [];

	if (typeof options.quoteField === 'undefined') {
		options.quoteField = true;
	} else {
		options.quoteField = Boolean(options.quoteField);
	}

	let sortField;
	let sortMethod;

	if (typeof sort === 'string') {
		const [field, order] = sort.split(':');
		sortField = field.replace(/[^\w\s]/gi, '');
		sortMethod = order === 'desc' ? 'DESC' : 'ASC';
	} else if (typeof sort === 'object') {
		const keys = Object.keys(sort);

		if (keys.length === 0) {
			return self.sortBy('');
		}
		if (keys.length === 1) {
			return self.sortBy(
				`${keys[0]}:${sort[keys[0]] === -1 ? 'desc' : 'asc'}`,
				options
			);
		}
		const sortFields = [];
		const sortMethods = [];
		keys.forEach(key => {
			const sortResult = self.sortBy(
				`${key}:${sort[key] === -1 ? 'desc' : 'asc'}`,
				options
			);
			sortFields.push(sortResult.sortField);
			sortMethods.push(sortResult.sortMethod);
		});
		return { sortField: sortFields, sortMethod: sortMethods };
	}
	/**
	 * Description of the function.
	 *
	 * @private
	 * @todo Add param-tag and descriptions
	 * @todo Add @returns tag
	 * @todo Add description for the function
	 */
	function prefixField(prefixSortedField) {
		if (!prefixSortedField) {
			return prefixSortedField;
		}
		if (typeof options.fieldPrefix === 'string') {
			return options.fieldPrefix + prefixSortedField;
		}
		if (typeof options.fieldPrefix === 'function') {
			return options.fieldPrefix(prefixSortedField);
		}
		return prefixSortedField;
	}

	/**
	 * Description of the function.
	 *
	 * @private
	 * @todo Add param-tag and descriptions
	 * @todo Add @returns tag
	 * @todo Add description for the function
	 */
	function quoteField(quoteSortedField) {
		if (quoteSortedField && options.quoteField) {
			return `"${sortField}"`;
		}
		return quoteSortedField;
	}

	const emptyWhiteList = options.sortFields.length === 0;

	const inWhiteList =
		options.sortFields.length >= 1 &&
		options.sortFields.indexOf(sortField) > -1;

	if (sortField) {
		if (emptyWhiteList || inWhiteList) {
			sortField = prefixField(sortField);
		} else {
			return {
				error: 'Invalid sort field',
			};
		}
	} else {
		sortField = prefixField(options.sortField);
	}

	if (!sortMethod) {
		sortMethod = options.sortMethod;
	}

	return {
		sortField: quoteField(sortField) || '',
		sortMethod: sortField ? sortMethod : '',
	};
};

// Public methods
/**
 * Check if transaction is in pool.
 *
 * @param {string} id - Transaction id
 * @returns {function} Calls transactionPool.transactionInPool
 * @todo Add description for the params
 */
Transactions.prototype.transactionInPool = function(id) {
	return __private.transactionPool.transactionInPool(id);
};

/**
 * Fills pool.
 *
 * @param {function} cb - Callback function
 * @returns {function} Calls transactionPool.fillPool
 * @todo Add description for the params
 */
Transactions.prototype.fillPool = function(cb) {
	return __private.transactionPool.fillPool(cb);
};

/**
 * Gets unconfirmed transaction from pool.
 *
 * @param {string} id - Transaction id
 * @returns {function} Calls transactionPool.getUnconfirmedTransaction
 * @todo Add description for the function and the params
 */
Transactions.prototype.getUnconfirmedTransaction = function(id) {
	return __private.transactionPool.getUnconfirmedTransaction(id);
};

/**
 * Gets queued transaction from pool.
 *
 * @param {string} id - Transaction id
 * @returns {function} Calls transactionPool.getQueuedTransaction
 * @todo Add description for the function and the params
 */
Transactions.prototype.getQueuedTransaction = function(id) {
	return __private.transactionPool.getQueuedTransaction(id);
};

/**
 * Gets multisignature transaction from pool.
 *
 * @param {string} id - Transaction id
 * @returns {function} Calls transactionPool.getMultisignatureTransaction
 * @todo Add description for the function and the params
 */
Transactions.prototype.getMultisignatureTransaction = function(id) {
	return __private.transactionPool.getMultisignatureTransaction(id);
};

/**
 * Gets unconfirmed transactions based on limit and reverse option.
 *
 * @param {boolean} reverse - Reverse order of results
 * @param {number} limit - Limit applied to results
 * @returns {function} Calls transactionPool.getUnconfirmedTransactionList
 * @todo Add description for the params
 */
Transactions.prototype.getUnconfirmedTransactionList = function(
	reverse,
	limit
) {
	return __private.transactionPool.getUnconfirmedTransactionList(
		reverse,
		limit
	);
};

/**
 * Gets queued transactions based on limit and reverse option.
 *
 * @param {boolean} reverse - Reverse order of results
 * @param {number} limit - Limit applied to results
 * @returns {function} Calls transactionPool.getQueuedTransactionList
 * @todo Add description for the params
 */
Transactions.prototype.getQueuedTransactionList = function(reverse, limit) {
	return __private.transactionPool.getQueuedTransactionList(reverse, limit);
};

/**
 * Gets multisignature transactions.
 *
 * @param {boolean} reverse - Reverse order of results
 * @param {number} limit - Limit applied to results
 * @param {boolean} ready - Limits results to transactions deemed "ready"
 * @returns {function} Calls transactionPool.getQueuedTransactionList
 */
Transactions.prototype.getMultisignatureTransactionList = function(
	reverse,
	limit,
	ready
) {
	return __private.transactionPool.getMultisignatureTransactionList(
		reverse,
		limit,
		ready
	);
};

/**
 * Gets unconfirmed, multisignature and queued transactions based on limit and reverse option.
 *
 * @param {boolean} reverse - Reverse order of results
 * @param {number} limit - Limit applied to results
 * @returns {function} Calls transactionPool.getMergedTransactionList
 * @todo Add description for the params
 */
Transactions.prototype.getMergedTransactionList = function(reverse, limit) {
	return __private.transactionPool.getMergedTransactionList(reverse, limit);
};

/**
 * Gets validated transactions based on limit and reverse option.
 *
 * @param {boolean} reverse - Reverse order of results
 * @param {number} limit - Limit applied to results
 * @returns {function} Calls transactionPool.getQueuedTransactionList
 * @todo Add description for the params
 */
Transactions.prototype.getValidatedTransactionList = function(reverse, limit) {
	return __private.transactionPool.getValidatedTransactionList(reverse, limit);
};

/**
 * Gets validated transactions based on limit and reverse option.
 *
 * @param {boolean} reverse - Reverse order of results
 * @param {number} limit - Limit applied to results
 * @returns {function} Calls transactionPool.getQueuedTransactionList
 * @todo Add description for the params
 */
Transactions.prototype.getReceivedTransactionList = function(reverse, limit) {
	return __private.transactionPool.getReceivedTransactionList(reverse, limit);
};

/**
 * Search transactions based on the query parameter passed.
 *
 * @param {Object} filters - Filters applied to results
 * @param {string} filters.id - Transaction id
 * @param {string} filters.blockId - Block id
 * @param {string} filters.recipientId - Recipient id
 * @param {string} filters.recipientPublicKey - Recipient public key
 * @param {string} filters.senderId - Sender id
 * @param {string} filters.senderPublicKey - Sender public key
 * @param {int} filters.transactionType - Transaction type
 * @param {int} filters.fromHeight - From block height
 * @param {int} filters.toHeight - To block height
 * @param {string} filters.minAmount - Minimum amount
 * @param {string} filters.maxAmount - Maximum amount
 * @param {int} filters.fromTimestamp - From transaction timestamp
 * @param {int} filters.toTimestamp - To transaction timestamp
 * @param {string} filters.sort - Field to sort results by
 * @param {int} filters.limit - Limit applied to results
 * @param {int} filters.offset - Offset value for results
 * @param {function} cb - Callback function
 * @returns {setImmediateCallback} cb
 * @todo Add description for the return value
 */
Transactions.prototype.getTransactions = function(filters, cb) {
	__private.list(filters, (err, data) => {
		if (err) {
			return setImmediate(cb, new Error(`Failed to get transactions: ${err}`));
		}
		return setImmediate(cb, null, {
			transactions: data.transactions,
			count: data.count,
		});
	});
};

/**
 * Adds the transactions in the transaction pool which were part of the blockchain but the block got deleted
 * @param {transactions} transactions
 */
Transactions.prototype.onDeletedTransactions = function(transactions) {
	__private.transactionPool.onDeletedTransactions(transactions);
};

/**
 * Removes the transactions from the transaction pool which were included in block
 * @param {transactions} transactions
 */
Transactions.prototype.onConfirmedTransactions = function(transactions) {
	__private.transactionPool.onConfirmedTransactions(transactions);
};

/**
 * Checks kind of unconfirmed transaction and process it, resets queue if limit reached.
 *
 * @param {transaction} transaction
 * @param {Object} broadcast - Broadcast flag
 * @param {function} cb - Callback function
 * @returns {function} Calls transactionPool.processUnconfirmedTransaction
 * @todo Add description for the params
 */
Transactions.prototype.processUnconfirmedTransaction = function(
	transaction,
	broadcast,
	cb
) {
	return __private.transactionPool.processUnconfirmedTransaction(
		transaction,
		broadcast,
		cb
	);
};

/**
 * Receives transactions.
 *
 * @param {transaction[]} transactions - Array of transactions
 * @param {Object} broadcast - Broadcast flag
 * @param {function} cb - Callback function
 * @returns {function} Calls transactionPool.receiveTransactions
 * @todo Add description for the params
 */
Transactions.prototype.receiveTransactions = function(
	transactions,
	broadcast,
	cb
) {
	return __private.transactionPool.receiveTransactions(
		transactions,
		broadcast,
		cb
	);
};

/**
 * Checks if `modules` is loaded.
 *
 * @returns {boolean} True if `modules` is loaded
 */
Transactions.prototype.isLoaded = function() {
	return !!modules;
};

// Events
/**
 * Bounds scope to private transactionPool and modules to private Transfer instance.
 *
 * @param {scope} scope - Loaded modules
 */
Transactions.prototype.onBind = function(scope) {
	components = {
		cache: scope.components ? scope.components.cache : undefined,
	};

	modules = {
		accounts: scope.modules.accounts,
		transport: scope.modules.transport,
	};

	__private.transactionPool.bind(
		scope.modules.processTransactions,
		scope.modules.loader
	);
};

// Shared API
/**
 * Public methods, accessible via API.
 *
 * @property {function} getTransactions - Search transactions based on the query parameter passed
 * @property {function} getTransactionsCount
 * @property {function} getTransactionsFromPool
 * @property {function} postTransactions
 * @todo Add description for the functions
 */
Transactions.prototype.shared = {
	/**
	 * Description of getTransactionsCount.
	 *
	 * @param {function} cb - Callback function
	 * @returns {setImmediateCallback} cb
	 */
	getTransactionsCount(cb) {
		async.waterfall(
			[
				function getConfirmedCountFromCache(waterCb) {
					if (components.cache.cacheReady) {
						return components.cache
							.getJsonForKey(CACHE_KEYS_TRANSACTION_COUNT)
							.then(data => {
								setImmediate(waterCb, null, data ? data.confirmed : null);
							})
							.catch(err => {
								library.logger.warn("Transaction count wasn't cached", err);
								setImmediate(waterCb, null, null);
							});
					}

					return setImmediate(waterCb, null, null);
				},

				function getConfirmedCountFromDb(cachedCount, waterCb) {
					if (cachedCount) {
						return setImmediate(waterCb, null, cachedCount, null);
					}

					return library.storage.entities.Transaction.count().then(
						transactionsCount =>
							setImmediate(waterCb, null, null, transactionsCount)
					);
				},

				function updateConfirmedCountToCache(cachedCount, dbCount, waterCb) {
					if (cachedCount) {
						// Cache already persisted, no need to set cache again
						return setImmediate(waterCb, null, cachedCount);
					}
					if (components.cache.cacheReady) {
						return components.cache
							.setJsonForKey(CACHE_KEYS_TRANSACTION_COUNT, {
								confirmed: dbCount,
							})
							.then(() => setImmediate(waterCb, null, dbCount))
							.catch(err => {
								library.logger.warn("Transaction count wasn't cached", err);
								return setImmediate(waterCb, null, dbCount);
							});
					}

					return setImmediate(waterCb, null, dbCount);
				},

				function getAllCount(confirmedTransactionCount, waterCb) {
					setImmediate(waterCb, null, {
						confirmed: confirmedTransactionCount,
						ready: __private.transactionPool.getCountByQueue('ready') || 0,
						verified:
							__private.transactionPool.getCountByQueue('verified') || 0,
						pending: __private.transactionPool.getCountByQueue('pending') || 0,
						validated:
							__private.transactionPool.getCountByQueue('validated') || 0,
						received:
							__private.transactionPool.getCountByQueue('received') || 0,
					});
				},
			],
			(err, result) => {
				if (err) {
					library.logger.error('Error in getTransactionsCount', err, result);
					return setImmediate(cb, new Error('Failed to count transactions'));
				}

				result.total =
					result.confirmed +
					result.ready +
					result.verified +
					result.validated +
					result.pending +
					result.received;

				return setImmediate(cb, null, result);
			}
		);
	},

	/**
	 * Retrieve specific type of transactions from transaction pool.
	 *
	 * @param {string} type Type of transaction retrieved from transaction pool
	 * @param {object} filters
	 * @param {function} cb
	 */
	getTransactionsFromPool(type, filters, cb) {
		const typeMap = {
			pending: 'getMultisignatureTransactionList',
			ready: 'getUnconfirmedTransactionList',
			received: 'getReceivedTransactionList',
			validated: 'getValidatedTransactionList',
			verified: 'getQueuedTransactionList',
		};

		return __private.getPooledTransactions(typeMap[type], filters, cb);
	},

	/**
	 * Description of postTransaction.
	 *
	 * @todo Add @param tags
	 * @todo Add @returns tag
	 * @todo Add description of the function
	 */
	postTransaction(transaction, cb) {
		return modules.transport.shared.postTransaction(
			{ transaction },
			(err, res) => setImmediate(cb, err, res)
		);
	},

	/**
	 * Description of postTransactions.
	 *
	 * @todo Add @param tags
	 * @todo Add @returns tag
	 * @todo Add description of the function
	 */
	postTransactions(transactions, cb) {
		return modules.transport.shared.postTransactions(
			{ transactions },
			(err, res) => setImmediate(cb, err, res)
		);
	},
};

>>>>>>> e2596c71
// Export
module.exports = Transactions;<|MERGE_RESOLUTION|>--- conflicted
+++ resolved
@@ -306,6 +306,35 @@
 	}
 
 	/**
+	 * Gets validated transactions based on limit and reverse option.
+	 *
+	 * @param {boolean} reverse - Reverse order of results
+	 * @param {number} limit - Limit applied to results
+	 * @returns {function} Calls transactionPool.getQueuedTransactionList
+	 * @todo Add description for the params
+	 */
+	// eslint-disable-next-line class-methods-use-this
+	getValidatedTransactionList(reverse, limit) {
+		return __private.transactionPool.getValidatedTransactionList(
+			reverse,
+			limit
+		);
+	}
+
+	/**
+	 * Gets validated transactions based on limit and reverse option.
+	 *
+	 * @param {boolean} reverse - Reverse order of results
+	 * @param {number} limit - Limit applied to results
+	 * @returns {function} Calls transactionPool.getQueuedTransactionList
+	 * @todo Add description for the params
+	 */
+	// eslint-disable-next-line class-methods-use-this
+	getReceivedTransactionList(reverse, limit) {
+		return __private.transactionPool.getReceivedTransactionList(reverse, limit);
+	}
+
+	/**
 	 * Search transactions based on the query parameter passed.
 	 *
 	 * @param {Object} filters - Filters applied to results
@@ -500,12 +529,15 @@
 						function getAllCount(confirmedTransactionCount, waterCb) {
 							setImmediate(waterCb, null, {
 								confirmed: confirmedTransactionCount,
-								unconfirmed:
-									__private.transactionPool.getCountByQueue('ready') || 0,
-								unprocessed:
+								ready: __private.transactionPool.getCountByQueue('ready') || 0,
+								verified:
 									__private.transactionPool.getCountByQueue('verified') || 0,
-								unsigned:
+								pending:
 									__private.transactionPool.getCountByQueue('pending') || 0,
+								validated:
+									__private.transactionPool.getCountByQueue('validated') || 0,
+								received:
+									__private.transactionPool.getCountByQueue('received') || 0,
 							});
 						},
 					],
@@ -524,9 +556,11 @@
 
 						result.total =
 							result.confirmed +
-							result.unconfirmed +
-							result.unprocessed +
-							result.unsigned;
+							result.ready +
+							result.verified +
+							result.validated +
+							result.pending +
+							result.received;
 
 						return setImmediate(cb, null, result);
 					}
@@ -542,9 +576,11 @@
 			 */
 			getTransactionsFromPool(type, filters, cb) {
 				const typeMap = {
-					unprocessed: 'getQueuedTransactionList',
-					unconfirmed: 'getUnconfirmedTransactionList',
-					unsigned: 'getMultisignatureTransactionList',
+					pending: 'getMultisignatureTransactionList',
+					ready: 'getUnconfirmedTransactionList',
+					received: 'getReceivedTransactionList',
+					validated: 'getValidatedTransactionList',
+					verified: 'getQueuedTransactionList',
 				};
 
 				return __private.getPooledTransactions(typeMap[type], filters, cb);
@@ -696,544 +732,5 @@
 	});
 };
 
-<<<<<<< HEAD
-=======
-/**
- * Validates sort options, methods and fields.
- *
- * @param {string|Object} sort
- * @param {Object} [options]
- * @param {string} options.fieldPrefix
- * @param {string} options.sortField
- * @param {string} options.sortMethod - asc / desc
- * @param {Array} options.sortFields
- * @returns {Object} {error} | {sortField, sortMethod}
- * @todo Add description for the params
- */
-Transactions.prototype.sortBy = function(sort, options) {
-	options = typeof options === 'object' ? options : {};
-	options.sortField = options.sortField || null;
-	options.sortMethod = options.sortMethod || null;
-	options.sortFields = Array.isArray(options.sortFields)
-		? options.sortFields
-		: [];
-
-	if (typeof options.quoteField === 'undefined') {
-		options.quoteField = true;
-	} else {
-		options.quoteField = Boolean(options.quoteField);
-	}
-
-	let sortField;
-	let sortMethod;
-
-	if (typeof sort === 'string') {
-		const [field, order] = sort.split(':');
-		sortField = field.replace(/[^\w\s]/gi, '');
-		sortMethod = order === 'desc' ? 'DESC' : 'ASC';
-	} else if (typeof sort === 'object') {
-		const keys = Object.keys(sort);
-
-		if (keys.length === 0) {
-			return self.sortBy('');
-		}
-		if (keys.length === 1) {
-			return self.sortBy(
-				`${keys[0]}:${sort[keys[0]] === -1 ? 'desc' : 'asc'}`,
-				options
-			);
-		}
-		const sortFields = [];
-		const sortMethods = [];
-		keys.forEach(key => {
-			const sortResult = self.sortBy(
-				`${key}:${sort[key] === -1 ? 'desc' : 'asc'}`,
-				options
-			);
-			sortFields.push(sortResult.sortField);
-			sortMethods.push(sortResult.sortMethod);
-		});
-		return { sortField: sortFields, sortMethod: sortMethods };
-	}
-	/**
-	 * Description of the function.
-	 *
-	 * @private
-	 * @todo Add param-tag and descriptions
-	 * @todo Add @returns tag
-	 * @todo Add description for the function
-	 */
-	function prefixField(prefixSortedField) {
-		if (!prefixSortedField) {
-			return prefixSortedField;
-		}
-		if (typeof options.fieldPrefix === 'string') {
-			return options.fieldPrefix + prefixSortedField;
-		}
-		if (typeof options.fieldPrefix === 'function') {
-			return options.fieldPrefix(prefixSortedField);
-		}
-		return prefixSortedField;
-	}
-
-	/**
-	 * Description of the function.
-	 *
-	 * @private
-	 * @todo Add param-tag and descriptions
-	 * @todo Add @returns tag
-	 * @todo Add description for the function
-	 */
-	function quoteField(quoteSortedField) {
-		if (quoteSortedField && options.quoteField) {
-			return `"${sortField}"`;
-		}
-		return quoteSortedField;
-	}
-
-	const emptyWhiteList = options.sortFields.length === 0;
-
-	const inWhiteList =
-		options.sortFields.length >= 1 &&
-		options.sortFields.indexOf(sortField) > -1;
-
-	if (sortField) {
-		if (emptyWhiteList || inWhiteList) {
-			sortField = prefixField(sortField);
-		} else {
-			return {
-				error: 'Invalid sort field',
-			};
-		}
-	} else {
-		sortField = prefixField(options.sortField);
-	}
-
-	if (!sortMethod) {
-		sortMethod = options.sortMethod;
-	}
-
-	return {
-		sortField: quoteField(sortField) || '',
-		sortMethod: sortField ? sortMethod : '',
-	};
-};
-
-// Public methods
-/**
- * Check if transaction is in pool.
- *
- * @param {string} id - Transaction id
- * @returns {function} Calls transactionPool.transactionInPool
- * @todo Add description for the params
- */
-Transactions.prototype.transactionInPool = function(id) {
-	return __private.transactionPool.transactionInPool(id);
-};
-
-/**
- * Fills pool.
- *
- * @param {function} cb - Callback function
- * @returns {function} Calls transactionPool.fillPool
- * @todo Add description for the params
- */
-Transactions.prototype.fillPool = function(cb) {
-	return __private.transactionPool.fillPool(cb);
-};
-
-/**
- * Gets unconfirmed transaction from pool.
- *
- * @param {string} id - Transaction id
- * @returns {function} Calls transactionPool.getUnconfirmedTransaction
- * @todo Add description for the function and the params
- */
-Transactions.prototype.getUnconfirmedTransaction = function(id) {
-	return __private.transactionPool.getUnconfirmedTransaction(id);
-};
-
-/**
- * Gets queued transaction from pool.
- *
- * @param {string} id - Transaction id
- * @returns {function} Calls transactionPool.getQueuedTransaction
- * @todo Add description for the function and the params
- */
-Transactions.prototype.getQueuedTransaction = function(id) {
-	return __private.transactionPool.getQueuedTransaction(id);
-};
-
-/**
- * Gets multisignature transaction from pool.
- *
- * @param {string} id - Transaction id
- * @returns {function} Calls transactionPool.getMultisignatureTransaction
- * @todo Add description for the function and the params
- */
-Transactions.prototype.getMultisignatureTransaction = function(id) {
-	return __private.transactionPool.getMultisignatureTransaction(id);
-};
-
-/**
- * Gets unconfirmed transactions based on limit and reverse option.
- *
- * @param {boolean} reverse - Reverse order of results
- * @param {number} limit - Limit applied to results
- * @returns {function} Calls transactionPool.getUnconfirmedTransactionList
- * @todo Add description for the params
- */
-Transactions.prototype.getUnconfirmedTransactionList = function(
-	reverse,
-	limit
-) {
-	return __private.transactionPool.getUnconfirmedTransactionList(
-		reverse,
-		limit
-	);
-};
-
-/**
- * Gets queued transactions based on limit and reverse option.
- *
- * @param {boolean} reverse - Reverse order of results
- * @param {number} limit - Limit applied to results
- * @returns {function} Calls transactionPool.getQueuedTransactionList
- * @todo Add description for the params
- */
-Transactions.prototype.getQueuedTransactionList = function(reverse, limit) {
-	return __private.transactionPool.getQueuedTransactionList(reverse, limit);
-};
-
-/**
- * Gets multisignature transactions.
- *
- * @param {boolean} reverse - Reverse order of results
- * @param {number} limit - Limit applied to results
- * @param {boolean} ready - Limits results to transactions deemed "ready"
- * @returns {function} Calls transactionPool.getQueuedTransactionList
- */
-Transactions.prototype.getMultisignatureTransactionList = function(
-	reverse,
-	limit,
-	ready
-) {
-	return __private.transactionPool.getMultisignatureTransactionList(
-		reverse,
-		limit,
-		ready
-	);
-};
-
-/**
- * Gets unconfirmed, multisignature and queued transactions based on limit and reverse option.
- *
- * @param {boolean} reverse - Reverse order of results
- * @param {number} limit - Limit applied to results
- * @returns {function} Calls transactionPool.getMergedTransactionList
- * @todo Add description for the params
- */
-Transactions.prototype.getMergedTransactionList = function(reverse, limit) {
-	return __private.transactionPool.getMergedTransactionList(reverse, limit);
-};
-
-/**
- * Gets validated transactions based on limit and reverse option.
- *
- * @param {boolean} reverse - Reverse order of results
- * @param {number} limit - Limit applied to results
- * @returns {function} Calls transactionPool.getQueuedTransactionList
- * @todo Add description for the params
- */
-Transactions.prototype.getValidatedTransactionList = function(reverse, limit) {
-	return __private.transactionPool.getValidatedTransactionList(reverse, limit);
-};
-
-/**
- * Gets validated transactions based on limit and reverse option.
- *
- * @param {boolean} reverse - Reverse order of results
- * @param {number} limit - Limit applied to results
- * @returns {function} Calls transactionPool.getQueuedTransactionList
- * @todo Add description for the params
- */
-Transactions.prototype.getReceivedTransactionList = function(reverse, limit) {
-	return __private.transactionPool.getReceivedTransactionList(reverse, limit);
-};
-
-/**
- * Search transactions based on the query parameter passed.
- *
- * @param {Object} filters - Filters applied to results
- * @param {string} filters.id - Transaction id
- * @param {string} filters.blockId - Block id
- * @param {string} filters.recipientId - Recipient id
- * @param {string} filters.recipientPublicKey - Recipient public key
- * @param {string} filters.senderId - Sender id
- * @param {string} filters.senderPublicKey - Sender public key
- * @param {int} filters.transactionType - Transaction type
- * @param {int} filters.fromHeight - From block height
- * @param {int} filters.toHeight - To block height
- * @param {string} filters.minAmount - Minimum amount
- * @param {string} filters.maxAmount - Maximum amount
- * @param {int} filters.fromTimestamp - From transaction timestamp
- * @param {int} filters.toTimestamp - To transaction timestamp
- * @param {string} filters.sort - Field to sort results by
- * @param {int} filters.limit - Limit applied to results
- * @param {int} filters.offset - Offset value for results
- * @param {function} cb - Callback function
- * @returns {setImmediateCallback} cb
- * @todo Add description for the return value
- */
-Transactions.prototype.getTransactions = function(filters, cb) {
-	__private.list(filters, (err, data) => {
-		if (err) {
-			return setImmediate(cb, new Error(`Failed to get transactions: ${err}`));
-		}
-		return setImmediate(cb, null, {
-			transactions: data.transactions,
-			count: data.count,
-		});
-	});
-};
-
-/**
- * Adds the transactions in the transaction pool which were part of the blockchain but the block got deleted
- * @param {transactions} transactions
- */
-Transactions.prototype.onDeletedTransactions = function(transactions) {
-	__private.transactionPool.onDeletedTransactions(transactions);
-};
-
-/**
- * Removes the transactions from the transaction pool which were included in block
- * @param {transactions} transactions
- */
-Transactions.prototype.onConfirmedTransactions = function(transactions) {
-	__private.transactionPool.onConfirmedTransactions(transactions);
-};
-
-/**
- * Checks kind of unconfirmed transaction and process it, resets queue if limit reached.
- *
- * @param {transaction} transaction
- * @param {Object} broadcast - Broadcast flag
- * @param {function} cb - Callback function
- * @returns {function} Calls transactionPool.processUnconfirmedTransaction
- * @todo Add description for the params
- */
-Transactions.prototype.processUnconfirmedTransaction = function(
-	transaction,
-	broadcast,
-	cb
-) {
-	return __private.transactionPool.processUnconfirmedTransaction(
-		transaction,
-		broadcast,
-		cb
-	);
-};
-
-/**
- * Receives transactions.
- *
- * @param {transaction[]} transactions - Array of transactions
- * @param {Object} broadcast - Broadcast flag
- * @param {function} cb - Callback function
- * @returns {function} Calls transactionPool.receiveTransactions
- * @todo Add description for the params
- */
-Transactions.prototype.receiveTransactions = function(
-	transactions,
-	broadcast,
-	cb
-) {
-	return __private.transactionPool.receiveTransactions(
-		transactions,
-		broadcast,
-		cb
-	);
-};
-
-/**
- * Checks if `modules` is loaded.
- *
- * @returns {boolean} True if `modules` is loaded
- */
-Transactions.prototype.isLoaded = function() {
-	return !!modules;
-};
-
-// Events
-/**
- * Bounds scope to private transactionPool and modules to private Transfer instance.
- *
- * @param {scope} scope - Loaded modules
- */
-Transactions.prototype.onBind = function(scope) {
-	components = {
-		cache: scope.components ? scope.components.cache : undefined,
-	};
-
-	modules = {
-		accounts: scope.modules.accounts,
-		transport: scope.modules.transport,
-	};
-
-	__private.transactionPool.bind(
-		scope.modules.processTransactions,
-		scope.modules.loader
-	);
-};
-
-// Shared API
-/**
- * Public methods, accessible via API.
- *
- * @property {function} getTransactions - Search transactions based on the query parameter passed
- * @property {function} getTransactionsCount
- * @property {function} getTransactionsFromPool
- * @property {function} postTransactions
- * @todo Add description for the functions
- */
-Transactions.prototype.shared = {
-	/**
-	 * Description of getTransactionsCount.
-	 *
-	 * @param {function} cb - Callback function
-	 * @returns {setImmediateCallback} cb
-	 */
-	getTransactionsCount(cb) {
-		async.waterfall(
-			[
-				function getConfirmedCountFromCache(waterCb) {
-					if (components.cache.cacheReady) {
-						return components.cache
-							.getJsonForKey(CACHE_KEYS_TRANSACTION_COUNT)
-							.then(data => {
-								setImmediate(waterCb, null, data ? data.confirmed : null);
-							})
-							.catch(err => {
-								library.logger.warn("Transaction count wasn't cached", err);
-								setImmediate(waterCb, null, null);
-							});
-					}
-
-					return setImmediate(waterCb, null, null);
-				},
-
-				function getConfirmedCountFromDb(cachedCount, waterCb) {
-					if (cachedCount) {
-						return setImmediate(waterCb, null, cachedCount, null);
-					}
-
-					return library.storage.entities.Transaction.count().then(
-						transactionsCount =>
-							setImmediate(waterCb, null, null, transactionsCount)
-					);
-				},
-
-				function updateConfirmedCountToCache(cachedCount, dbCount, waterCb) {
-					if (cachedCount) {
-						// Cache already persisted, no need to set cache again
-						return setImmediate(waterCb, null, cachedCount);
-					}
-					if (components.cache.cacheReady) {
-						return components.cache
-							.setJsonForKey(CACHE_KEYS_TRANSACTION_COUNT, {
-								confirmed: dbCount,
-							})
-							.then(() => setImmediate(waterCb, null, dbCount))
-							.catch(err => {
-								library.logger.warn("Transaction count wasn't cached", err);
-								return setImmediate(waterCb, null, dbCount);
-							});
-					}
-
-					return setImmediate(waterCb, null, dbCount);
-				},
-
-				function getAllCount(confirmedTransactionCount, waterCb) {
-					setImmediate(waterCb, null, {
-						confirmed: confirmedTransactionCount,
-						ready: __private.transactionPool.getCountByQueue('ready') || 0,
-						verified:
-							__private.transactionPool.getCountByQueue('verified') || 0,
-						pending: __private.transactionPool.getCountByQueue('pending') || 0,
-						validated:
-							__private.transactionPool.getCountByQueue('validated') || 0,
-						received:
-							__private.transactionPool.getCountByQueue('received') || 0,
-					});
-				},
-			],
-			(err, result) => {
-				if (err) {
-					library.logger.error('Error in getTransactionsCount', err, result);
-					return setImmediate(cb, new Error('Failed to count transactions'));
-				}
-
-				result.total =
-					result.confirmed +
-					result.ready +
-					result.verified +
-					result.validated +
-					result.pending +
-					result.received;
-
-				return setImmediate(cb, null, result);
-			}
-		);
-	},
-
-	/**
-	 * Retrieve specific type of transactions from transaction pool.
-	 *
-	 * @param {string} type Type of transaction retrieved from transaction pool
-	 * @param {object} filters
-	 * @param {function} cb
-	 */
-	getTransactionsFromPool(type, filters, cb) {
-		const typeMap = {
-			pending: 'getMultisignatureTransactionList',
-			ready: 'getUnconfirmedTransactionList',
-			received: 'getReceivedTransactionList',
-			validated: 'getValidatedTransactionList',
-			verified: 'getQueuedTransactionList',
-		};
-
-		return __private.getPooledTransactions(typeMap[type], filters, cb);
-	},
-
-	/**
-	 * Description of postTransaction.
-	 *
-	 * @todo Add @param tags
-	 * @todo Add @returns tag
-	 * @todo Add description of the function
-	 */
-	postTransaction(transaction, cb) {
-		return modules.transport.shared.postTransaction(
-			{ transaction },
-			(err, res) => setImmediate(cb, err, res)
-		);
-	},
-
-	/**
-	 * Description of postTransactions.
-	 *
-	 * @todo Add @param tags
-	 * @todo Add @returns tag
-	 * @todo Add description of the function
-	 */
-	postTransactions(transactions, cb) {
-		return modules.transport.shared.postTransactions(
-			{ transactions },
-			(err, res) => setImmediate(cb, err, res)
-		);
-	},
-};
-
->>>>>>> e2596c71
 // Export
 module.exports = Transactions;