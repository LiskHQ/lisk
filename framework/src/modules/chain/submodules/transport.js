--- conflicted
+++ resolved
@@ -389,7 +389,7 @@
 							return setImmediate(cb, null, {
 								blocks: [],
 								message: err,
-								sucess: false,
+								success: false,
 							});
 						}
 
@@ -766,520 +766,5 @@
 	}, cb);
 };
 
-<<<<<<< HEAD
-=======
-// Events
-/**
- * Bounds scope to private broadcaster amd initialize modules.
- *
- * @param {modules} scope - Exposed modules
- */
-Transport.prototype.onBind = function(scope) {
-	modules = {
-		blocks: scope.modules.blocks,
-		dapps: scope.modules.dapps,
-		loader: scope.modules.loader,
-		multisignatures: scope.modules.multisignatures,
-		peers: scope.modules.peers,
-		transactions: scope.modules.transactions,
-		processTransactions: scope.modules.processTransactions,
-	};
-
-	__private.broadcaster.bind(
-		scope.modules.transport,
-		scope.modules.transactions
-	);
-};
-
-/**
- * Sets private variable loaded to true.
- */
-Transport.prototype.onBlockchainReady = function() {
-	__private.loaded = true;
-};
-
-/**
- * Calls enqueue signatures and emits a 'signature/change' socket message.
- *
- * @param {signature} signature
- * @param {Object} broadcast
- * @emits signature/change
- * @todo Add description for the params
- */
-Transport.prototype.onSignature = function(signature, broadcast) {
-	if (broadcast && !__private.broadcaster.maxRelays(signature)) {
-		__private.broadcaster.enqueue(
-			{},
-			{
-				api: 'postSignatures',
-				data: {
-					signature,
-				},
-			}
-		);
-		library.channel.publish('chain:signature:change', signature);
-	}
-};
-
-/**
- * Calls enqueue transactions and emits a 'transactions/change' socket message.
- *
- * @param {transaction} transaction
- * @param {Object} broadcast
- * @emits transactions/change
- * @todo Add description for the params
- */
-Transport.prototype.onUnconfirmedTransaction = function(
-	transaction,
-	broadcast
-) {
-	if (broadcast && !__private.broadcaster.maxRelays(transaction)) {
-		const transactionJSON = transaction.toJSON();
-		__private.broadcaster.enqueue(
-			{},
-			{
-				api: 'postTransactions',
-				data: {
-					transaction: transactionJSON,
-				},
-			}
-		);
-		library.channel.publish('chain:transactions:change', transactionJSON);
-	}
-};
-
-/**
- * Calls broadcast blocks and emits a 'blocks/change' socket message.
- *
- * @param {Object} block - Reduced block object
- * @param {boolean} broadcast - Signal flag for broadcast
- * @emits blocks/change
- */
-Transport.prototype.onBroadcastBlock = function(block, broadcast) {
-	// Exit immediately when 'broadcast' flag is not set
-	if (!broadcast) return null;
-
-	// Check if we are free to broadcast
-	if (__private.broadcaster.maxRelays(block)) {
-		library.logger.debug(
-			'Transport->onBroadcastBlock: Aborted - max block relays exhausted'
-		);
-		return null;
-	}
-	if (modules.loader.syncing()) {
-		library.logger.debug(
-			'Transport->onBroadcastBlock: Aborted - blockchain synchronization in progress'
-		);
-		return null;
-	}
-
-	if (block.totalAmount) {
-		block.totalAmount = block.totalAmount.toNumber();
-	}
-
-	if (block.totalFee) {
-		block.totalFee = block.totalFee.toNumber();
-	}
-
-	if (block.reward) {
-		block.reward = block.reward.toNumber();
-	}
-
-	if (block.transactions) {
-		// Convert transactions to JSON
-		block.transactions = block.transactions.map(transactionInstance =>
-			transactionInstance.toJSON()
-		);
-	}
-
-	const { broadhash } = library.applicationState;
-
-	// Perform actual broadcast operation
-	return __private.broadcaster.broadcast(
-		{
-			broadhash,
-		},
-		{ api: 'postBlock', data: { block } }
-	);
-};
-
-/**
- * Sets loaded to false.
- *
- * @param {function} cb - Callback function
- * @todo Add description for the params
- */
-Transport.prototype.cleanup = function() {
-	__private.loaded = false;
-};
-
-/**
- * Returns true if modules are loaded and private variable loaded is true.
- *
- * @returns {boolean}
- * @todo Add description for the return value
- */
-Transport.prototype.isLoaded = function() {
-	return modules && __private.loaded;
-};
-
-// Internal API
-/**
- * @property {function} blocksCommon
- * @property {function} blocks
- * @property {function} postBlock
- * @property {function} list
- * @property {function} height
- * @property {function} status
- * @property {function} postSignatures
- * @property {function} getSignatures
- * @property {function} getTransactions
- * @property {function} postTransactions
- * @todo Add description for the functions
- * @todo Implement API comments with apidoc.
- * @see {@link http://apidocjs.com/}
- */
-Transport.prototype.shared = {
-	/**
-	 * Description of blocksCommon.
-	 *
-	 * @todo Add @param tags
-	 * @todo Add @returns tag
-	 * @todo Add description of the function
-	 */
-	blocksCommon(query, cb) {
-		query = query || {};
-		return library.schema.validate(
-			query,
-			definitions.WSBlocksCommonRequest,
-			err => {
-				if (err) {
-					err = `${err[0].message}: ${err[0].path}`;
-					library.logger.debug('Common block request validation failed', {
-						err: err.toString(),
-						req: query,
-					});
-					return setImmediate(cb, err);
-				}
-
-				const escapedIds = query.ids
-					// Remove quotes
-					.replace(/['"]+/g, '')
-					// Separate by comma into an array
-					.split(',')
-					// Reject any non-numeric values
-					.filter(id => /^[0-9]+$/.test(id));
-
-				if (!escapedIds.length) {
-					library.logger.debug('Common block request validation failed', {
-						err: 'ESCAPE',
-						req: query.ids,
-					});
-
-					return setImmediate(cb, 'Invalid block id sequence');
-				}
-
-				return library.storage.entities.Block.get({
-					id: escapedIds[0],
-				})
-					.then(row => {
-						if (!row.length > 0) {
-							return setImmediate(cb, null, {
-								success: true,
-								common: null,
-							});
-						}
-
-						const {
-							height,
-							id,
-							previousBlockId: previousBlock,
-							timestamp,
-						} = row[0];
-
-						const parsedRow = {
-							id,
-							height,
-							previousBlock,
-							timestamp,
-						};
-
-						return setImmediate(cb, null, {
-							success: true,
-							common: parsedRow,
-						});
-					})
-					.catch(getOneError => {
-						library.logger.error(getOneError.stack);
-						return setImmediate(cb, 'Failed to get common block');
-					});
-			}
-		);
-	},
-
-	/**
-	 * Description of blocks.
-	 *
-	 * @todo Add @param tags
-	 * @todo Add description of the function
-	 */
-	// eslint-disable-next-line consistent-return
-	blocks(query, cb) {
-		// Get 34 blocks with all data (joins) from provided block id
-		// According to maxium payload of 58150 bytes per block with every transaction being a vote
-		// Discounting maxium compression setting used in middleware
-		// Maximum transport payload = 2000000 bytes
-		if (!query || !query.lastBlockId) {
-			return setImmediate(cb, null, {
-				success: false,
-				message: 'Invalid lastBlockId requested',
-			});
-		}
-
-		modules.blocks.utils.loadBlocksDataWS(
-			{
-				limit: 34, // 1977100 bytes
-				lastId: query.lastBlockId,
-			},
-			(err, data) => {
-				_.each(data, block => {
-					if (block.tf_data) {
-						try {
-							block.tf_data = block.tf_data.toString('utf8');
-						} catch (e) {
-							library.logger.error(
-								'Transport->blocks: Failed to convert data field to UTF-8',
-								{
-									block,
-									error: e,
-								}
-							);
-						}
-					}
-				});
-				if (err) {
-					return setImmediate(cb, null, {
-						blocks: [],
-						message: err,
-						success: false,
-					});
-				}
-
-				return setImmediate(cb, null, { blocks: data, success: true });
-			}
-		);
-	},
-
-	/**
-	 * Description of postBlock.
-	 *
-	 * @todo Add @param tags
-	 * @todo Add @returns tag
-	 * @todo Add description of the function
-	 */
-	postBlock(query) {
-		if (!library.config.broadcasts.active) {
-			return library.logger.debug(
-				'Receiving blocks disabled by user through config.json'
-			);
-		}
-		query = query || {};
-		return library.schema.validate(
-			query,
-			definitions.WSBlocksBroadcast,
-			err => {
-				if (err) {
-					return library.logger.debug(
-						'Received post block broadcast request in unexpected format',
-						{
-							err,
-							module: 'transport',
-							query,
-						}
-					);
-				}
-				let block;
-				let success = true;
-				try {
-					block = modules.blocks.verify.addBlockProperties(query.block);
-
-					// Instantiate transaction classes
-					block.transactions = library.logic.initTransaction.fromBlock(block);
-
-					block = library.logic.block.objectNormalize(block);
-				} catch (e) {
-					success = false;
-					library.logger.debug('Block normalization failed', {
-						err: e.toString(),
-						module: 'transport',
-						block: query.block,
-					});
-
-					// TODO: If there is an error, invoke the applyPenalty action on the Network module once it is implemented.
-				}
-
-				if (success) {
-					library.bus.message('receiveBlock', block);
-				}
-
-				return null;
-			}
-		);
-	},
-
-	/**
-	 * Description of postSignature.
-	 *
-	 * @todo Add @param tags
-	 * @todo Add @returns tag
-	 * @todo Add description of the function
-	 */
-	postSignature(query, cb) {
-		__private.receiveSignature(query.signature, (err, code) => {
-			if (err) {
-				return setImmediate(cb, null, {
-					success: false,
-					code,
-					errors: err,
-				});
-			}
-			return setImmediate(cb, null, {
-				success: true,
-			});
-		});
-	},
-
-	/**
-	 * Description of postSignatures.
-	 *
-	 * @todo Add @param tags
-	 * @todo Add @returns tag
-	 * @todo Add description of the function
-	 */
-	postSignatures(query) {
-		if (!library.config.broadcasts.active) {
-			return library.logger.debug(
-				'Receiving signatures disabled by user through config.json'
-			);
-		}
-		return library.schema.validate(query, definitions.WSSignaturesList, err => {
-			if (err) {
-				return library.logger.debug('Invalid signatures body', err);
-			}
-			return __private.receiveSignatures(query.signatures);
-		});
-	},
-
-	/**
-	 * Description of getSignatures.
-	 *
-	 * @todo Add @param tags
-	 * @todo Add @returns tag
-	 * @todo Add description of the function
-	 */
-	getSignatures(cb) {
-		const transactions = modules.transactions.getMultisignatureTransactionList(
-			true,
-			MAX_SHARED_TRANSACTIONS
-		);
-		const signatures = [];
-
-		async.eachSeries(
-			transactions,
-			(transaction, __cb) => {
-				if (transaction.signatures && transaction.signatures.length) {
-					signatures.push({
-						transaction: transaction.id,
-						signatures: transaction.signatures,
-					});
-				}
-				return setImmediate(__cb);
-			},
-			() =>
-				setImmediate(cb, null, {
-					success: true,
-					signatures,
-				})
-		);
-	},
-
-	/**
-	 * Description of getTransactions.
-	 *
-	 * @todo Add @param tags
-	 * @todo Add @returns tag
-	 * @todo Add description of the function
-	 */
-	getTransactions(cb) {
-		const transactions = modules.transactions.getMergedTransactionList(
-			true,
-			MAX_SHARED_TRANSACTIONS
-		);
-		return setImmediate(cb, null, {
-			success: true,
-			transactions,
-		});
-	},
-
-	/**
-	 * Description of postTransaction.
-	 *
-	 * @todo Add @param tags
-	 * @todo Add @returns tag
-	 * @todo Add description of the function
-	 */
-	postTransaction(query, cb) {
-		__private.receiveTransaction(
-			query.transaction,
-			query.nonce,
-			query.extraLogMessage,
-			(err, id) => {
-				if (err) {
-					return setImmediate(cb, null, {
-						success: false,
-						message: 'Invalid transaction body',
-						errors: err,
-					});
-				}
-
-				return setImmediate(cb, null, {
-					success: true,
-					transactionId: id,
-				});
-			}
-		);
-	},
-
-	/**
-	 * Description of postTransactions.
-	 *
-	 * @todo Add @param tags
-	 * @todo Add @returns tag
-	 * @todo Add description of the function
-	 */
-	postTransactions(query) {
-		if (!library.config.broadcasts.active) {
-			return library.logger.debug(
-				'Receiving transactions disabled by user through config.json'
-			);
-		}
-		return library.schema.validate(
-			query,
-			definitions.WSTransactionsRequest,
-			err => {
-				if (err) {
-					return library.logger.debug('Invalid transactions body', err);
-				}
-				return __private.receiveTransactions(
-					query.transactions,
-					query.nonce,
-					query.extraLogMessage
-				);
-			}
-		);
-	},
-};
-
->>>>>>> d7070910
 // Export
 module.exports = Transport;