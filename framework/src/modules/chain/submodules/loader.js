--- conflicted
+++ resolved
@@ -226,9 +226,8 @@
 	 * @todo Add description for the params
 	 */
 	// eslint-disable-next-line class-methods-use-this
-	cleanup(cb) {
+	cleanup() {
 		__private.loaded = false;
-		return setImmediate(cb);
 	}
 }
 
@@ -1058,133 +1057,5 @@
 	);
 };
 
-<<<<<<< HEAD
-=======
-// Public methods
-
-/**
- * Checks if private constant syncIntervalId has value.
- *
- * @returns {boolean} True if syncIntervalId has value
- */
-Loader.prototype.syncing = function() {
-	return !!__private.syncIntervalId;
-};
-
-/**
- * Checks if `modules` is loaded.
- *
- * @returns {boolean} True if `modules` is loaded
- */
-Loader.prototype.isLoaded = function() {
-	return !!modules;
-};
-
-/**
- * Checks private constant loaded.
- *
- * @returns {boolean} False if not loaded
- */
-Loader.prototype.loaded = function() {
-	return !!__private.loaded;
-};
-
-// Events
-/**
- * Pulls Transactions and signatures.
- *
- * @returns {function} Calling __private.syncTimer()
- */
-Loader.prototype.onNetworkReady = function() {
-	library.logger.trace('Peers ready', { module: 'loader' });
-	// Enforce sync early
-	if (library.config.syncing.active) {
-		__private.syncTimer();
-	}
-
-	setImmediate(() => {
-		async.series(
-			{
-				loadTransactions(seriesCb) {
-					if (__private.loaded) {
-						return async.retry(
-							__private.retries,
-							__private.getTransactionsFromNetwork,
-							err => {
-								if (err) {
-									library.logger.error('Unconfirmed transactions loader', err);
-								}
-
-								return setImmediate(seriesCb);
-							}
-						);
-					}
-					return setImmediate(seriesCb);
-				},
-				loadSignatures(seriesCb) {
-					if (__private.loaded) {
-						return async.retry(
-							__private.retries,
-							__private.getSignaturesFromNetwork,
-							err => {
-								if (err) {
-									library.logger.error('Signatures loader', err);
-								}
-
-								return setImmediate(seriesCb);
-							}
-						);
-					}
-					return setImmediate(seriesCb);
-				},
-			},
-			err => {
-				library.logger.trace('Transactions and signatures pulled', err);
-			}
-		);
-	});
-};
-
-/**
- * It assigns components & modules from scope to private constants.
- *
- * @param {components, modules} scope modules & components
- * @returns {function} Calling __private.loadBlockChain
- * @todo Add description for the params
- */
-Loader.prototype.onBind = function(scope) {
-	components = {
-		cache: scope.components ? scope.components.cache : undefined,
-	};
-
-	modules = {
-		transactions: scope.modules.transactions,
-		blocks: scope.modules.blocks,
-		peers: scope.modules.peers,
-		rounds: scope.modules.rounds,
-		multisignatures: scope.modules.multisignatures,
-	};
-
-	__private.loadBlockChain();
-};
-
-/**
- * Sets private constant loaded to true.
- */
-Loader.prototype.onBlockchainReady = function() {
-	__private.loaded = true;
-};
-
-/**
- * Sets private constant loaded to false.
- *
- * @param {function} cb
- * @todo Add description for the params
- */
-Loader.prototype.cleanup = function() {
-	__private.loaded = false;
-};
-
->>>>>>> 858f4ed9
 // Export
 module.exports = Loader;