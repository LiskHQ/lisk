--- conflicted
+++ resolved
@@ -106,29 +106,6 @@
 	}
 
 	/**
-<<<<<<< HEAD
-=======
-	 * Counts relays and valid limit.
-	 *
-	 * @param {Object} object
-	 * @returns {boolean} true - If broadcast relays exhausted
-	 * @todo Add description for the params
-	 */
-	maxRelays(object) {
-		if (!Number.isInteger(object.relays)) {
-			object.relays = 0; // First broadcast
-		}
-
-		if (Math.abs(object.relays) >= this.config.relayLimit) {
-			this.logger.debug('Broadcast relays exhausted', object);
-			return true;
-		}
-		object.relays += 1; // Next broadcast
-		return false;
-	}
-
-	/**
->>>>>>> a800c321
 	 * Filters private queue based on broadcasts.
 	 *
 	 * @private
