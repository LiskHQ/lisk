--- conflicted
+++ resolved
@@ -96,12 +96,7 @@
 	 */
 	getPeers(params) {
 		params.limit = params.limit || this.config.peerLimit;
-<<<<<<< HEAD
-		return setImmediate(cb, null, []);
-=======
-		const peers = library.logic.peers.listRandomConnected(params);
-		return peers;
->>>>>>> 7ba22f7c
+		return [];
 	}
 
 	/**
