--- conflicted
+++ resolved
@@ -244,112 +244,6 @@
 
 		return block;
 	}
-<<<<<<< HEAD
-}
-
-// TODO: The below functions should be converted into static functions,
-// however, this will lead to incompatibility with modules and tests implementation.
-/**
- * Binds scope.modules to private variable modules.
- */
-Block.prototype.bindModules = function(__modules) {
-	modules = {
-		processTransactions: __modules.processTransactions,
-	};
-};
-/**
- * @typedef {Object} block
- * @property {string} id - Between 1 and 20 chars
- * @property {number} height
- * @property {signature} blockSignature
- * @property {publicKey} generatorPublicKey
- * @property {number} numberOfTransactions
- * @property {string} payloadHash
- * @property {number} payloadLength
- * @property {string} previousBlock - Between 1 and 20 chars
- * @property {number} timestamp
- * @property {number} totalAmount - Minimun 0
- * @property {number} totalFee - Minimun 0
- * @property {number} reward - Minimun 0
- * @property {Array} transactions - Unique items
- * @property {number} version - Minimun 0
- */
-Block.prototype.schema = {
-	id: 'Block',
-	type: 'object',
-	properties: {
-		id: {
-			type: 'string',
-			format: 'id',
-			minLength: 1,
-			maxLength: 20,
-		},
-		height: {
-			type: 'integer',
-		},
-		blockSignature: {
-			type: 'string',
-			format: 'signature',
-		},
-		generatorPublicKey: {
-			type: 'string',
-			format: 'publicKey',
-		},
-		numberOfTransactions: {
-			type: 'integer',
-		},
-		payloadHash: {
-			type: 'string',
-			format: 'hex',
-		},
-		payloadLength: {
-			type: 'integer',
-		},
-		previousBlock: {
-			type: 'string',
-			format: 'id',
-			minLength: 1,
-			maxLength: 20,
-		},
-		timestamp: {
-			type: 'integer',
-		},
-		totalAmount: {
-			type: 'object',
-			format: 'amount',
-		},
-		totalFee: {
-			type: 'object',
-			format: 'amount',
-		},
-		reward: {
-			type: 'object',
-			format: 'amount',
-		},
-		transactions: {
-			type: 'array',
-			uniqueItems: true,
-		},
-		version: {
-			type: 'integer',
-			minimum: 0,
-		},
-	},
-	required: [
-		'blockSignature',
-		'generatorPublicKey',
-		'numberOfTransactions',
-		'payloadHash',
-		'payloadLength',
-		'timestamp',
-		'totalAmount',
-		'totalFee',
-		'reward',
-		'transactions',
-		'version',
-	],
-};
-=======
 
 	/**
 	 * Binds scope.modules to private variable modules.
@@ -402,7 +296,6 @@
 					byteBuffer.writeByte(0);
 				}
 			}
->>>>>>> 05d741c9
 
 			byteBuffer.writeInt(block.numberOfTransactions);
 			byteBuffer.writeLong(block.totalAmount.toString());
@@ -411,22 +304,18 @@
 
 			byteBuffer.writeInt(block.payloadLength);
 
-			const payloadHashBuffer = this.scope.ed.hexToBuffer(block.payloadHash);
+			const payloadHashBuffer = hexToBuffer(block.payloadHash);
 			for (let i = 0; i < payloadHashBuffer.length; i++) {
 				byteBuffer.writeByte(payloadHashBuffer[i]);
 			}
 
-			const generatorPublicKeyBuffer = this.scope.ed.hexToBuffer(
-				block.generatorPublicKey
-			);
+			const generatorPublicKeyBuffer = hexToBuffer(block.generatorPublicKey);
 			for (let i = 0; i < generatorPublicKeyBuffer.length; i++) {
 				byteBuffer.writeByte(generatorPublicKeyBuffer[i]);
 			}
 
 			if (block.blockSignature) {
-				const blockSignatureBuffer = this.scope.ed.hexToBuffer(
-					block.blockSignature
-				);
+				const blockSignatureBuffer = hexToBuffer(block.blockSignature);
 				for (let i = 0; i < blockSignatureBuffer.length; i++) {
 					byteBuffer.writeByte(blockSignatureBuffer[i]);
 				}
@@ -450,13 +339,10 @@
 	 */
 	// eslint-disable-next-line class-methods-use-this
 	getId(block) {
-		const hash = crypto
-			.createHash('sha256')
-			.update(this.getBytes(block))
-			.digest();
+		const hashedBlock = hash(this.getBytes(block));
 		const temp = Buffer.alloc(8);
 		for (let i = 0; i < 8; i++) {
-			temp[i] = hash[7 - i];
+			temp[i] = hashedBlock[7 - i];
 		}
 
 		// eslint-disable-next-line new-cap
@@ -475,11 +361,6 @@
 		return new Bignum(FEES.SEND);
 	}
 
-<<<<<<< HEAD
-		const payloadHashBuffer = hexToBuffer(block.payloadHash);
-		for (let i = 0; i < payloadHashBuffer.length; i++) {
-			byteBuffer.writeByte(payloadHashBuffer[i]);
-=======
 	/**
 	 * Creates block object based on raw data.
 	 *
@@ -491,7 +372,6 @@
 	dbRead(raw) {
 		if (!raw.b_id) {
 			return null;
->>>>>>> 05d741c9
 		}
 		const block = {
 			id: raw.b_id,
@@ -506,7 +386,7 @@
 			payloadLength: parseInt(raw.b_payloadLength),
 			payloadHash: raw.b_payloadHash,
 			generatorPublicKey: raw.b_generatorPublicKey,
-			generatorId: __private.getAddressByPublicKey(raw.b_generatorPublicKey),
+			generatorId: getAddressByPublicKey(raw.b_generatorPublicKey),
 			blockSignature: raw.b_blockSignature,
 			confirmations: parseInt(raw.b_confirmations),
 		};
@@ -514,18 +394,6 @@
 		return block;
 	}
 
-<<<<<<< HEAD
-		const generatorPublicKeyBuffer = hexToBuffer(block.generatorPublicKey);
-		for (let i = 0; i < generatorPublicKeyBuffer.length; i++) {
-			byteBuffer.writeByte(generatorPublicKeyBuffer[i]);
-		}
-
-		if (block.blockSignature) {
-			const blockSignatureBuffer = hexToBuffer(block.blockSignature);
-			for (let i = 0; i < blockSignatureBuffer.length; i++) {
-				byteBuffer.writeByte(blockSignatureBuffer[i]);
-			}
-=======
 	/**
 	 * Creates block object based on raw database block data.
 	 *
@@ -551,7 +419,7 @@
 			payloadLength: parseInt(raw.payloadLength),
 			payloadHash: raw.payloadHash,
 			generatorPublicKey: raw.generatorPublicKey,
-			generatorId: __private.getAddressByPublicKey(raw.generatorPublicKey),
+			generatorId: getAddressByPublicKey(raw.generatorPublicKey),
 			blockSignature: raw.blockSignature,
 			confirmations: parseInt(raw.confirmations),
 		};
@@ -560,7 +428,6 @@
 			block.transactions = raw.transactions
 				.filter(tx => !!tx.id)
 				.map(tx => _.omitBy(tx, _.isNull));
->>>>>>> 05d741c9
 		}
 
 		block.totalForged = block.totalFee.plus(block.reward).toString();
@@ -664,117 +531,4 @@
 	}
 }
 
-/**
- * Gets address by public.
- *
- * @private
- * @param {publicKey} publicKey
- * @returns {address} address
- * @todo Add description for the params
- */
-<<<<<<< HEAD
-Block.prototype.getId = function(block) {
-	const hashedBlock = hash(this.getBytes(block));
-	const temp = Buffer.alloc(8);
-	for (let i = 0; i < 8; i++) {
-		temp[i] = hashedBlock[7 - i];
-	}
-
-	// eslint-disable-next-line new-cap
-	const id = new Bignum.fromBuffer(temp).toString();
-	return id;
-};
-
-/**
- * Returns send fees from constants.
- *
- * @returns {Bignumber} Transaction fee
- * @todo Delete unused param
- */
-Block.prototype.calculateFee = function() {
-	return new Bignum(FEES.SEND);
-};
-
-/**
- * Creates block object based on raw data.
- *
- * @param {Object} raw
- * @returns {null|block} Block object
- * @todo Add description for the params
- */
-Block.prototype.dbRead = function(raw) {
-	if (!raw.b_id) {
-		return null;
-	}
-	const block = {
-		id: raw.b_id,
-		version: parseInt(raw.b_version),
-		timestamp: parseInt(raw.b_timestamp),
-		height: parseInt(raw.b_height),
-		previousBlock: raw.b_previousBlock,
-		numberOfTransactions: parseInt(raw.b_numberOfTransactions),
-		totalAmount: new Bignum(raw.b_totalAmount),
-		totalFee: new Bignum(raw.b_totalFee),
-		reward: new Bignum(raw.b_reward),
-		payloadLength: parseInt(raw.b_payloadLength),
-		payloadHash: raw.b_payloadHash,
-		generatorPublicKey: raw.b_generatorPublicKey,
-		generatorId: getAddressByPublicKey(raw.b_generatorPublicKey),
-		blockSignature: raw.b_blockSignature,
-		confirmations: parseInt(raw.b_confirmations),
-	};
-	block.totalForged = block.totalFee.plus(block.reward).toString();
-	return block;
-};
-
-/**
- * Creates block object based on raw database block data.
- *
- * @param {Object} raw Raw database data block object
- * @returns {null|block} Block object
- */
-Block.prototype.storageRead = function(raw) {
-	if (!raw.id) {
-		return null;
-	}
-
-	const block = {
-		id: raw.id,
-		version: parseInt(raw.version),
-		timestamp: parseInt(raw.timestamp),
-		height: parseInt(raw.height),
-		previousBlock: raw.previousBlockId,
-		numberOfTransactions: parseInt(raw.numberOfTransactions),
-		totalAmount: new Bignum(raw.totalAmount),
-		totalFee: new Bignum(raw.totalFee),
-		reward: new Bignum(raw.reward),
-		payloadLength: parseInt(raw.payloadLength),
-		payloadHash: raw.payloadHash,
-		generatorPublicKey: raw.generatorPublicKey,
-		generatorId: getAddressByPublicKey(raw.generatorPublicKey),
-		blockSignature: raw.blockSignature,
-		confirmations: parseInt(raw.confirmations),
-	};
-
-	if (raw.transactions) {
-		block.transactions = raw.transactions
-			.filter(tx => !!tx.id)
-			.map(tx => _.omitBy(tx, _.isNull));
-=======
-__private.getAddressByPublicKey = function(publicKey) {
-	const publicKeyHash = crypto
-		.createHash('sha256')
-		.update(publicKey, 'hex')
-		.digest();
-	const temp = Buffer.alloc(8);
-
-	for (let i = 0; i < 8; i++) {
-		temp[i] = publicKeyHash[7 - i];
->>>>>>> 05d741c9
-	}
-
-	const address = `${Bignum.fromBuffer(temp).toString()}L`;
-	return address;
-};
-
 module.exports = Block;