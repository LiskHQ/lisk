/*
<<<<<<< HEAD
 * Copyright © 2019 Lisk Foundation
=======
 * Copyright © 2018 Lisk Foundation
>>>>>>> af211be6
 *
 * See the LICENSE file at the top-level directory of this distribution
 * for licensing information.
 *
 * Unless otherwise agreed in a custom licensing agreement with the Lisk Foundation,
 * no part of this software, including this file, may be copied, modified,
 * propagated, or distributed except according to the terms contained in the
 * LICENSE file.
 *
 * Removal or modification of this copyright notice is prohibited.
 */

'use strict';

<<<<<<< HEAD
class BlockSynchronizationMechanism {
	constructor({ storage, logger, bft, slots, activeDelegates }) {
		this.storage = storage;
		this.logger = logger;
		this.bft = bft;
		this.slots = slots;
		this.constants = {
			activeDelegates,
		};
=======
const { maxBy, groupBy } = require('lodash');
const ForkChoiceRule = require('../blocks/fork_choice_rule');

class BlockSynchronizationMechanism {
	constructor({ channel, modules: { blocks } }) {
		this.channel = channel;
>>>>>>> af211be6
		this.active = false;
		this.modules = {
			blocks,
		};
	}

	async run() {
		this.active = true;
		const { connectedPeers: peers } = await this.channel.invoke(
			'network:getNetworkStatus'
		);
		if (!peers.length) {
			throw new Error('Connected peers list is empty');
		}
		// eslint-disable-next-line no-unused-vars
		const bestPeer = this._computeBestPeer(peers);
		// TODO: handle bestPeer and move on to step 2 defined in
		// https://github.com/LiskHQ/lips/blob/master/proposals/lip-0014.md#block-synchronization-mechanism
		// ...
		this.active = false;
	}

	get isActive() {
		return this.active;
	}

	/**
<<<<<<< HEAD
	 * Check if this sync mechanism is valid for the received block
	 *
	 * @param {object} receivedBlock - The blocked received from the network
	 * @return {Promise.<Boolean|undefined>} - If the mechanism applied to received block
	 * @throws {Error} - In case want to abort the sync pipeline
	 */
	// eslint-disable-next-line no-unused-vars
	async isValidFor(receivedBlock) {
		// 2. Step: Check whether current chain justifies triggering the block synchronization mechanism
		const finalizedBlock = await this.storage.entities.Block.getOne({
			height_eq: this.bft.finalizedHeight,
		});
		const finalizedBlockSlot = this.slots.getSlotNumber(
			finalizedBlock.timestamp
		);
		const currentBlockSlot = this.slots.getSlotNumber();
		const THREE_ROUNDS = this.constants.activeDelegates * 3;

		return finalizedBlockSlot < currentBlockSlot - THREE_ROUNDS;
=======
	 * From an input list of peers, computes the best peer to continue working with
	 * according to the set of rules defined in Step 1. of Block Synchroniztion Mechanism
	 * @link https://github.com/LiskHQ/lips/blob/master/proposals/lip-0014.md#block-synchronization-mechanism
	 * @param peers
	 * @return {Array<Object>}
	 * @private
	 */
	_computeBestPeer(peers) {
		// Largest subset of peers with largest prevotedConfirmedUptoHeight
		const largestSubsetByPrevotedConfirmedUptoHeight = this._computeLargestSubsetMaxBy(
			peers,
			peer => peer.prevotedConfirmedUptoHeight
		);
		// Largest subset of peers with largest height
		const largestSubsetByHeight = this._computeLargestSubsetMaxBy(
			largestSubsetByPrevotedConfirmedUptoHeight,
			peer => peer.height
		);
		// Group peers by their block Id
		// Output: {{'lastBlockId':[peers], 'anotherBlockId': [peers]}
		const peersGroupedByBlockId = groupBy(
			largestSubsetByHeight,
			peer => peer.lastBlockId
		);

		const blockIds = Object.keys(peersGroupedByBlockId);
		let maxNumberOfPeersInSet = 0;
		let selectedPeers = [];
		let selectedBlockId = blockIds[0];
		// Find the largest subset
		// eslint-disable-next-line no-restricted-syntax
		for (const blockId of blockIds) {
			const peersByBlockId = peersGroupedByBlockId[blockId];
			const numberOfPeersInSet = peersByBlockId.length;
			if (
				numberOfPeersInSet > maxNumberOfPeersInSet ||
				(numberOfPeersInSet === maxNumberOfPeersInSet &&
					blockId < selectedBlockId)
			) {
				maxNumberOfPeersInSet = numberOfPeersInSet;
				selectedPeers = peersByBlockId;
				selectedBlockId = blockId;
			}
		}

		const peersTip = {
			prevotedConfirmedUptoHeight: peers[0].prevotedConfirmedUptoHeight,
			height: peers[0].height,
		};

		if (
			!ForkChoiceRule.isDifferentChain(this.modules.blocks.lastBlock, peersTip)
		) {
			throw new Error('Violation of fork choice rule');
		}

		return selectedPeers[Math.floor(Math.random() * selectedPeers.length)];
	}

	/**
	 * Computes the largest subset of an array of object literals by the maximum
	 * value of the property returned in `condition` function
	 *
	 * @param {Array<Object>} arrayOfObjects
	 * @param {Function} propertySelectorFunc
	 * @return {Array<Object>}
	 * @private
	 *
	 * @example
	 *
	 * const input = [{id: 1, height: 2}, {id: 2, height: 3}, {id: 3, height: 3}]
	 * const output = _computeLargestSubsetMaxBy(input, item => item.height);
	 *
	 * `output` equals to: [{id: 2, height: 3}, {id: 3, height: 3}]
	 */
	// eslint-disable-next-line class-methods-use-this
	_computeLargestSubsetMaxBy(arrayOfObjects, propertySelectorFunc) {
		const maximumBy = maxBy(arrayOfObjects, propertySelectorFunc);
		const absoluteMax = propertySelectorFunc(maximumBy);
		const largestSubset = [];
		// eslint-disable-next-line no-restricted-syntax
		for (const item of arrayOfObjects) {
			if (propertySelectorFunc(item) === absoluteMax) {
				largestSubset.push(item);
			}
		}
		return largestSubset;
>>>>>>> af211be6
	}
}

module.exports = BlockSynchronizationMechanism;<|MERGE_RESOLUTION|>--- conflicted
+++ resolved
@@ -1,9 +1,5 @@
 /*
-<<<<<<< HEAD
- * Copyright © 2019 Lisk Foundation
-=======
  * Copyright © 2018 Lisk Foundation
->>>>>>> af211be6
  *
  * See the LICENSE file at the top-level directory of this distribution
  * for licensing information.
@@ -18,28 +14,31 @@
 
 'use strict';
 
-<<<<<<< HEAD
+const { maxBy, groupBy } = require('lodash');
+const ForkChoiceRule = require('../blocks/fork_choice_rule');
+
 class BlockSynchronizationMechanism {
-	constructor({ storage, logger, bft, slots, activeDelegates }) {
+	constructor({
+		storage,
+		logger,
+		bft,
+		slots,
+		channel,
+		modules: { blocks },
+		activeDelegates,
+	}) {
 		this.storage = storage;
 		this.logger = logger;
 		this.bft = bft;
 		this.slots = slots;
+		this.channel = channel;
+		this.modules = {
+			blocks,
+		};
 		this.constants = {
 			activeDelegates,
 		};
-=======
-const { maxBy, groupBy } = require('lodash');
-const ForkChoiceRule = require('../blocks/fork_choice_rule');
-
-class BlockSynchronizationMechanism {
-	constructor({ channel, modules: { blocks } }) {
-		this.channel = channel;
->>>>>>> af211be6
 		this.active = false;
-		this.modules = {
-			blocks,
-		};
 	}
 
 	async run() {
@@ -63,7 +62,6 @@
 	}
 
 	/**
-<<<<<<< HEAD
 	 * Check if this sync mechanism is valid for the received block
 	 *
 	 * @param {object} receivedBlock - The blocked received from the network
@@ -83,7 +81,9 @@
 		const THREE_ROUNDS = this.constants.activeDelegates * 3;
 
 		return finalizedBlockSlot < currentBlockSlot - THREE_ROUNDS;
-=======
+	}
+
+	/**
 	 * From an input list of peers, computes the best peer to continue working with
 	 * according to the set of rules defined in Step 1. of Block Synchroniztion Mechanism
 	 * @link https://github.com/LiskHQ/lips/blob/master/proposals/lip-0014.md#block-synchronization-mechanism
@@ -171,7 +171,6 @@
 			}
 		}
 		return largestSubset;
->>>>>>> af211be6
 	}
 }
 
