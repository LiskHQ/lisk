/*
 * Copyright © 2018 Lisk Foundation
 *
 * See the LICENSE file at the top-level directory of this distribution
 * for licensing information.
 *
 * Unless otherwise agreed in a custom licensing agreement with the Lisk Foundation,
 * no part of this software, including this file, may be copied, modified,
 * propagated, or distributed except according to the terms contained in the
 * LICENSE file.
 *
 * Removal or modification of this copyright notice is prohibited.
 */

'use strict';

if (process.env.NEW_RELIC_LICENSE_KEY) {
	require('./helpers/newrelic_lisk');
}

const http = require('http');
const async = require('async');
const SCWorker = require('socketcluster/scworker');
const SlaveWAMPServer = require('wamp-socket-cluster/SlaveWAMPServer');
const Peer = require('./logic/peer');
const Handshake = require('./api/ws/workers/middlewares/handshake').middleware
	.Handshake;
const extractHeaders = require('./api/ws/workers/middlewares/handshake')
	.extractHeaders;
const emitMiddleware = require('./api/ws/workers/middlewares/emit');
const PeersUpdateRules = require('./api/ws/workers/peers_update_rules');
const Rules = require('./api/ws/workers/rules');
const failureCodes = require('./api/ws/rpc/failure_codes');
const {
	createLoggerComponent,
} = require('../../../../framework/src/components/logger');

const validator = require('../../controller/helpers/validator');
const schema = require('./defaults/config');

const config = validator.validateWithDefaults(schema, {});

/**
 * Instantiate the SocketCluster SCWorker instance with custom logic
 * inside the run function. The run function is invoked when the worker process
 * is ready to accept requests/connections.
 */
SCWorker.create({
	// Pass the custom configuration to P2P HTTP Server to mitigate the security vulnerabilities fixed by Node v8.14.0 - "Slowloris (cve-2018-12122)"
	createHTTPServer() {
		const httpServer = http.createServer();
		httpServer.headersTimeout = config.network.options.httpHeadersTimeout;
		httpServer.setTimeout(config.network.options.httpServerSetTimeout);
		httpServer.on('timeout', socket => {
			socket.destroy();
		});
		return httpServer;
	},
	run() {
		const self = this;
		const scServer = this.getSCServer();

		async.auto(
			{
				slaveWAMPServer(cb) {
					new SlaveWAMPServer(self, 20e3, cb);
				},
				config: [
					'slaveWAMPServer',
					function(scope, cb) {
						cb(null, scope.slaveWAMPServer.config);
					},
				],

				logger: [
					'config',
					function(scope, cb) {
						cb(null, createLoggerComponent(scope.config.components.logger));
					},
				],

				peersUpdateRules: [
					'slaveWAMPServer',
					function(scope, cb) {
						cb(null, new PeersUpdateRules(scope.slaveWAMPServer));
					},
				],

				registerRPCSlaveEndpoints: [
					'peersUpdateRules',
					function(scope, cb) {
						scope.slaveWAMPServer.reassignRPCSlaveEndpoints({
							updateMyself: scope.peersUpdateRules.external.update,
						});
						cb();
					},
				],

<<<<<<< HEAD
				system: [
					'config',
					function(scope, cb) {
						cb(
							null,
							createSystemComponent(
								scope.config.components.system,
								scope.logger
							)
						);
					},
				],

=======
>>>>>>> a4a77e76
				handshake: [
					'config',
					function(scope, cb) {
						return cb(null, new Handshake(scope.config));
					},
				],
			},
			(asyncAutoErr, scope) => {
				scServer.addMiddleware(
					scServer.MIDDLEWARE_HANDSHAKE_WS,
					(req, next) => {
						scope.handshake(extractHeaders(req), (err, peer) => {
							if (err) {
								// Set a custom property on the HTTP request object; we will check this property and handle
								// this issue later.
								// Because of WebSocket protocol handshake restrictions, we can't call next(err) here because the
								// error will not be passed to the client. So we can attach the error to the request and disconnect later during the SC 'handshake' event.
								req.failedHeadersValidationError = err;
								// When ip is blacklisted, error is thrown as soon as possible.
								if (err.code === failureCodes.BLACKLISTED_PEER) {
									return next(err);
								}
							} else {
								req.peerObject = peer.object();
							}
							// Pass through the WebSocket MIDDLEWARE_HANDSHAKE_WS successfully, but
							// we will handle the req.failedQueryValidation error later inside scServer.on('handshake', handler);
							return next();
						});
					}
				);

				scServer.addMiddleware(scServer.MIDDLEWARE_EMIT, emitMiddleware);

				scServer.on('handshake', socket => {
					socket.on('message', message => {
						scope.logger.trace(
							`[Inbound socket :: message] Received message from ${
								socket.request.remoteAddress
							} - ${message}`
						);
					});
					// We can access the HTTP request (which instantiated the WebSocket connection) using socket.request
					// so we can access our custom socket.request.failedQueryValidation property here.
					// If the property exists then we disconnect the connection.
					if (socket.request.failedHeadersValidationError) {
						const handshakeFailedCode =
							socket.request.failedHeadersValidationError.code;
						const handshakeFailedDesc =
							socket.request.failedHeadersValidationError.description;
						scope.logger.debug(
							`[Inbound socket :: handshake] WebSocket handshake from ${
								socket.request.remoteAddress
							} failed with code ${handshakeFailedCode} - ${handshakeFailedDesc}`
						);
						return socket.disconnect(handshakeFailedCode, handshakeFailedDesc);
					}

					if (!socket.request.peerObject) {
						const handshakeErrorCode =
							failureCodes.ON_MASTER.UPDATE.INVALID_PEER;
						const handshakeErrorDesc =
							'Could not find the peerObject property on the handshake request';
						scope.logger.error(
							`[Inbound socket :: handshake] WebSocket handshake from ${
								socket.request.remoteAddress
							} failed with code ${handshakeErrorCode} - ${handshakeErrorDesc}`
						);
						return socket.disconnect(handshakeErrorCode, handshakeErrorDesc);
					}

					scope.logger.trace(
						`[Inbound socket :: handshake] WebSocket handshake from ${
							socket.request.remoteAddress
						} succeeded`
					);

					return updatePeerConnection(
						Rules.UPDATES.INSERT,
						socket,
						socket.request.peerObject,
						onUpdateError => {
							if (onUpdateError) {
								socket.disconnect(
									onUpdateError.code,
									onUpdateError.description
								);
							}
						}
					);
				});

				scServer.on('connection', socket => {
					scope.slaveWAMPServer.upgradeToWAMP(socket);
					socket.on('disconnect', removePeerConnection.bind(null, socket));
				});

				function removePeerConnection(socket, code) {
					scope.logger.trace(
						`[Inbound socket :: disconnect] Peer socket from ${
							socket.request.remoteAddress
						} disconnected`
					);

					if (failureCodes.errorMessages[code]) {
						return;
					}
					const headers = extractHeaders(socket.request);
					updatePeerConnection(
						Rules.UPDATES.REMOVE,
						socket,
						new Peer(headers).object(),
						() => {}
					);
				}

				function updatePeerConnection(updateType, socket, peer, cb) {
					scope.peersUpdateRules.internal.update(
						updateType,
						peer,
						socket.id,
						onUpdateError => {
							const actionName = Object.keys(Rules.UPDATES)[updateType];
							if (onUpdateError) {
								scope.logger.warn(
									`Peer ${actionName} error: code: ${
										onUpdateError.code
									}, message: ${
										failureCodes.errorMessages[onUpdateError.code]
									}, description: ${onUpdateError.description} on peer ${
										peer.ip
									}:${peer.wsPort}`
								);
							} else {
								scope.logger.info(
									`${actionName} peer - ${peer.ip}:${peer.wsPort} success`
								);
							}
							return setImmediate(cb, onUpdateError);
						}
					);
				}

				scope.logger.debug(`Worker pid ${process.pid} started`);
			}
		);
	},
});<|MERGE_RESOLUTION|>--- conflicted
+++ resolved
@@ -96,22 +96,6 @@
 					},
 				],
 
-<<<<<<< HEAD
-				system: [
-					'config',
-					function(scope, cb) {
-						cb(
-							null,
-							createSystemComponent(
-								scope.config.components.system,
-								scope.logger
-							)
-						);
-					},
-				],
-
-=======
->>>>>>> a4a77e76
 				handshake: [
 					'config',
 					function(scope, cb) {
