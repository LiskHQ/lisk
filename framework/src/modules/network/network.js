/*
 * Copyright © 2018 Lisk Foundation
 *
 * See the LICENSE file at the top-level directory of this distribution
 * for licensing information.
 *
 * Unless otherwise agreed in a custom licensing agreement with the Lisk Foundation,
 * no part of this software, including this file, may be copied, modified,
 * propagated, or distributed except according to the terms contained in the
 * LICENSE file.
 *
 * Removal or modification of this copyright notice is prohibited.
 */

'use strict';

const {
	P2P,
	EVENT_NEW_INBOUND_PEER,
	EVENT_CLOSE_INBOUND,
	EVENT_CLOSE_OUTBOUND,
	EVENT_CONNECT_OUTBOUND,
	EVENT_DISCOVERED_PEER,
	EVENT_FAILED_TO_FETCH_PEER_INFO,
	EVENT_FAILED_TO_PUSH_NODE_INFO,
	EVENT_OUTBOUND_SOCKET_ERROR,
	EVENT_INBOUND_SOCKET_ERROR,
	EVENT_UPDATED_PEER_INFO,
	EVENT_FAILED_PEER_INFO_UPDATE,
	EVENT_REQUEST_RECEIVED,
	EVENT_MESSAGE_RECEIVED,
	EVENT_BAN_PEER,
	EVENT_UNBAN_PEER,
} = require('@liskhq/lisk-p2p');
const randomstring = require('randomstring');
const lookupPeersIPs = require('./lookup_peers_ips');
const { createLoggerComponent } = require('../../components/logger');
const { createStorageComponent } = require('../../components/storage');
const {
	getByFilter,
	getCountByFilter,
	getConsolidatedPeersList,
} = require('./filter_peers');
const { Peer } = require('./components/storage/entities');

const hasNamespaceReg = /:/;

/**
 * Network Module
 *
 * @namespace Framework.modules.network
 * @type {module.Network}
 */
module.exports = class Network {
	constructor(options) {
		this.options = options;
		this.channel = null;
		this.logger = null;
		this.storage = null;
	}

	async bootstrap(channel) {
		this.channel = channel;

		const loggerConfig = await this.channel.invoke(
			'app:getComponentConfig',
			'logger'
		);

		this.logger = createLoggerComponent(loggerConfig);

		const storageConfig = await this.channel.invoke(
			'app:getComponentConfig',
			'storage'
		);
		const dbLogger =
			storageConfig.logFileName &&
			storageConfig.logFileName === loggerConfig.logFileName
				? this.logger
				: createLoggerComponent({
						...loggerConfig,
						logFileName: storageConfig.logFileName,
				  });

		this.storage = createStorageComponent(storageConfig, dbLogger);
		this.storage.registerEntity('Peer', Peer);

		const status = await this.storage.bootstrap();
		if (!status) {
			throw new Error('Cannot bootstrap the storage component');
		}

		// Load peers from the database that were tried or connected the last time node was running
		const triedPeers = await this.storage.entities.Peer.get(
			{},
			{ limit: null }
		);
		// TODO: Nonce overwrite should be removed once the Network module has been fully integreated into core and the old peer system has been fully removed.
		// We need this because the old peer system which runs in parallel will conflict with the new one if they share the same nonce.
		const moduleNonce = randomstring.generate(16);
		const sanitizeNodeInfo = nodeInfo => ({
			...nodeInfo,
			state: 2, // TODO: Delete state property
			nonce: moduleNonce,
			wsPort: this.options.wsPort,
		});

		const initialNodeInfo = sanitizeNodeInfo(
			await this.channel.invoke('app:getApplicationState')
		);

		const seedPeers = await lookupPeersIPs(this.options.seedPeers, true);
		const blacklistedPeers = this.options.blacklistedPeers
			? this.options.blacklistedPeers.map(peer => ({
					ipAddress: peer.ip,
					wsPort: peer.wsPort,
			  }))
			: [];
		const p2pConfig = {
			nodeInfo: initialNodeInfo,
			hostAddress: this.options.address,
			blacklistedPeers,
			seedPeers: seedPeers.map(peer => ({
				ipAddress: peer.ip,
				wsPort: peer.wsPort,
			})),
			triedPeers: triedPeers.map(peer => {
				const { ip, ...peerWithoutIp } = peer;

				return {
					ipAddress: ip,
					...peerWithoutIp,
				};
			}),
<<<<<<< HEAD
			discoveryInterval: this.options.discoveryInterval,
			maxOutboundConnections: this.options.maxOutboundConnections,
			peerBanTime: this.options.peerBanTime,
			populatorInterval: this.options.populatorInterval,
=======
			sendPeerLimit: this.options.emitPeerLimit,
>>>>>>> 8a0fe777
		};

		this.p2p = new P2P(p2pConfig);

		this.channel.subscribe('app:state:updated', event => {
			const newNodeInfo = sanitizeNodeInfo(event.data);
			this.p2p.applyNodeInfo(newNodeInfo);
		});

		// ---- START: Bind event handlers ----

		this.p2p.on(EVENT_CLOSE_OUTBOUND, closePacket => {
			this.logger.debug(
				`Peer disconnect event: Outbound connection of peer ${
					closePacket.peerInfo.ipAddress
				}:${closePacket.peerInfo.wsPort} was closed with code ${
					closePacket.code
				} and reason: ${closePacket.reason}`
			);
		});

		this.p2p.on(EVENT_CLOSE_INBOUND, closePacket => {
			this.logger.debug(
				`INbound connection of peer ${closePacket.peerInfo.ipAddress}:${
					closePacket.peerInfo.wsPort
				} was closed with code ${closePacket.code} and reason: ${
					closePacket.reason
				}`
			);
		});

		this.p2p.on(EVENT_CONNECT_OUTBOUND, peerInfo => {
			this.logger.info(
				`Peer connect event: Connected to peer ${peerInfo.ipAddress}:${
					peerInfo.wsPort
				}`
			);
		});

		this.p2p.on(EVENT_DISCOVERED_PEER, peerInfo => {
			this.logger.info(
				`New peer found event: Discovered peer ${peerInfo.ipAddress}:${
					peerInfo.wsPort
				}`
			);
		});

		this.p2p.on(EVENT_NEW_INBOUND_PEER, peerInfo => {
			this.logger.debug(
				`New inbound peer event: Connected from peer ${peerInfo.ipAddress}:${
					peerInfo.wsPort
				} ${JSON.stringify(peerInfo)}`
			);
		});

		this.p2p.on(EVENT_FAILED_TO_FETCH_PEER_INFO, error => {
			this.logger.error(error.message || error);
		});

		this.p2p.on(EVENT_FAILED_TO_PUSH_NODE_INFO, error => {
			this.logger.trace(error.message || error);
		});

		this.p2p.on(EVENT_OUTBOUND_SOCKET_ERROR, error => {
			this.logger.debug(error.message || error);
		});

		this.p2p.on(EVENT_INBOUND_SOCKET_ERROR, error => {
			this.logger.debug(error.message || error);
		});

		this.p2p.on(EVENT_UPDATED_PEER_INFO, peerInfo => {
			this.logger.trace(
				`Peer update info event: Updated info of peer ${peerInfo.ipAddress}:${
					peerInfo.wsPort
				} to ${JSON.stringify(peerInfo)}`
			);
		});

		this.p2p.on(EVENT_FAILED_PEER_INFO_UPDATE, error => {
			this.logger.error(error.message || error);
		});

		this.p2p.on(EVENT_REQUEST_RECEIVED, async request => {
			this.logger.trace(
				`Incoming request event: Received inbound request for procedure ${
					request.procedure
				}`
			);
			// If the request has already been handled internally by the P2P library, we ignore.
			if (request.wasResponseSent) {
				return;
			}
			const hasTargetModule = hasNamespaceReg.test(request.procedure);
			// If the request has no target module, default to chain (to support legacy protocol).
			const sanitizedProcedure = hasTargetModule
				? request.procedure
				: `chain:${request.procedure}`;
			try {
				const result = await this.channel.invokePublic(
					sanitizedProcedure,
					request.data
				);
				this.logger.trace(
					`Peer request fulfilled event: Responded to peer request ${
						request.procedure
					}`
				);
				request.end(result); // Send the response back to the peer.
			} catch (error) {
				this.logger.error(
					`Peer request not fulfilled event: Could not respond to peer request ${
						request.procedure
					} because of error: ${error.message || error}`
				);
				request.error(error); // Send an error back to the peer.
			}
		});

		this.p2p.on(EVENT_MESSAGE_RECEIVED, async packet => {
			this.logger.trace(
				`Message received event: Received inbound message for event ${
					packet.event
				}`
			);
			this.channel.publish('network:event', packet);
		});

		this.p2p.on(EVENT_BAN_PEER, peerId => {
			this.logger.error(`Peer ${peerId} has been temporarily banned.`);
		});

		this.p2p.on(EVENT_UNBAN_PEER, peerId => {
			this.logger.error(`Ban on peer ${peerId} has expired.`);
		});

		// ---- END: Bind event handlers ----

		try {
			await this.p2p.start();
		} catch (error) {
			this.logger.fatal('Network initialization', {
				message: error.message,
				stack: error.stack,
			});
			process.emit('cleanup', error);
		}
	}

	get actions() {
		return {
			request: async action =>
				this.p2p.request({
					procedure: action.params.procedure,
					data: action.params.data,
				}),
			emit: action =>
				this.p2p.send({
					event: action.params.event,
					data: action.params.data,
				}),
			requestFromPeer: async action =>
				this.p2p.requestFromPeer(
					{
						procedure: action.params.procedure,
						data: action.params.data,
					},
					action.params.peerId
				),
			emitToPeer: action =>
				this.p2p.sendToPeer(
					{
						event: action.params.event,
						data: action.params.data,
					},
					action.params.peerId
				),
			getNetworkStatus: () => this.p2p.getNetworkStatus(),
			getPeers: action => {
				const peerList = getConsolidatedPeersList(this.p2p.getNetworkStatus());

				return getByFilter(peerList, action.params);
			},
			getPeersCountByFilter: action => {
				const peerList = getConsolidatedPeersList(this.p2p.getNetworkStatus());

				return getCountByFilter(peerList, action.params);
			},
			applyPenalty: action =>
				this.p2p.applyPenalty(action.params.peerId, action.params.penalty),
		};
	}

	async cleanup() {
		// TODO: Unsubscribe 'app:state:updated' from channel.
		// TODO: In phase 2, only triedPeers will be saved to database
		this.logger.info('Cleaning network...');

		const peersToSave = this.p2p.getNetworkStatus().connectedPeers.map(peer => {
			const { ipAddress, ...peerWithoutIp } = peer;

			return {
				ip: ipAddress,
				...peerWithoutIp,
				state: peerWithoutIp.state ? peerWithoutIp.state : 2,
				protocolVersion: peerWithoutIp.protocolVersion
					? peerWithoutIp.protocolVersion
					: '',
			};
		});
		// Add new peers that have been tried
		if (peersToSave.length !== 0) {
			// First delete all the previously saved peers
			await this.storage.entities.Peer.delete();
			await this.storage.entities.Peer.create(peersToSave);
			this.logger.info('Saved all the peers to DB that have been tried');
		}

		return this.p2p.stop();
	}
};<|MERGE_RESOLUTION|>--- conflicted
+++ resolved
@@ -132,14 +132,11 @@
 					...peerWithoutIp,
 				};
 			}),
-<<<<<<< HEAD
 			discoveryInterval: this.options.discoveryInterval,
 			maxOutboundConnections: this.options.maxOutboundConnections,
 			peerBanTime: this.options.peerBanTime,
 			populatorInterval: this.options.populatorInterval,
-=======
 			sendPeerLimit: this.options.emitPeerLimit,
->>>>>>> 8a0fe777
 		};
 
 		this.p2p = new P2P(p2pConfig);
