--- conflicted
+++ resolved
@@ -25,24 +25,7 @@
 	selectFull: 'accounts/get_extended.sql',
 	count: 'accounts/count.sql',
 	isPersisted: 'accounts/is_persisted.sql',
-<<<<<<< HEAD
-	delete: 'accounts/delete.sql',
-	resetUnconfirmedState: 'accounts/reset_unconfirmed_state.sql',
-	resetMemTables: 'accounts/reset_mem_tables.sql',
-	increaseFieldBy: 'accounts/increase_field_by.sql',
-	decreaseFieldBy: 'accounts/decrease_field_by.sql',
-	createDependentRecord: 'accounts/create_dependent_record.sql',
-	createDependentRecords: 'accounts/create_dependent_records.sql',
-	deleteDependentRecord: 'accounts/delete_dependent_record.sql',
-	deleteDependentRecords: 'accounts/delete_dependent_records.sql',
-	delegateBlocksRewards: 'accounts/delegate_blocks_rewards.sql',
-	syncDelegatesRank: 'accounts/sync_delegates_rank.sql',
 	countDuplicatedDelegates: 'accounts/count_duplicated_delegates.sql',
-	insertFork: 'accounts/insert_fork.sql',
-	deleteVotes: 'accounts/delete_votes.sql',
-=======
-	countDuplicatedDelegates: 'accounts/count_duplicated_delegates.sql',
->>>>>>> cd67812d
 };
 
 /**
@@ -394,144 +377,6 @@
 	}
 
 	/**
-<<<<<<< HEAD
-	 * Create account object
-	 *
-	 * @param {Object|Array.<Object>} data
-	 * @param {Object} [_options]
-	 * @param {Object} [tx] - Transaction object
-	 * @return {*}
-	 */
-	create(data, _options, tx) {
-		assert(data, 'Must provide data to create account');
-		assert(
-			typeof data === 'object' || Array.isArray(data),
-			'Data must be an object or array of objects'
-		);
-
-		let values;
-
-		if (Array.isArray(data)) {
-			values = data.map(item => ({ ...item }));
-		} else if (typeof data === 'object') {
-			values = [{ ...data }];
-		}
-
-		values = values.map(v => _.defaults(v, defaultCreateValues));
-
-		// We assume that all accounts have same attributes
-		// and pick defined fields as template
-		const attributes = Object.keys(this.fields);
-		const createSet = this.getValuesSet(values, attributes);
-		const fields = attributes
-			.map(k => `"${this.fields[k].fieldName}"`)
-			.join(',');
-
-		return this.adapter.executeFile(
-			this.SQLs.create,
-			{ createSet, fields },
-			{ expectedResultCount: 0 },
-			tx
-		);
-	}
-
-	/**
-	 * Update the records based on given condition
-	 *
-	 * @param {filters.Account} [filters]
-	 * @param {Object} data
-	 * @param {Object} [options]
-	 * @param {Object} tx - Transaction object
-	 * @return {*}
-	 */
-	async update(filters, data, _options, tx) {
-		const atLeastOneRequired = true;
-
-		this.validateFilters(filters, atLeastOneRequired);
-
-		const objectData = _.omit(data, readOnlyFields);
-
-		const mergedFilters = this.mergeFilters(filters);
-		const parsedFilters = this.parseFilters(mergedFilters);
-		const updateSet = this.getUpdateSet(objectData);
-
-		const params = {
-			...objectData,
-			parsedFilters,
-			updateSet,
-		};
-
-		if (_.isEmpty(objectData)) {
-			return false;
-		}
-
-		if (data.membersPublicKeys && data.membersPublicKeys.length > 0) {
-			await this.updateDependentRecords(
-				'membersPublicKeys',
-				data.address,
-				data.membersPublicKeys,
-				tx
-			);
-		}
-
-		if (
-			data.votedDelegatesPublicKeys &&
-			data.votedDelegatesPublicKeys.length > 0
-		) {
-			await this.updateDependentRecords(
-				'votedDelegatesPublicKeys',
-				data.address,
-				data.votedDelegatesPublicKeys,
-				tx
-			);
-		}
-
-		// Account remove all votes
-		if (
-			data.votedDelegatesPublicKeys &&
-			data.votedDelegatesPublicKeys.length === 0
-		) {
-			await this.adapter.executeFile(
-				this.SQLs.deleteVotes,
-				{ accountId: data.address },
-				{},
-				tx
-			);
-		}
-
-		return this.adapter.executeFile(this.SQLs.update, params, {}, tx);
-	}
-
-	/**
-	 * Update one record based on the condition given
-	 *
-	 * @param {filters.Account} filters
-	 * @param {Object} data
-	 * @param {Object} [options]
-	 * @param {Object} tx - Transaction object
-	 * @return {*}
-	 */
-	updateOne(filters, data, _options, tx) {
-		const atLeastOneRequired = true;
-		this.validateFilters(filters, atLeastOneRequired);
-
-		const objectData = _.omit(data, readOnlyFields);
-		const mergedFilters = this.mergeFilters(filters);
-		const parsedFilters = this.parseFilters(mergedFilters);
-		const updateSet = this.getUpdateSet(objectData);
-
-		const params = {
-			...objectData,
-			parsedFilters,
-			updateSet,
-		};
-
-		return this.adapter.executeFile(this.SQLs.updateOne, params, {}, tx);
-	}
-
-	/**
-=======
->>>>>>> cd67812d
 	 * Check if the record exists with following conditions
 	 *
 	 * @param {filters.Account} filters
@@ -552,271 +397,6 @@
 	}
 
 	/**
-<<<<<<< HEAD
-	 * Delete records with following conditions
-	 *
-	 * @param {filters.Account} filters
-	 * @param {Object} [_options]
-	 * @param {Object} [tx]
-	 * @returns {Promise.<boolean, Error>}
-	 */
-	delete(filters, _options, tx = null) {
-		this.validateFilters(filters);
-		const mergedFilters = this.mergeFilters(filters);
-		const parsedFilters = this.parseFilters(mergedFilters);
-
-		return this.adapter
-			.executeFile(
-				this.SQLs.delete,
-				{ parsedFilters },
-				{ expectedResultCount: 0 },
-				tx
-			)
-			.then(result => !result);
-	}
-
-	/**
-	 * Update data based on filters or insert data if no matching record found
-	 *
-	 * @param {filters.Account} filters - Filters to match the object
-	 * @param {Object} data - Object data to be inserted
-	 * @param {Object} [updateData] - If provided will be used for update, otherwise default data will be updated
-	 * @param {Object} [tx] - DB transaction object
-	 * @returns {Promise.<boolean, Error>}
-	 */
-	upsert(filters, data, updateData = {}, tx = null) {
-		const task = t =>
-			this.isPersisted(filters, {}, t).then(dataFound => {
-				if (dataFound) {
-					const dataToUpdate = _.isEmpty(updateData) ? data : updateData;
-					return this.update(filters, dataToUpdate, {}, t);
-				}
-
-				return this.create(data, {}, t);
-			});
-
-		if (tx) {
-			return task(tx);
-		}
-
-		return this.begin('storage:account:upsert', task);
-	}
-
-	/**
-	 * Get blocks rewards of delegate for time period.
-	 * TODO: move this method to Delegate entity once implemented
-	 *
-	 * @param {Object} filters = {} - Filters to filter data
-	 * @param {string} filters.generatorPublicKey - Delegate Public Key to calculate reward
-	 * @param {Number} [filters.fromTimestamp] - WHERE timestamp >= fromTimestamp
-	 * @param {Number} [filters.toTimestamp] - WHERE timestamp <= toTimestamp
-	 * @param {Object} tx - Database transaction object
-	 * @return {Promise.<DatabaseRow, Error>}
-	 */
-	delegateBlocksRewards(filters, tx) {
-		assert(
-			filters && filters.generatorPublicKey,
-			'filters must be an object and contain generatorPublicKey'
-		);
-
-		const parseFilters = {
-			generatorPublicKey: filters.generatorPublicKey,
-			fromTimestamp: filters.fromTimestamp,
-			toTimestamp: filters.toTimestamp,
-		};
-
-		return this.adapter.executeFile(
-			this.SQLs.delegateBlocksRewards,
-			parseFilters,
-			{},
-			tx
-		);
-	}
-
-	/**
-	 * Reset all unconfirmed states of accounts to confirmed states
-	 *
-	 * @param [tx] - Database transaction object
-	 * @returns {Promise.<*, Error>}
-	 */
-	resetUnconfirmedState(tx) {
-		return this.adapter.executeFile(
-			this.SQLs.resetUnconfirmedState,
-			{},
-			{},
-			tx
-		);
-	}
-
-	/**
-	 * Clear data in memory tables:
-	 * - mem_accounts
-	 * - rounds_rewards
-	 * - mem_round
-	 * - mem_accounts2delegates
-	 * - mem_accounts2u_delegates
-	 * - mem_accounts2multisignatures
-	 * - mem_accounts2u_multisignatures
-	 *
-	 * @param {Object} tx - DB transaction object
-	 * @returns {Promise}
-	 */
-	resetMemTables(tx) {
-		return this.adapter.executeFile(this.SQLs.resetMemTables, {}, {}, tx);
-	}
-
-	/**
-	 * Increase a field value in mem_accounts.
-	 *
-	 * @param {filters.Account} [filters] - Filters to match the objects
-	 * @param {string} field - Name of the field to increase
-	 * @param {Number|string} value - Value increase
-	 * @param {Object} [tx] - Transaction object
-	 * @returns {Promise}
-	 */
-	increaseFieldBy(filters, field, value, tx) {
-		return this._updateField(filters, field, value, 'increase', tx);
-	}
-
-	/**
-	 * Decrease a field value in mem_accounts.
-	 *
-	 * @param {filters.Account} [filters] - Filters to match the objects
-	 * @param {string} field - Name of the field to decrease
-	 * @param {Number|string} value - Value decrease
-	 * @param {Object} [tx] - Transaction object
-	 * @returns {Promise}
-	 */
-	decreaseFieldBy(filters, field, value, tx) {
-		return this._updateField(filters, field, value, 'decrease', tx);
-	}
-
-	/**
-	 * Create dependent record for the account
-	 *
-	 * @param {string} dependencyName - Name of the dependent table
-	 * @param {string} address - Address of the account
-	 * @param {string} dependentPublicKey - Dependent public id
-	 * @param {Object} [tx] - Transaction object
-	 * @return {*}
-	 */
-	createDependentRecord(dependencyName, address, dependentPublicKey, tx) {
-		return this._updateDependentRecord(
-			dependencyName,
-			address,
-			dependentPublicKey,
-			'insert',
-			tx
-		);
-	}
-
-	/**
-	 * Delete dependent record for the account
-	 *
-	 * @param {string} dependencyName - Name of the dependent table
-	 * @param {string} address - Address of the account
-	 * @param {string} dependentPublicKey - Dependent public id
-	 * @param {Object} [tx] - Transaction object
-	 * @return {*}
-	 */
-	deleteDependentRecord(dependencyName, address, dependentPublicKey, tx) {
-		return this._updateDependentRecord(
-			dependencyName,
-			address,
-			dependentPublicKey,
-			'delete',
-			tx
-		);
-	}
-
-	/**
-	 * Update dependent records for the account
-	 * Delete dependent record for the account
-	 *
-	 * @param {string} dependencyName - Name of the dependent table
-	 * @param {string} address - Address of the account
-	 * @param {string} dependentPublicKey - Dependent public id
-	 * @param {Object} [tx] - Transaction object
-	 * @return {*}
-	 */
-	async updateDependentRecords(
-		dependencyName,
-		address,
-		dependentPublicKeys,
-		tx
-	) {
-		assert(
-			Object.keys(dependentFieldsTableMap).includes(dependencyName),
-			`Invalid dependency name "${dependencyName}" provided.`
-		);
-
-		const sqlForDelete = this.SQLs.deleteDependentRecords;
-		const sqlForInsert = this.SQLs.createDependentRecords;
-		const tableName = dependentFieldsTableMap[dependencyName];
-
-		const dependentRecordsForAddress = await this.adapter.execute(
-			`SELECT "dependentId" FROM ${tableName} WHERE "accountId" = $1`,
-			[address]
-		);
-
-		const oldDependentPublicKeys = dependentRecordsForAddress.map(
-			dependentRecord => dependentRecord.dependentId
-		);
-		const publicKeysToBeRemoved = oldDependentPublicKeys.filter(
-			aPK => !dependentPublicKeys.includes(aPK)
-		);
-		const publicKeysToBeInserted = dependentPublicKeys.filter(
-			aPK => !oldDependentPublicKeys.includes(aPK)
-		);
-		const paramsForDelete = {
-			tableName: dependentFieldsTableMap[dependencyName],
-			accountId: address,
-			dependentIds: publicKeysToBeRemoved,
-		};
-
-		if (publicKeysToBeRemoved.length > 0) {
-			await this.adapter.executeFile(
-				sqlForDelete,
-				paramsForDelete,
-				{ expectedResultCount: 0 },
-				tx
-			);
-		}
-
-		if (publicKeysToBeInserted.length > 0) {
-			const valuesForInsert = publicKeysToBeInserted.map(dependentId => ({
-				accountId: address,
-				dependentId,
-			}));
-
-			const createSet = this.getValuesSet(
-				valuesForInsert,
-				['accountId', 'dependentId'],
-				{ useRawObject: true }
-			);
-
-			await this.adapter.executeFile(
-				sqlForInsert,
-				{ tableName, createSet },
-				{ expectedResultCount: 0 },
-				tx
-			);
-		}
-	}
-
-	/**
-	 * Sync rank for all delegates.
-	 *
-	 * @param {Object} [tx] - Database transaction object
-	 * @returns {Promise}
-	 */
-	syncDelegatesRanks(tx) {
-		return this.adapter.executeFile(this.SQLs.syncDelegatesRank, {}, {}, tx);
-	}
-
-	/**
-=======
->>>>>>> cd67812d
 	 * Counts duplicate delegates by transactionId.
 	 *
 	 * @param {Object} [tx] - Database transaction object
