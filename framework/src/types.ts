/*
 * Copyright © 2020 Lisk Foundation
 *
 * See the LICENSE file at the top-level directory of this distribution
 * for licensing information.
 *
 * Unless otherwise agreed in a custom licensing agreement with the Lisk Foundation,
 * no part of this software, including this file, may be copied, modified,
 * propagated, or distributed except according to the terms contained in the
 * LICENSE file.
 *
 * Removal or modification of this copyright notice is prohibited.
 */
import { p2pTypes } from '@liskhq/lisk-p2p';

export interface StringKeyVal {
	[key: string]: string;
}

/* Start P2P */
type Modify<T, R> = Omit<T, keyof R> & R;
export type P2PConfig = Modify<
	p2pTypes.P2PConfig,
	{
		readonly advertiseAddress: boolean;
		readonly seedPeers: ReadonlyArray<SeedPeerInfo>;
	}
>;

export interface SeedPeerInfo {
	readonly ip: string;
	readonly wsPort: number;
}

export interface RPCBlocksByIdData {
	readonly blockId: string;
}

export interface EventPostBlockData {
	readonly block: string;
}

export interface EventPostTransactionData {
	readonly transaction: string;
}

export interface EventPostTransactionsAnnouncementData {
	readonly transactionIds: string[];
}

export interface RPCTransactionsByIdData {
	readonly transactionIds: string[];
}

export interface RPCHighestCommonBlockData {
	readonly ids: string[];
}
/* End P2P */

export interface ModuleOptions {
	// eslint-disable-next-line @typescript-eslint/no-explicit-any
	readonly [key: string]: any;
	readonly loadAsChildProcess: boolean;
}

export interface ModulesOptions {
	[key: string]: ModuleOptions;
}

export interface DelegateConfig {
	readonly publicKey: string;
	readonly encryptedPassphrase: string;
	readonly hashOnion: {
		readonly count: number;
		readonly distance: number;
		readonly hashes: string[];
	};
}

export interface NetworkConfig {
	wsPort: number;
	seedPeers: { ip: string; wsPort: number }[];
	hostIp?: string;
	blacklistedIPs?: string[];
	fixedPeers?: { ip: string; wsPort: number }[];
	whitelistedPeers?: { ip: string; wsPort: number }[];
	peerBanTime?: number;
	connectTimeout?: number;
	ackTimeout?: number;
	maxOutboundConnections?: number;
	maxInboundConnections?: number;
	sendPeerLimit?: number;
	maxPeerDiscoveryResponseLength?: number;
	maxPeerInfoSize?: number;
	wsMaxPayload?: number;
	advertiseAddress?: boolean;
}

export interface GenesisConfig {
	epochTime: string;
	blockTime: number;
	maxPayloadLength: number;
	rewards: {
		milestones: string[];
		offset: number;
		distance: number;
	};
}

export interface ApplicationConstants {
	[key: string]: {} | string | number | undefined;
	activeDelegates: number;
	standbyDelegates: number;
	totalAmount: string;
	delegateListRoundOffset: number;
}

export interface ApplicationConfig {
	label: string;
	version: string;
	protocolVersion: string;
	networkId: string;
	lastCommitId: string;
	buildVersion: string;
	ipc: {
		enabled: boolean;
	};
	rootPath: string;
	forging: {
		waitThreshold: number;
		delegates: DelegateConfig[];
		force?: boolean;
		defaultPassword?: string;
	};
	network: NetworkConfig;
	logger: {
		logFileName: string;
		fileLogLevel: string;
		consoleLogLevel: string;
	};
<<<<<<< HEAD
	genesisConfig: {
		blockTime: number;
		maxPayloadLength: number;
		rewards: {
			milestones: string[];
			offset: number;
			distance: number;
		};
	};
	constants: {
		[key: string]: {} | string | number | undefined;
		activeDelegates: number;
		standbyDelegates: number;
		totalAmount: string;
		delegateListRoundOffset: number;
	};
=======
	genesisConfig: GenesisConfig;
	constants: ApplicationConstants;
>>>>>>> 848f16d9
	modules: ModulesOptions;
}<|MERGE_RESOLUTION|>--- conflicted
+++ resolved
@@ -138,26 +138,7 @@
 		fileLogLevel: string;
 		consoleLogLevel: string;
 	};
-<<<<<<< HEAD
-	genesisConfig: {
-		blockTime: number;
-		maxPayloadLength: number;
-		rewards: {
-			milestones: string[];
-			offset: number;
-			distance: number;
-		};
-	};
-	constants: {
-		[key: string]: {} | string | number | undefined;
-		activeDelegates: number;
-		standbyDelegates: number;
-		totalAmount: string;
-		delegateListRoundOffset: number;
-	};
-=======
 	genesisConfig: GenesisConfig;
 	constants: ApplicationConstants;
->>>>>>> 848f16d9
 	modules: ModulesOptions;
 }