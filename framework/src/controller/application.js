/*
 * Copyright © 2018 Lisk Foundation
 *
 * See the LICENSE file at the top-level directory of this distribution
 * for licensing information.
 *
 * Unless otherwise agreed in a custom licensing agreement with the Lisk Foundation,
 * no part of this software, including this file, may be copied, modified,
 * propagated, or distributed except according to the terms contained in the
 * LICENSE file.
 *
 * Removal or modification of this copyright notice is prohibited.
 */

'use strict';

const assert = require('assert');
const {
	TransferTransaction,
	SecondSignatureTransaction,
	DelegateTransaction,
	VoteTransaction,
	MultisignatureTransaction,
	transactionInterface,
} = require('@liskhq/lisk-transactions');
const { validator: liskValidator } = require('@liskhq/lisk-validator');
const randomstring = require('randomstring');
const _ = require('lodash');
const Controller = require('./controller');
const version = require('../version');
const validator = require('./validator');
const configurator = require('./default_configurator');
const { genesisBlockSchema, constantsSchema } = require('./schema');

const { createLoggerComponent } = require('../components/logger');

const ChainModule = require('../modules/chain');
const HttpAPIModule = require('../modules/http_api');
const NetworkModule = require('../modules/network');

// Private __private used because private keyword is restricted
const __private = {
	modules: new WeakMap(),
	transactions: new WeakMap(),
	migrations: new WeakMap(),
};

const registerProcessHooks = app => {
	process.title = `${app.config.app.label}(${app.config.app.version})`;

	process.on('uncaughtException', err => {
		// Handle error safely
		app.logger.error('System error: uncaughtException :', {
			message: err.message,
			stack: err.stack,
		});
		app.shutdown(1, err.message);
	});

	process.on('unhandledRejection', err => {
		// Handle error safely
		app.logger.fatal('System error: unhandledRejection :', {
			message: err.message,
			stack: err.stack,
		});
		app.shutdown(1, err.message);
	});

	process.once('SIGTERM', () => app.shutdown(1));

	process.once('SIGINT', () => app.shutdown(1));

	process.once('cleanup', (error, code) => app.shutdown(code, error));

	process.once('exit', (error, code) => app.shutdown(code, error));
};

/**
 * Application class to start the block chain instance
 *
 * @class
 * @memberof framework.controller
 * @requires assert
 * @requires Controller
 * @requires module.defaults
 * @requires validator
 * @requires schema/application
 * @requires components/logger
 * @requires components/storage
 */
class Application {
	/**
	 * Create the application object
	 *
	 * @example
	 *    const app = new Application(myGenesisBlock)
	 * @example
	 *    const app = new Application(myGenesisBlock, {app: {label: 'myApp'}})
	 *
	 * @param {Object} genesisBlock - Genesis block object
	 * @param {Object} [config] - Main configuration object
	 * @param {string} [config.app.label] - Label of the application
	 * @param {Object} [config.app.genesisConfig] - Configuration for applicationState
	 * @param {string} [config.app.version] - Version of the application
	 * @param {string} [config.app.minVersion] - Minimum compatible version on the network
	 * @param {string} [config.app.protocolVersion] - Compatible protocol version application is using
	 * @param {string} [config.app.lastCommitId] - Last commit id coming from application repository
	 * @param {string} [config.app.buildVersion] - Build version of the application
	 * @param {Object} [config.components] - Configurations for components
	 * @param {Object} [config.components.logger] - Configuration for logger component
	 * @param {Object} [config.components.cache] - Configuration for cache component
	 * @param {Object} [config.components.storage] - Configuration for storage component
	 * @param {Object} [config.modules] - Configurations for modules
	 *
	 * @throws Framework.errors.SchemaValidationError
	 */
	constructor(genesisBlock, config = {}) {
		const errors = liskValidator.validate(genesisBlockSchema, genesisBlock);
		if (errors.length) {
			throw errors;
		}

		// Don't change the object parameters provided
		let appConfig = _.cloneDeep(config);

		if (!_.has(appConfig, 'app.label')) {
			_.set(
				appConfig,
				'app.label',
				`lisk-${genesisBlock.payloadHash.slice(0, 7)}`
			);
		}

		if (!_.has(appConfig, 'components.logger.logFileName')) {
			_.set(
				appConfig,
				'components.logger.logFileName',
				`${process.cwd()}/logs/${appConfig.app.label}/lisk.log`
			);
		}

		appConfig = configurator.getConfig(appConfig, {
			failOnInvalidArg: process.env.NODE_ENV !== 'test',
		});

		// These constants are readonly we are loading up their default values
		// In additional validating those values so any wrongly changed value
		// by us can be catch on application startup
		const constants = validator.parseEnvArgAndValidate(constantsSchema, {});

		// app.genesisConfig are actually old constants
		// we are merging these here to refactor the underlying code in other iteration
		this.constants = { ...constants, ...appConfig.app.genesisConfig };
		this.genesisBlock = genesisBlock;
		this.config = appConfig;
		this.controller = null;

		// TODO: This should be removed after https://github.com/LiskHQ/lisk/pull/2980
		global.constants = this.constants;

		this.logger = createLoggerComponent(this.config.components.logger);

		__private.modules.set(this, {});
		__private.transactions.set(this, {});
		__private.migrations.set(this, {});

		this.registerTransaction(TransferTransaction);
		this.registerTransaction(SecondSignatureTransaction);
		this.registerTransaction(DelegateTransaction);
		this.registerTransaction(VoteTransaction);
		this.registerTransaction(MultisignatureTransaction);

		this.registerModule(ChainModule, {
			registeredTransactions: this.getTransactions(),
		});
		this.registerModule(NetworkModule);
		this.registerModule(HttpAPIModule);
		this.overrideModuleOptions(HttpAPIModule.alias, {
			loadAsChildProcess: true,
		});
	}

	/**
	 * Register module with the application
	 *
	 * @param {Object} moduleKlass - Module specification
	 *  @see {@link '../modules/README.md'}
	 * @param {Object} [options] - Modules configuration object. Provided options will override `moduleKlass.defaults` to generate final configuration used for the module
	 * @param {string} [alias] - Will use this alias or fallback to `moduleKlass.alias`
	 */
	registerModule(moduleKlass, options = {}, alias = undefined) {
		assert(moduleKlass, 'ModuleSpec is required');
		assert(
			typeof options === 'object',
			'Module options must be provided or set to empty object.'
		);
		assert(alias || moduleKlass.alias, 'Module alias must be provided.');
		const moduleAlias = alias || moduleKlass.alias;
		assert(
			!Object.keys(this.getModules()).includes(moduleAlias),
			`A module with alias "${moduleAlias}" already registered.`
		);

		const modules = this.getModules();
		modules[moduleAlias] = moduleKlass;
		this.config.modules[moduleAlias] = Object.assign(
			this.config.modules[moduleAlias] || {},
			options
		);
		__private.modules.set(this, modules);

		// Register migrations defined by the module
		this.registerMigrations(moduleKlass.alias, moduleKlass.migrations);
	}

	/**
	 * Override the module's configuration
	 *
	 * @param {string} alias - Alias of module used during registration
	 * @param {Object} options - Override configurations, these will override existing configurations.
	 */
	overrideModuleOptions(alias, options) {
		const modules = this.getModules();
		assert(
			Object.keys(modules).includes(alias),
			`No module ${alias} is registered`
		);
		this.config.modules[alias] = Object.assign(
			{},
			this.config.modules[alias],
			options
		);
	}

	/**
	 * Register a transaction
	 *
	 * @param {number} transactionType - Unique integer that identifies the transaction type
	 * @param {constructor} Transaction - Implementation of @liskhq/lisk-transactions/base_transaction
	 */
	registerTransaction(Transaction, { matcher } = {}) {
		assert(Transaction, 'Transaction implementation is required');

		assert(
			Number.isInteger(Transaction.TYPE),
			'Transaction type is required as an integer'
		);

		assert(
			!Object.keys(this.getTransactions()).includes(
				Transaction.TYPE.toString()
			),
			`A transaction type "${Transaction.TYPE}" is already registered.`
		);

		validator.validate(transactionInterface, Transaction.prototype);

		if (matcher) {
			Object.defineProperty(Transaction.prototype, 'matcher', {
				get: () => matcher,
			});
		}
		const transactions = this.getTransactions();

		transactions[Transaction.TYPE] = Object.freeze(Transaction);
		__private.transactions.set(this, transactions);
	}

	/**
	 * Register migrations with the application
	 *
	 * @param {Object} namespace - Migration namespace
	 * @param {Array} migrations - Migrations list. Format ['/path/to/migration/yyyyMMddHHmmss_name_of_migration.sql']
	 */
	registerMigrations(namespace, migrations) {
		assert(namespace, 'Namespace is required');
		assert(migrations instanceof Array, 'Migrations list should be an array');
		assert(
			!Object.keys(this.getMigrations()).includes(namespace),
			`Migrations for "${namespace}" was already registered.`
		);

		const currentMigrations = this.getMigrations();
		currentMigrations[namespace] = Object.freeze(migrations);
		__private.migrations.set(this, currentMigrations);
	}

	/**
	 * Get list of all transactions registered with the application
	 *
	 * @return {Object}
	 */
	getTransactions() {
		return __private.transactions.get(this);
	}

	/**
	 * Get one transaction for provided type
	 *
	 * @param {number} transactionType - Unique integer that identifies the transaction type
	 * @return {constructor|undefined}
	 */
	getTransaction(transactionType) {
		return __private.transactions.get(this)[transactionType];
	}

	/**
	 * Get one module for provided alias
	 *
	 * @param {string} alias - Alias for module used during registration
	 * @return {{klass: Object, options: Object}}
	 */
	getModule(alias) {
		return __private.modules.get(this)[alias];
	}

	/**
	 * Get all registered modules
	 *
	 * @return {Array.<Object>}
	 */
	getModules() {
		return __private.modules.get(this);
	}

	/**
	 * Get all registered migrations
	 *
	 * @return {Array.<Object>}
	 */
	getMigrations() {
		return __private.migrations.get(this);
	}

	/**
	 * Run the application
	 *
	 * @async
	 * @return {Promise.<void>}
	 */
	async run() {
		this.logger.info(`Booting the application with Lisk Framework(${version})`);

		// Freeze every module and configuration so it would not interrupt the app execution
		this._compileAndValidateConfigurations();

		Object.freeze(this.genesisBlock);
		Object.freeze(this.constants);
		Object.freeze(this.config);

		this.logger.info(`Starting the app - ${this.config.app.label}`);

		registerProcessHooks(this);

		this.controller = new Controller(
			this.config.app.label,
			{
				components: this.config.components,
				ipc: this.config.app.ipc,
<<<<<<< HEAD
=======
				tempPath: this.config.app.tempPath,
				initialState: this.config.initialState,
>>>>>>> 17930d5f
			},
			this.initialState,
			this.logger
		);
		return this.controller.load(
			this.getModules(),
			this.config.modules,
			this.getMigrations()
		);
	}

	/**
	 * Stop the running application
	 *
	 * @param {number} [errorCode=0] - Error code
	 * @param {string} [message] - Message specifying exit reason
	 * @return {Promise.<void>}
	 */
	async shutdown(errorCode = 0, message = '') {
		if (this.controller) {
			await this.controller.cleanup(errorCode, message);
		}
		this.logger.info(`Shutting down with error code ${errorCode}: ${message}`);
		process.exit(errorCode);
	}

	_compileAndValidateConfigurations() {
		const modules = this.getModules();

		this.config.app.nonce = randomstring.generate(16);
		this.config.app.nethash = this.genesisBlock.payloadHash;

		const appConfigToShareWithModules = {
			version: this.config.app.version,
			minVersion: this.config.app.minVersion,
			protocolVersion: this.config.app.protocolVersion,
			nethash: this.config.app.nethash,
			nonce: this.config.app.nonce,
			genesisBlock: this.genesisBlock,
			constants: this.constants,
			lastCommitId: this.config.app.lastCommitId,
			buildVersion: this.config.app.buildVersion,
		};

		// TODO: move this configuration to module especific config file
		const childProcessModules = process.env.LISK_CHILD_PROCESS_MODULES
			? process.env.LISK_CHILD_PROCESS_MODULES.split(',')
			: [];

		Object.keys(modules).forEach(alias => {
			this.overrideModuleOptions(alias, {
				loadAsChildProcess: childProcessModules.includes(alias),
			});
			this.overrideModuleOptions(alias, appConfigToShareWithModules);
		});

		this.initialState = {
			version: this.config.app.version,
			minVersion: this.config.app.minVersion,
			protocolVersion: this.config.app.protocolVersion,
			nonce: this.config.app.nonce,
			nethash: this.config.app.nethash,
			wsPort: this.config.modules.network.wsPort,
			httpPort: this.config.modules.http_api.httpPort,
		};

		this.logger.trace('Compiled configurations', this.config);
	}
}

module.exports = Application;<|MERGE_RESOLUTION|>--- conflicted
+++ resolved
@@ -357,11 +357,7 @@
 			{
 				components: this.config.components,
 				ipc: this.config.app.ipc,
-<<<<<<< HEAD
-=======
 				tempPath: this.config.app.tempPath,
-				initialState: this.config.initialState,
->>>>>>> 17930d5f
 			},
 			this.initialState,
 			this.logger
