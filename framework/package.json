{
	"name": "lisk-framework",
	"version": "0.3.0-alpha.0",
	"description": "Lisk blockchain application platform",
	"author": "Lisk Foundation <admin@lisk.io>, lightcurve GmbH <admin@lightcurve.io>",
	"license": "Apache-2.0",
	"keywords": [
		"cryptocurrency",
		"blockchain",
		"lisk",
		"nodejs",
		"javascript"
	],
	"homepage": "https://github.com/LiskHQ/lisk-sdk#readme",
	"repository": {
		"type": "git",
		"url": "git+https://github.com/LiskHQ/lisk-sdk.git"
	},
	"bugs": {
		"url": "https://github.com/LiskHQ/lisk-sdk/issues"
	},
	"engines": {
		"node": "10.15.3",
		"npm": "6.4.1"
	},
	"main": "src/index.js",
	"scripts": {
		"start": "node src/index.js",
		"start:test:app": "node test/test_app",
		"console": "node scripts/console.js",
		"lint": "eslint .",
		"lint:fix": "eslint --fix .",
		"format": "prettier --write '**/*'",
		"test": "npm run jest:unit",
		"mocha": "mocha",
		"jest:unit": "jest --config=./test/jest/unit/jest.config.js",
		"jest:integration": "jest --config=./test/jest/integration/jest.config.js",
		"jest:functional": "jest --config=./test/jest/functional/jest.config.js --passWithNoTests",
		"mocha:unit": "node test/mocha/common/lisk-mocha-runner unit",
		"mocha:integration": "node test/mocha/common/lisk-mocha-runner integration",
		"mocha:functional": "node test/mocha/common/lisk-mocha-runner functional",
		"mocha:functional:ws": "node test/mocha/common/lisk-mocha-runner functional:ws",
		"mocha:functional:get": "node test/mocha/common/lisk-mocha-runner functional:get",
		"mocha:functional:post": "node test/mocha/common/lisk-mocha-runner functional:post",
		"mocha:functional:put": "node test/mocha/common/lisk-mocha-runner functional:put",
		"mocha:network": "node test/mocha/common/lisk-mocha-runner network",
		"docs:build": "jsdoc -c docs/conf.json --verbose --pedantic",
		"docs:serve": "http-server docs/jsdoc/"
	},
	"dependencies": {
<<<<<<< HEAD
		"@liskhq/bignum": "1.3.1",
		"@liskhq/lisk-cryptography": "2.2.0-alpha.0",
		"@liskhq/lisk-p2p": "0.2.0-alpha.0",
		"@liskhq/lisk-transaction-pool": "0.1.1",
		"@liskhq/lisk-transactions": "2.3.0-alpha.0",
		"@liskhq/lisk-validator": "0.2.0-alpha.0",
=======
		"@liskhq/lisk-cryptography": "2.1.1",
		"@liskhq/lisk-p2p": "0.1.2",
		"@liskhq/lisk-transaction-pool": "0.1.2",
		"@liskhq/lisk-transactions": "2.2.0-alpha.0",
>>>>>>> 307e3505
		"ajv": "6.7.0",
		"ajv-keywords": "3.4.0",
		"async": "2.6.1",
		"bluebird": "3.5.3",
		"body-parser": "1.18.3",
		"bunyan": "1.8.12",
		"compression": "1.7.3",
		"cors": "2.8.5",
		"debug": "4.1.1",
		"eventemitter2": "5.0.1",
		"express": "4.16.4",
		"express-domain-middleware": "0.1.0",
		"express-query-int": "3.0.0",
		"express-rate-limit": "2.8.0",
		"fs-extra": "7.0.1",
		"ip": "1.1.5",
		"js-yaml": "3.13.1",
		"json-refs": "3.0.12",
		"lisk-newrelic": "LiskHQ/lisk-newrelic#a1ad5bf",
		"lodash": "4.17.11",
		"method-override": "3.0.0",
		"newrelic": "5.0.0",
		"pg-monitor": "1.1.0",
		"pg-promise": "8.5.4",
		"pm2-axon": "3.3.0",
		"pm2-axon-rpc": "0.5.1",
		"ps-list": "6.1.0",
		"randomstring": "1.1.5",
		"redis": "2.8.0",
		"socket.io": "2.2.0",
		"sodium-native": "2.2.4",
		"swagger-node-runner": "0.7.3",
		"sway": "2.0.5",
		"yargs": "13.2.2",
		"z-schema": "3.24.2"
	},
	"devDependencies": {
		"chai": "4.2.0",
		"chai-as-promised": "7.1.1",
		"co-mocha": "1.2.2",
		"eslint": "5.12.0",
		"eslint-config-airbnb-base": "13.1.0",
		"eslint-config-lisk-base": "1.1.0",
		"eslint-plugin-chai-expect": "2.0.1",
		"eslint-plugin-import": "2.14.0",
		"eslint-plugin-jest": "22.3.0",
		"eslint-plugin-mocha": "5.3.0",
		"faker": "4.1.0",
		"find": "0.2.9",
		"http-server": "0.11.1",
		"istanbul": "1.1.0-alpha.1",
		"istanbul-middleware": "0.2.2",
		"jest": "24.5.0",
		"jest-extended": "0.11.1",
		"jsdoc": "3.5.5",
		"mocha": "5.2.0",
		"moment": "2.23.0",
		"node-mocks-http": "^1.7.3",
		"pm2": "3.5.1",
		"popsicle": "9.1.0",
		"prettier": "1.16.4",
		"rewire": "4.0.1",
		"rx": "4.1.0",
		"sinon": "7.2.2",
		"sinon-chai": "3.3.0",
		"socketcluster-client": "14.2.1",
		"stampit": "4.2.0",
		"supertest": "3.3.0",
		"wamp-socket-cluster": "2.0.0-beta.4"
	}
}<|MERGE_RESOLUTION|>--- conflicted
+++ resolved
@@ -48,19 +48,12 @@
 		"docs:serve": "http-server docs/jsdoc/"
 	},
 	"dependencies": {
-<<<<<<< HEAD
 		"@liskhq/bignum": "1.3.1",
 		"@liskhq/lisk-cryptography": "2.2.0-alpha.0",
 		"@liskhq/lisk-p2p": "0.2.0-alpha.0",
-		"@liskhq/lisk-transaction-pool": "0.1.1",
+		"@liskhq/lisk-transaction-pool": "0.1.2",
 		"@liskhq/lisk-transactions": "2.3.0-alpha.0",
 		"@liskhq/lisk-validator": "0.2.0-alpha.0",
-=======
-		"@liskhq/lisk-cryptography": "2.1.1",
-		"@liskhq/lisk-p2p": "0.1.2",
-		"@liskhq/lisk-transaction-pool": "0.1.2",
-		"@liskhq/lisk-transactions": "2.2.0-alpha.0",
->>>>>>> 307e3505
 		"ajv": "6.7.0",
 		"ajv-keywords": "3.4.0",
 		"async": "2.6.1",
