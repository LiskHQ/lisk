--- conflicted
+++ resolved
@@ -20,12 +20,8 @@
 	'./helpers/sort_by.js',
 
 	'./logic/account.js',
-<<<<<<< HEAD
-	 './logic/blockReward.js', // @slow
-=======
 	'./logic/block.js',
 	'./logic/blockReward.js', // @slow
->>>>>>> 02149fe1
 	'./logic/delegate.js',
 	'./logic/inTransfer.js',
 	'./logic/peer.js',
