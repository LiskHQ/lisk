'use strict';

var test = require('../../test');

// Init tests dependencies
var chai = require('chai');
var expect = require('chai').expect;
var sinon = require('sinon');
var rewire = require('rewire');
var pgp = require('pg-promise')();

<<<<<<< HEAD
// Load config file - global (not one from test directory)
var config = require('../../data/config.json');
var sql    = require('../common/sql/pgNotify.js');
var slots  = require('../../../helpers/slots.js');
=======
var sql = require('../common/sql/pgNotify');
var slots = require('../../../helpers/slots');
var modulesLoader = require('../../common/modulesLoader');
>>>>>>> e1afe307

// Init tests subject
var pg_notify = rewire('../../../helpers/pg-notify');

describe('helpers/pg-notify', function () {

	// Init global variables
	var db;
	var invalid_db;
	var logger;
	var bus;

	var delegates_list_json = '{"round": 666, "list": ["2f872264534a1722e136bddf29a301fa97708f88583130770d54c1d11366e5fc","c1b5b642849729f087c862046391bc744717541cfe0b52968c705148c576fbf1","1d4941371e39987f25e2ac9f6d579d2162dd1d0bfc50bbba65694d990e7da137","0c7c2b612db9cccba57583e962bb609ea67838f8616546ce946eaf40bf73a2da","7fe4fb9ede1b715b20afcee7f5258a02a4d007c5ede2f0287c7ba1c2c66638b8","90e2f5ca74d39a76c117bc0e3be5e8b572b47fa12536fabfe5802972db943db8","54cd463ad4769270c2057dbc8ad2512452882631c952531dad09ae79b4b78fc1","9d6d602db22619c59a3932d3eba3c4e81277832bab24454676191a5fe1e7385b","8ec002db73e38a22f76f70c9f94968f99d77f1c009f23860400427ab63296785","0a4178fbca14a0cf4b5eb934343da94d766b24a673d6cf197b5d1dcaaf6f9f55","8f375813bfa12a510f556b1fbd3796d5ac08c5356c2982471cc79a68d73f3308","60d36c7ba3b76c2bb3e2d2f8bedf61f17a54de9cfd8f5e49c1fe5658e8832dcc","326544de0b5ae1d73c5b7c233f873de57b02fbec890c90847aa46e621a164b3d","49664663158a141d18b44954959728545fd0597317ccd8f99d5f206dd424cc23","2a899596ae3a8ab438f7efc7ef2b2b7f48d20315e9c669ecb91d7d679f993378","c97d92df8210680610637751b571563120da4e8aa78cc757356efbfdfd0f4d25","366cfff7cc7f96e16c512b9df04f5bc05b694cb253a46e52f1ac8d79be223b06","2052d8fdd3fab6334f77730c4d56de4be35cea5bae706b945ae8f19ea4d62c81","f8453e3b8eb53e26e4486a50ad85fa5be5e9aeb30542d5b71d6c6d20be09c298","12c8dd3b4ca12fdade63c27f767ed85e012d54847932b5c65dd51aacb0d7d25b","c7fc591a74e216fde01fbe89346f919688e9d8d304c593a6d985ec48533a3f48","ed48864abffe2aa66b2f0bdfe43f151e87f653543f4ea5f61f469fdc655754cc","09a4491e247a8a871e48904c69fcd58e92bc5d06075fb23f5813736de516e2b3","6dceabf4f0f8cb0101165cb00689372d60617cd24894d46824a620011c3f297d","ad26f937b4e8d2f663df8b148ff2b56cd768766eac59ba78551f5a415fd94924","f8313e19ad3e3b61cab3c591147d0fce90429696b96f82243ffab10f58a20678","0cfb773eac46cd18609323e298711c427f382d847a5f078c690a21ce09ef1c9c","3fc7907abb6ca45b3c9f315f61a488d0999744a590918ed4f4673d615fc7f35f","9dc80749af77db925345ccc83e4cb74a9548ce11713b74e886efeb5ba13204d1","4b61c3180e4d50681c8e8ba22bd8624d1fb990d3430832993b96d6e177f67a79","b0968d8fd6ab885b1df6ec2af2cacc87c8ee56a3429d39064a69f59a7533a5ad","5510cff50bb32a2f38dd0a6d3d95653810e20483fb280c50f152c2e23bfb69ca","fdd2b4a9842d626bc89028bb5a766fd17ecb292a8003f06b8f824fac86f2cf53","f8d8aa286b689fa7279ad99f0fdfaeb3c0d2b22bee62230df2ba2fe40b9eb628","0a47b151eafe8cfc278721ba14305071cae727395abf4c00bd298296c851dab9","ec5e69549e2b278cc81278822310f040a6fa25472e73ed3fa31d2854d905b7db","1b4662cbd609141211518497e524d401087ab051abf753f6b1ddd41baa43b35a","79de262387a6d51f5510d3dca33c40e614510f00f7bfcc5f9a1ba3a704104fcf","baa1a74353d4dc44caeda1a6b1fdb9a2e2089ab25678cf9e8ceea54b574fa745","82018190e97c950275aa73546510c8acb9203254234cf15ac5376970c0bfb8fa","95c5f754d58fe448ea4013b48abe3fd95250a47e0b3ffb1f62fb026b7e59e87f","8162b08bc15732b4220814693d16eb2db9eee0801eca9fa2015b127d32be4f8d","d18a5f22a1402275fe9d40f4609e5688c1c2a200fb1ba962310c5145114cf34a","2be0301710d1295f9afeba6c469f7447e6915e3e63fcbdd69c3fa54a50184803","14b7969b93494a1e8345e8330148e4a88da6d30dacf02388fdd8a2ba63f2c69d","7d76d68a1fabf8a00ff97b7ae8514d23923e2acfc5594d1f47e3ace5e6a1649e","2c3f411ca51c70e46cd19835ec687f49ae490dc405ffae7bf4ea23607d9ea5cc","83811ea7f9b00e2d540f33c7fa431ac71e734abde89dffd0ff8eb9b09277fc13","9bb219513cfdcf75d096e46ec338732bf78f1453c1c9e949fb14590bccdee31c","33a8d3d41f3276cef20c6ed9c468c31a75ad9643dc3347e8a9370b1ba38524d1","35ab9b36db1207eee23ca6d0706c2fedc82ccf4856453ce7079b1de12fc882b7","f14daa7a42093f0d1b60b8ca0fb70f3ce9dd25f1dd80bdd0ff8cf3875ddf1d16","f555bf37565aab4a500a8225a178bae5afa20c749ce2266d1010728b4578c8cf","1e52b5f94256b29d3978f1a3e1933d2c917376994abe1e03af1332d5f56a83a1","f42203fbd0e6a781530f8e60e41603b04b54cc148b8fc7b975cebe33a682dbb2","362ec7711dd52f97e24af8823e1abc58f545353f6ab13c3855f0020f86f2cd15","4326747318f97e25bbb1873e63a2b54065851175125d9769f3e731eb7e865cf2","ec8efaf175bc9b292302da2de8595cb2e17cc37fbba4dd606b98e1717aa281b1","855e01df4e59df149773aac715340fcc3a9f8e79b18fc63483b8e78c70d08707","e34473ed004f6b39e0af599fe4f43f5bc36286680140f80c026c25e91955f03d","aa9bac4ccaab8206a0bafb3fd8979b13db29a56c632586c0fc2e43452f1704c7","02a968172428da5c33c1f12ecc6a3117886018d42e7a996a263da362ec3aa9bb","d277e465d3b802e51adc7897440f1b2c2037b4dbb59347ccfe0db253df259477","4a18c604dae421566de114ccaef1da51f9ee108a2cfccc33b4e98ac817875ab9","89e546e33eadad6d04d0d89946432058652b2491739f73128ee7b7cfd2a3776c","c379455ea222666817e8b6d7673fb47f3594ab0516441efbcf93c0ab0d9ab15f","1e82d980d55167ece64111a175f6ce558714e4a5a9e3f69fc8776abeedc3e214","a1f23beac0af1cf5d973509c872e8552ef02d585de729ed07e1aa27cc224d262","b3484d1993d9dee4c2225311ff81222c8f8b57e21d1a9f2540ecee31be48b2d9","b55fb628cc9dad2f4073a402941ffc2f53cd0b3e882b7f2b1770d58d2e439df9","80a15f589177338c086095cd80f157d964d78b463684388d9e0c7a126c9313a8","1a8de1c82a2bb79b51fc452580ddcd30f802de268cf914bee54e5e3c72505ae0","687f54af22b69a15d685fe4aa3ee157a3a17c6c62cad86cde3066bdc26dbb69f","14d6e1db90c94afc0d59bf52061311c20b030a13919842b1af06e94951219f4d","9548a003ec975142d99e0e9a720655b4be0a08801f940dc0fbc242de2ecd5558","f654f16a9d538120b391fb2de6683802d5926408b7b2c95f7307ebd83156eb77","703ee0695471a0c274dc225d691fb2387e061bbb28f9c729c09149f20a7efe44","95f0cc8ee70052aa78866ec0be9146917d05a05db814b2c4d4ed151b4e5e6f7b","a21f655cf396727c186254f23d9f266481884442f6338a9d55f603a7abbdcb61","dae47d539641710c933136522794c56f2152c8a41fb1f8599666f01f25c977eb","5351f73cc176500d968f50aed518fb1fe9c748d14af905e740f03fbd5ee4e51e","b6f1017fc2d51dbe5e30115e1cbd7619269969bee098359da0eef83916fa49ff","09e13e1c72143c9b75013f0d5fe13e1e978e608ea883bb93a3a9c38f0c8826f3","b06fc6c45bfccb5ab0da94a06f083b08ee069f849cccafd68da3ce334f330da7","129049f0f3fb76738123e483060fd83cbff2d90d67833763f54717d915a23cb3","ecfb82f80f204e508b83c0eab2543b33b946fe31958f3d7ce91015dbe3c7f31a","05c3190c0bb57d9908c2b82f8b8d6d0f2b69f1ce7dff0c7fccaff23c00b8072b","02a70630d4f4eb9722763ac91abf2048fcaa9172e8734a32dbd1f70c6c5668a8","38de3395db59b478a2a2a1bc5b24fca3c2ffea77f101ff9d4e39809afac842f9","8e094cebc4cdafdf379b5ce5097fe5910f2dc34ae5fe223a1cc3ef6fe55ca51b","3046ab9cd2cf06e8483873852595fbaee6c3078caa169d58e17a6b2371ce05b7","08b81a3228a70b6a96d7e432718e3ee36d4a691c34a9986b202378da0ebe4357","66e6564444ce14caab3e5c92084e163ce7af71847f32669a42b4959f430aa999","fa7e7da4d339d0cd07290364509b0b90758e1654de6cd9cbb04672b555680597","084b559ee2fec7d755aa458387e5276f830ddf4b08dcfc2ff11e3dc38d451493","7d395718ae51f1dedd3ceff4fb3fb807c57bee88ae93d05684ede9d3152d53ce","37d70714bf4e447ba80bdb348ae38f0fced03551fccf5e52dcab8cbbdf7b4e15","7f31ab028c700d4cf0ca933866c40a5249bc78cbc4d108cbb468e0bcd190715d","09702cba04017cf2847925e6d072d708a7933ab9a385ac77549fda28991907dc","6122ac1fd71b437014ddbc4ec01e07879f5af1853536efaa0233bc12907c684b","0f6a1ac6c2a98dc611a1de1ed8fb81186ec6d1852f9054841dc36e73bdd9e20d"]}';

	var delegates_list = JSON.parse(delegates_list_json);

	var err_msg = 'column "invalid_sql_query" does not exist';

	function resetSpiesState () {
		// Reset state of spies
		logger.debug.reset();
		logger.info.reset();
		logger.warn.reset();
		logger.error.reset();
		bus.message.reset();
	}

	function failQueryBatch (t) {
		var queries = [];
		queries.push(t.none('SELECT invalid_sql_query'));
		return t.batch(queries);
	}

	function reconnect (done) {
		pg_notify.init(db, bus, logger, function (err) {
			// Should be no error
			expect(err).to.be.undefined;
			expect(logger.info.args[0][0]).to.equal('pg-notify: Initial connection estabilished');
			resetSpiesState();
			done();
		});
	}

	before(function (done) {
		// Init dummy connection with database - invalid one
		invalid_db = pgp({ user: 'invalidUser' });
		test.config.db.user = test.config.db.user || process.env.USER;
		db = pgp(test.config.db);

		// Set spies for logger
		logger = {
			debug: sinon.spy(),
			info: sinon.spy(),
			warn: sinon.spy(),
			error: sinon.spy()
		};

		// Set spy for bus
		bus = {
			message: sinon.spy()
		};

		done();
	});

	beforeEach(function (done) {
		resetSpiesState();
		reconnect(done);
	});

	afterEach(function () {
		var connection = pg_notify.__get__('connection');
		// Release the connection
		if (connection) {
			connection.done();
		}
	});

	describe('init', function () {

		it('should establish initial connection using valid params', function (done) {
			pg_notify.init(db, bus, logger, function (err) {
				// Should be no error
				expect(err).to.be.undefined;
				expect(logger.info.args[0][0]).to.equal('pg-notify: Initial connection estabilished');
				done();
			});
		});

		it('should fail (after 1 retry) to establish initial connection using invalid params', function (done) {
			pg_notify.init(invalid_db, bus, logger, function (err) {
				var err_msgs = ['password authentication failed for user "invalidUser"', 'role "invalidUser" does not exist'];
				// Error should propagate
				expect(err).to.be.an('error');
				expect(err_msgs).to.include(err.message);
				// First try
				expect(logger.error.args[0][0]).to.equal('pg-notify: Error connecting');
				expect(logger.error.args[0][1]).to.be.an('error');
				expect(err_msgs).to.include(logger.error.args[0][1].message);
				// Retry
				expect(logger.error.args[1][0]).to.equal('pg-notify: Initial connection failed');
				expect(logger.error.args[1][1]).to.be.an('error');
				expect(err_msgs).to.include(logger.error.args[1][1].message);
				done();
			});
		});

		it('should establish initial connection using valid params and fail (after 1 retry) if execution of LISTEN queries encounters error', function (done) {
			// Spy private functions
			var setListeners = pg_notify.__get__('setListeners');
			var connection = pg_notify.__get__('connection');
			// Overwrite listenQueries function with one that always fail
			var restore = pg_notify.__set__('listenQueries', failQueryBatch);

			pg_notify.init(db, bus, logger, function (err) {
				// Error should propagate
				expect(err).to.deep.include({ name: 'BatchError', message: err_msg });
				// First try
				expect(logger.error.args[0][0]).to.equal('pg-notify: Failed to execute LISTEN queries');
				expect(logger.error.args[0][1]).to.deep.include({ name: 'BatchError', message: err_msg });
				// Retry
				expect(logger.error.args[1][0]).to.equal('pg-notify: Initial connection failed');
				expect(logger.error.args[1][1]).to.deep.include({ name: 'BatchError', message: err_msg });
				restore();
				done();
			});
		});
	});

	describe('setListeners', function () {

		it('should set listeners correctly after successful connection', function (done) {
			// Spy private functions
			var setListeners = pg_notify.__get__('setListeners');
			var connection = pg_notify.__get__('connection');
			var onNotification = pg_notify.__get__('onNotification');

			expect(setListeners).to.be.an('function');
			expect(connection).to.be.an('object').and.have.property('client');
			expect(connection.client._events.notification).to.be.an('function');
			expect(connection.client._events.notification).equal(onNotification);
			done();
		});

		it('should fail if execution of LISTEN encounters error', function (done) {
			// Spy private functions
			var setListeners = pg_notify.__get__('setListeners');
			var connection = pg_notify.__get__('connection');
			// Overwrite listenQueries function with one that always fail
			var restore = pg_notify.__set__('listenQueries', failQueryBatch);

			setListeners(connection.client, function (err) {
				expect(logger.error.args[0][0]).to.equal('pg-notify: Failed to execute LISTEN queries');
				expect(err).to.deep.include({ name: 'BatchError', message: 'column "invalid_sql_query" does not exist' });
				restore();
				return done();
			});
		});
	});

	describe('onConnectionLost', function () {

		it('should fail after 10 retries if cannot reconnect', function (done) {
			var err_msgs = ['password authentication failed for user "invalidUser"', 'role "invalidUser" does not exist'];
			// Re-init connection
			pg_notify.init(invalid_db, bus, logger, function (err) {
				resetSpiesState();

				// Spy private functions
				var setListeners = pg_notify.__get__('setListeners');
				var connection = pg_notify.__get__('connection');
				var exit = sinon.stub(process, 'exit');

				// Execute query that terminate existing connection
				db.query(sql.interruptConnection, { pid: connection.client.processID }).then(setTimeout(function () {
					// 12 errors should be collected
					expect(logger.error.args).to.be.an('array').and.lengthOf(12);

					// First error is caused by our test SQL query
					expect(logger.error.args[0][0]).to.equal('pg-notify: Connection lost');
					expect(logger.error.args[0][1]).to.be.an('error');
					expect(logger.error.args[0][1].message).to.equal('terminating connection due to administrator command');

					var errors = logger.error.args.slice(1, 11);
					// Iterating over errors (failed retries)
					for (var i = errors.length - 1; i >= 0; i--) {
						expect(errors[i][0]).to.equal('pg-notify: Error connecting');
						expect(errors[i][1]).to.be.an('error');
						expect(err_msgs).to.include(errors[i][1].message);
					}

					// Last error - function should fail to reconnect
					expect(logger.error.args[11][0]).to.equal('pg-notify: Failed to reconnect - connection lost');

					// Connection should be cleared
					connection = pg_notify.__get__('connection');
					expect(connection).to.be.an('null');

					expect(exit.calledOnce).to.be.ok;
					exit.restore();

					done();
				}, 60000)).catch(done);
			});
		});

		it('should reconnect successfully if possible', function (done) {
			// Spy private functions
			var setListeners = pg_notify.__get__('setListeners');
			var connection = pg_notify.__get__('connection');

			resetSpiesState();

			// Execute query that terminate existing connection
			db.query(sql.interruptConnection, { pid: connection.client.processID }).then(setTimeout(function () {
				expect(logger.error.args[0][0]).to.equal('pg-notify: Connection lost');
				expect(logger.error.args[0][1]).to.be.an('error');
				expect(logger.error.args[0][1].message).to.equal('terminating connection due to administrator command');

				expect(logger.info.args[0][0]).to.equal('pg-notify: Reconnected successfully');
				done();
			}, 10000)).catch(done);
		});
	});

	describe('removeListeners', function () {

		it('should remove listeners correctly', function (done) {
			// Spy private functions
			var removeListeners = pg_notify.__get__('removeListeners');
			var connection = pg_notify.__get__('connection');

			removeListeners(connection.client, function (err) {
				expect(removeListeners).to.be.an('function');
				expect(connection).to.be.an('object').and.have.property('client');
				expect(connection.client._events.notification).to.be.undefined;
				done();
			});
		});

		it('should remove listeners correctly even if error encountered executing UNLISTEN queries', function (done) {
			// Spy private functions
			var removeListeners = pg_notify.__get__('removeListeners');
			var connection = pg_notify.__get__('connection');
			// Overwrite unlistenQueries function with one that always fail
			var restore = pg_notify.__set__('unlistenQueries', failQueryBatch);

			removeListeners(connection.client, function (err) {
				expect(logger.error.args[0][0]).to.equal('pg-notify: Failed to execute UNLISTEN queries');
				expect(err).to.deep.include({ name: 'BatchError', message: 'column "invalid_sql_query" does not exist' });
				restore();
				done();
			});
		});

		it('should remove listeners correctly even if connection is null', function (done) {
			// Spy private functions
			var removeListeners = pg_notify.__get__('removeListeners');
			var connection = pg_notify.__get__('connection');
			// Overwrite connection object with null
			var restore = pg_notify.__set__('connection', null);

			removeListeners(connection.client, function (err) {
				expect(removeListeners).to.be.an('function');
				expect(connection).to.be.an('object').and.have.property('client');
				expect(connection.client._events.notification).to.be.undefined;
				restore();
				done();
			});
		});
	});

	describe('onNotification', function () {

		var delegates_list_db;
		var round;

		before(function (done) {
			// Get valid data from database, so we can compare notifications results with them
			db.task(function (t) {
				return t.batch([
					t.query(sql.getDelegatesList),
					t.query(sql.getRound)
				]);
			}).then(function (res) {
				delegates_list_db = res[0][0].list;
				round = res[1][0].round;
				done();
			}).catch(done);
		});

		it('should not notify about round-closed event when payload is not valid JSON', function (done) {
			var channel = 'round-closed';
			var message = 'not_json';

			// Execute query that trigger notify
			db.query(sql.triggerNotifyWithMessage, { channel: channel, message: message }).then(setTimeout(function () {
				expect(logger.debug.args[0]).to.deep.equal(['pg-notify: Notification received', { channel: 'round-closed', data: 'not_json' }]);
				expect(logger.info.args[0]).to.deep.equal(['pg-notify: Round closed']);
				expect(logger.warn.args[0]).to.be.undefined;
				expect(logger.error.args[0][0]).to.equal('pg-notify: Unable to parse JSON');
				expect(bus.message.args[0]).to.be.undefined;
				done();
			}, 20)).catch(done);
		});

		it('should not notify about round-reopened event when payload is not valid JSON', function (done) {
			var channel = 'round-reopened';
			var message = 'not_json';

			// Execute query that trigger notify
			db.query(sql.triggerNotifyWithMessage, { channel: channel, message: message }).then(setTimeout(function () {
				expect(logger.debug.args[0]).to.deep.equal(['pg-notify: Notification received', { channel: 'round-reopened', data: 'not_json' }]);
				expect(logger.info.args[0]).to.be.undefined;
				expect(logger.warn.args[0]).to.deep.equal(['pg-notify: Round reopened']);
				expect(logger.error.args[0][0]).to.equal('pg-notify: Unable to parse JSON');
				expect(bus.message.args[0]).to.be.undefined;
				done();
			}, 20)).catch(done);
		});

		it('should not notify about unknown event', function (done) {
			var channel = 'unknown';

			// Execute query that trigger notify
			db.query(sql.triggerNotify, { channel: channel }).then(setTimeout(function () {
				expect(logger.debug.args[0]).to.be.undefined;
				expect(logger.info.args[0]).to.be.undefined;
				expect(logger.warn.args[0]).to.be.undefined;
				expect(logger.error.args[0]).to.be.undefined;
				expect(bus.message.args[0]).to.be.undefined;
				done();
			}, 20)).catch(done);
		});

		it('should not notify about event on invalid channel, but log it', function (done) {
			var channel = 'round-reopened';

			// Overwrite channels object with custom ones
			var restore = pg_notify.__set__('channels', {});

			// Execute query that trigger notify
			db.query(sql.triggerNotify, { channel: channel }).then(setTimeout(function () {
				expect(logger.debug.args[0][0]).to.equal('pg-notify: Notification received');
				expect(logger.debug.args[0][1].channel).to.equal(channel);
				expect(JSON.parse(logger.debug.args[0][1].data)).to.deep.equal({ round: round, list: delegates_list_db });
				expect(logger.error.args[0]).to.deep.equal(['pg-notify: Invalid channel', channel]);
				expect(logger.info.args[0]).to.be.undefined;
				expect(logger.warn.args[0]).to.be.undefined;
				expect(bus.message.args[0]).to.be.undefined;
				restore();
				done();
			}, 20)).catch(done);
		});

		it('should not notify about event on not supported channel, but log it', function (done) {
			var channel = 'test';

			// Overwrite channels object with custom ones
			var restore = pg_notify.__set__('channels', { test: 'test' });

			pg_notify.init(db, bus, logger, function (err) {
				resetSpiesState();

				// Execute query that trigger notify
				db.query(sql.triggerNotify, { channel: channel }).then(setTimeout(function () {
					expect(logger.debug.args[0][0]).to.equal('pg-notify: Notification received');
					expect(logger.debug.args[0][1].channel).to.equal(channel);
					expect(JSON.parse(logger.debug.args[0][1].data)).to.deep.equal({ round: round, list: delegates_list_db });
					expect(logger.error.args[0]).to.deep.equal(['pg-notify: Channel not supported', channel]);
					expect(logger.info.args[0]).to.be.undefined;
					expect(logger.warn.args[0]).to.be.undefined;
					expect(bus.message.args[0]).to.be.undefined;
					restore();
					done();
				}, 20)).catch(done);
			});
		});

		it('should notify about round-reopened event', function (done) {
			var channel = 'round-reopened';

			// Execute query that trigger notify
			db.query(sql.triggerNotifyWithMessage, { channel: channel, message: delegates_list_json }).then(setTimeout(function () {
				expect(logger.debug.args[0]).to.deep.equal(['pg-notify: Notification received', { channel: channel, data: delegates_list_json }]);
				expect(logger.info.args[0]).to.be.undefined;
				expect(logger.warn.args[0]).to.deep.equal(['pg-notify: Round reopened']);
				expect(logger.error.args[0]).to.be.undefined;
				expect(bus.message.args[0]).to.deep.equal(['roundChanged', delegates_list]);
				done();
			}, 20)).catch(done);
		});

		it('should notify about round-closed event', function (done) {
			var channel = 'round-closed';

			// Execute query that trigger notify
			db.query(sql.triggerNotifyWithMessage, { channel: channel, message: delegates_list_json }).then(setTimeout(function () {
				expect(logger.debug.args[0]).to.deep.equal(['pg-notify: Notification received', { channel: channel, data: delegates_list_json }]);
				expect(logger.info.args[0]).to.deep.equal(['pg-notify: Round closed']);
				expect(logger.warn.args[0]).to.be.undefined;
				expect(logger.error.args[0]).to.be.undefined;
				expect(bus.message.args[0]).to.deep.equal(['roundChanged', delegates_list]);

				done();
			}, 20)).catch(done);
		});

		it('should notify about round-reopened event (message generated by query)', function (done) {
			var channel = 'round-reopened';

			// Execute query that trigger notify
			db.query(sql.triggerNotify, { channel: channel }).then(setTimeout(function () {
				expect(logger.debug.args[0][0]).to.equal('pg-notify: Notification received');
				expect(logger.info.args[0]).to.be.undefined;
				expect(logger.warn.args[0]).to.deep.equal(['pg-notify: Round reopened']);
				expect(logger.error.args[0]).to.be.undefined;
				expect(bus.message.args[0][0]).to.equal('roundChanged');
				expect(bus.message.args[0][1].round).to.be.a('number');
				expect(bus.message.args[0][1].list).to.be.an('array').and.lengthOf(slots.delegates);

				done();
			}, 20)).catch(done);
		});

		it('should notify about round-closed event (message generated by query)', function (done) {
			var channel = 'round-closed';

			// Execute query that trigger notify
			db.query(sql.triggerNotify, { channel: channel }).then(setTimeout(function () {
				expect(logger.debug.args[0][0]).to.equal('pg-notify: Notification received');
				expect(logger.info.args[0]).to.deep.equal(['pg-notify: Round closed']);
				expect(logger.warn.args[0]).to.be.undefined;
				expect(logger.error.args[0]).to.be.undefined;
				expect(bus.message.args[0][0]).to.equal('roundChanged');
				expect(bus.message.args[0][1].round).to.be.a('number');
				expect(bus.message.args[0][1].list).to.be.an('array').and.lengthOf(slots.delegates);

				done();
			}, 20)).catch(done);
		});
	});
});<|MERGE_RESOLUTION|>--- conflicted
+++ resolved
@@ -9,16 +9,9 @@
 var rewire = require('rewire');
 var pgp = require('pg-promise')();
 
-<<<<<<< HEAD
-// Load config file - global (not one from test directory)
-var config = require('../../data/config.json');
-var sql    = require('../common/sql/pgNotify.js');
-var slots  = require('../../../helpers/slots.js');
-=======
 var sql = require('../common/sql/pgNotify');
 var slots = require('../../../helpers/slots');
 var modulesLoader = require('../../common/modulesLoader');
->>>>>>> e1afe307
 
 // Init tests subject
 var pg_notify = rewire('../../../helpers/pg-notify');
