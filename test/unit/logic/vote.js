--- conflicted
+++ resolved
@@ -263,17 +263,10 @@
 		});
 
 		it('should return error when removing vote for delegate sender has not voted', function (done) {
-<<<<<<< HEAD
 			var trs = _.cloneDeep(validTransaction);
 			trs.asset.votes = ['-' + node.eAccount.publicKey];
 			vote.verify(trs, validSender, function (err) {
 				expect(err).to.equal('Failed to remove delegate, \'genesis_100\' was not voted for');
-=======
-			var transaction = _.cloneDeep(validTransaction);
-			transaction.asset.votes = ['-' + node.eAccount.publicKey];
-			vote.verify(transaction, validSender, function (err) {
-				expect(err).to.equal('Failed to remove vote, account has not voted for this delegate');
->>>>>>> 6528900d
 				done();
 			});
 		});
@@ -374,13 +367,8 @@
 			transaction.asset.votes = votedDelegates.map(function (v) {
 				return '+' + v;
 			});
-<<<<<<< HEAD
 			vote.checkConfirmedDelegates(trs, function (err) {
 				expect(err).to.equal('Failed to add vote, delegate \'genesis_99\' already voted for');
-=======
-			vote.checkConfirmedDelegates(transaction, function (err) {
-				expect(err).to.equal('Failed to add vote, account has already voted for this delegate');
->>>>>>> 6528900d
 				done();
 			});
 		});
@@ -405,17 +393,10 @@
 	describe('checkConfirmedDelegates (remove vote)', function () {
 
 		it('should return err if vote is not made for a delegate', function (done) {
-<<<<<<< HEAD
 			var trs = _.cloneDeep(validTransaction);
 			trs.asset.votes = ['-9f2fcc688518324273da230afff9756312bf23592174896fab669c2d78b1533c'];
 			vote.checkConfirmedDelegates(trs, function (err) {
 				expect(err).to.equal('Failed to remove delegate, \'genesis_86\' was not voted for');
-=======
-			var transaction = _.cloneDeep(validTransaction);
-			transaction.asset.votes = ['-9f2fcc688518324273da230afff9756312bf23592174896fab669c2d78b1533c'];
-			vote.checkConfirmedDelegates(transaction, function (err) {
-				expect(err).to.equal('Failed to remove vote, account has not voted for this delegate');
->>>>>>> 6528900d
 				done();
 			});
 		});
@@ -436,13 +417,9 @@
 			transaction.asset.votes = votedDelegates.map(function (v) {
 				return '+' + v;
 			});
-<<<<<<< HEAD
 			vote.checkUnconfirmedDelegates(trs, function (err) {
 				expect(err).to.equal('Failed to add vote, delegate \'genesis_99\' already voted for');
-=======
-			vote.checkUnconfirmedDelegates(transaction, function (err) {
-				expect(err).to.equal('Failed to add vote, account has already voted for this delegate');
->>>>>>> 6528900d
+
 				done();
 			});
 		});
@@ -467,17 +444,10 @@
 	describe('checkUnconfirmedDelegates (remove vote)', function () {
 
 		it('should return err if vote is not made for a delegate', function (done) {
-<<<<<<< HEAD
 			var trs = _.cloneDeep(validTransaction);
 			trs.asset.votes = ['-9f2fcc688518324273da230afff9756312bf23592174896fab669c2d78b1533c'];
 			vote.checkUnconfirmedDelegates(trs, function (err) {
 				expect(err).to.equal('Failed to remove delegate, \'genesis_86\' was not voted for');
-=======
-			var transaction = _.cloneDeep(validTransaction);
-			transaction.asset.votes = ['-9f2fcc688518324273da230afff9756312bf23592174896fab669c2d78b1533c'];
-			vote.checkUnconfirmedDelegates(transaction, function (err) {
-				expect(err).to.equal('Failed to remove vote, account has not voted for this delegate');
->>>>>>> 6528900d
 				done();
 			});
 		});
