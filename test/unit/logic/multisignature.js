/*
 * Copyright © 2018 Lisk Foundation
 *
 * See the LICENSE file at the top-level directory of this distribution
 * for licensing information.
 *
 * Unless otherwise agreed in a custom licensing agreement with the Lisk Foundation,
 * no part of this software, including this file, may be copied, modified,
 * propagated, or distributed except according to the terms contained in the
 * LICENSE file.
 *
 * Removal or modification of this copyright notice is prohibited.
 */

'use strict';

const crypto = require('crypto');
const rewire = require('rewire');
const lisk = require('lisk-elements').default;
const modulesLoader = require('../../common/modules_loader');
const randomUtil = require('../../common/utils/random');
const accountFixtures = require('../../fixtures/accounts');
const slots = require('../../../helpers/slots');
const Diff = require('../../../helpers/diff');
const testData = require('./test_data/multisignature');

const { MULTISIG_CONSTRAINTS } = __testContext.config.constants;
const Multisignature = rewire('../../../logic/multisignature');
const validKeypair = testData.validKeypair;
const validSender = testData.validSender;
const validTransaction = testData.validTransaction;
const rawValidTransaction = testData.rawValidTransaction;
const multiSigAccount1 = testData.multiSigAccount1;
const multiSigAccount2 = testData.multiSigAccount2;

describe('multisignature', () => {
	let transactionMock;
	// logic is singular, modules are plural
	let accountMock;
	let accountsMock;

	let dummyBlock;
	let multisignature;
	let transaction;
	let rawTransaction;
	let sender;

	beforeEach(() => {
		transactionMock = {
			verifySignature: sinonSandbox.stub().returns(1),
		};
		accountMock = {
			merge: sinonSandbox.mock().callsArg(2),
		};
		accountsMock = {
			generateAddressByPublicKey: sinonSandbox
				.stub()
				.returns(lisk.cryptography.getKeys(randomUtil.password()).publicKey),
			setAccountAndGet: sinonSandbox.stub().callsArg(1),
		};
		transaction = _.cloneDeep(validTransaction);
		rawTransaction = _.cloneDeep(rawValidTransaction);
		sender = _.cloneDeep(validSender);
		dummyBlock = {
			id: '9314232245035524467',
			height: 1,
		};
		multisignature = new Multisignature(
			modulesLoader.scope.schema,
			modulesLoader.scope.network,
			transactionMock,
			accountMock,
			modulesLoader.logger
		);
		return multisignature.bind(accountsMock);
	});

	afterEach(() => {
		accountMock.merge.reset();
		accountsMock.generateAddressByPublicKey.reset();
		return accountsMock.setAccountAndGet.reset();
	});

	describe('constructor', () => {
		let library;

		beforeEach(done => {
			new Multisignature(
				modulesLoader.scope.schema,
				modulesLoader.scope.network,
				transactionMock,
				accountMock,
				modulesLoader.logger
			);
			library = Multisignature.__get__('library');
			done();
		});

		it('should attach schema to library variable', () => {
			return expect(library.schema).to.eql(modulesLoader.scope.schema);
		});

		it('should attach network to library variable', () => {
			return expect(library.network).to.eql(modulesLoader.scope.network);
		});

		it('should attach logger to library variable', () => {
			return expect(library.logger).to.eql(modulesLoader.logger);
		});

		it('should attach logic.transaction to library variable', () => {
			return expect(library.logic.transaction).to.eql(transactionMock);
		});

		it('should attach account to library variable', () => {
			return expect(library.logic.account).to.eql(accountMock);
		});
	});

	describe('bind', () => {
		describe('modules', () => {
			it('should assign accounts', () => {
				multisignature.bind(accountsMock);
				const modules = Multisignature.__get__('modules');

				return expect(modules).to.eql({
					accounts: accountsMock,
				});
			});
		});
	});

	describe('calculateFee', () => {
		it('should return correct fee based on formula for 1 keysgroup', () => {
			transaction.asset.multisignature.keysgroup = [
				`${lisk.cryptography.getKeys(randomUtil.password()).publicKey}`,
			];
			return expect(
				multisignature.calculateFee(transaction).isEqualTo('1000000000')
			).to.be.true;
		});

		it('should return correct fee based on formula for 4 keysgroup', () => {
			transaction.asset.multisignature.keysgroup = new Array(4).fill(
				`${lisk.cryptography.getKeys(randomUtil.password()).publicKey}`
			);

			return expect(
				multisignature.calculateFee(transaction).isEqualTo('2500000000')
			).to.be.true;
		});

		it('should return correct fee based on formula for 8 keysgroup', () => {
			transaction.asset.multisignature.keysgroup = new Array(8).fill(
				`${lisk.cryptography.getKeys(randomUtil.password()).publicKey}`
			);

			return expect(
				multisignature.calculateFee(transaction).isEqualTo('4500000000')
			).to.be.true;
		});

		it('should return correct fee based on formula for 16 keysgroup', () => {
			transaction.asset.multisignature.keysgroup = new Array(16).fill(
				`${lisk.cryptography.getKeys(randomUtil.password()).publicKey}`
			);

			return expect(
				multisignature.calculateFee(transaction).isEqualTo('8500000000')
			).to.be.true;
		});
	});

	describe('verify', () => {
		describe('from multisignature.verify tests', () => {
			it('should return error when min value is smaller than minimum acceptable value', done => {
				const minimum = MULTISIG_CONSTRAINTS.MIN.MINIMUM - 1;
				const keysgroup = [
					multiSigAccount1.publicKey,
					multiSigAccount2.publicKey,
				];
<<<<<<< HEAD
				var multisigRegistration = lisk.transaction.registerMultisignature({
=======
				const transaction = lisk.transaction.registerMultisignature({
>>>>>>> ef1a7c56
					passphrase: accountFixtures.genesis.passphrase,
					keysgroup,
					lifetime: 1,
					minimum: 1,
				});
				multisigRegistration.asset.multisignature.min = minimum.toString();

				multisignature.verify(
					multisigRegistration,
					accountFixtures.genesis,
					err => {
						expect(err).to.equal(
							'Invalid multisignature min. Must be between 1 and 15'
						);
						done();
					}
				);
			});
		});

		it('should return error when min value is greater than maximum acceptable value', done => {
<<<<<<< HEAD
			var minimum = MULTISIG_CONSTRAINTS.MIN.MAXIMUM + 1;
			var keysgroup = [multiSigAccount1.publicKey, multiSigAccount2.publicKey];
			var multisigRegistration2 = lisk.transaction.registerMultisignature({
=======
			const minimum = MULTISIG_CONSTRAINTS.MIN.MAXIMUM + 1;
			const keysgroup = [
				multiSigAccount1.publicKey,
				multiSigAccount2.publicKey,
			];
			const transaction = lisk.transaction.registerMultisignature({
>>>>>>> ef1a7c56
				passphrase: accountFixtures.genesis.passphrase,
				keysgroup,
				lifetime: 1,
				minimum,
			});

			multisignature.verify(
				multisigRegistration2,
				accountFixtures.genesis,
				err => {
					expect(err).to.equal(
						'Invalid multisignature min. Must be between 1 and 15'
					);
					done();
				}
			);
		});

		describe('when asset = undefined', () => {
			it('should call callback with error = "Invalid transaction asset"', done => {
				delete transaction.asset;

				multisignature.verify(transaction, sender, err => {
					expect(err).to.equal('Invalid transaction asset');
					done();
				});
			});
		});

		describe('when asset.multisignature = undefined', () => {
			it('should call callback with error = "Invalid transaction asset"', done => {
				delete transaction.asset.multisignature;

				multisignature.verify(transaction, sender, err => {
					expect(err).to.equal('Invalid transaction asset');
					done();
				});
			});
		});

		describe('when asset.multisignature = []', () => {
			it('should call callback with error = "Invalid multisignature keysgroup. Must not be empty"', done => {
				transaction.asset.multisignature.keysgroup = [];

				multisignature.verify(transaction, sender, err => {
					expect(err).to.equal(
						'Invalid multisignature keysgroup. Must not be empty'
					);
					done();
				});
			});
		});

		describe('when min <= 1', () => {
			it('should call callback with error = "Invalid multisignature min. Must be between 1 and 16"', done => {
				transaction.asset.multisignature.min = 0;

				multisignature.verify(transaction, sender, err => {
					expect(err).to.equal(
						'Invalid multisignature min. Must be between 1 and 15'
					);
					done();
				});
			});
		});

		describe('when min >= 16', () => {
			it('should call callback with error = "Invalid multisignature min. Must be between 1 and 15"', done => {
				transaction.asset.multisignature.min = 16;

				multisignature.verify(transaction, sender, err => {
					expect(err).to.equal(
						'Invalid multisignature min. Must be between 1 and 15'
					);
					done();
				});
			});
		});

		describe('when min = 2', () => {
			it('should call callback with error = null', done => {
				transaction.asset.multisignature.min = 2;

				multisignature.verify(transaction, sender, err => {
					expect(err).to.not.exist;
					done();
				});
			});
		});

		describe('when min = 15', () => {
			before(done => {
				transaction.asset.multisignature.min = 15;
				transaction.asset.keysgroup = _.map(new Array(16), () => {
					return `${randomUtil.account().publicKey}`;
				});
				done();
			});

			it('should call callback with error = null', done => {
				multisignature.verify(transaction, sender, err => {
					expect(err).to.not.exist;
					done();
				});
			});
		});

		describe('when lifetime < 1', () => {
			it('should call callback with error = "Invalid multisignature lifetime. Must be between 1 and 72"', done => {
				transaction.asset.multisignature.lifetime = 0;

				multisignature.verify(transaction, sender, err => {
					expect(err).to.equal(
						'Invalid multisignature lifetime. Must be between 1 and 72'
					);
					done();
				});
			});
		});

		describe('when lifetime > 72', () => {
			it('should call callback with error = "Invalid multisignature lifetime. Must be between 1 and 72"', done => {
				transaction.asset.multisignature.lifetime = 73;

				multisignature.verify(transaction, sender, err => {
					expect(err).to.equal(
						'Invalid multisignature lifetime. Must be between 1 and 72'
					);
					done();
				});
			});
		});

		describe('when sender has multisignature enbled', () => {
			it('should call callback with error = "Account already has multisignatures enabled"', done => {
				sender.multisignatures = [
					lisk.cryptography.getKeys(randomUtil.password()).publicKey,
				];

				multisignature.verify(transaction, sender, err => {
					expect(err).to.equal('Account already has multisignatures enabled');
					done();
				});
			});
		});

		describe('when keysgroup contains sender', () => {
			// check for case where we have a ready transaction - nit done; (reference confusion)
			it('should call callback with error = "Invalid multisignature keysgroup. Can not contain sender"', done => {
				transaction.asset.multisignature.keysgroup.push(`+${sender.publicKey}`);

				multisignature.verify(transaction, sender, err => {
					expect(err).to.equal(
						'Invalid multisignature keysgroup. Can not contain sender'
					);
					done();
				});
			});
		});

		describe('when keysgroup has an entry which does not start with + character', () => {
			it('should call callback with error = "Invalid math operator in multisignature keysgroup"', done => {
				transaction.asset.multisignature.keysgroup.push(
					`-${lisk.cryptography.getKeys(randomUtil.password()).publicKey}`
				);

				multisignature.verify(transaction, accountFixtures.genesis, err => {
					expect(err).to.equal(
						'Invalid math operator in multisignature keysgroup'
					);
					done();
				});
			});
		});

		describe('when multisignature keysgroup has an entry which is null', () => {
			it('should call callback with error = "Invalid member in keysgroup"', done => {
				transaction.asset.multisignature.keysgroup.push(null);

				multisignature.verify(transaction, accountFixtures.genesis, err => {
					expect(err).to.equal('Invalid member in keysgroup');
					done();
				});
			});
		});

		describe('when multisignature keysgroup has an entry which is undefined', () => {
			it('should return error = "Invalid member in keysgroup"', done => {
				transaction.asset.multisignature.keysgroup.push(undefined);

				multisignature.verify(transaction, accountFixtures.genesis, err => {
					expect(err).to.equal('Invalid member in keysgroup');
					done();
				});
			});
		});

		describe('when multisignature keysgroup has an entry which is an integer', () => {
			it('should return error = "Invalid member in keysgroup"', done => {
				transaction.asset.multisignature.keysgroup.push(1);

				multisignature.verify(transaction, accountFixtures.genesis, err => {
					expect(err).to.equal('Invalid member in keysgroup');
					done();
				});
			});
		});

		describe('when multisignature keysgroup has an entry which is not an hex string', () => {
			it('should call callback with error = Invalid member in keysgroup', done => {
				transaction.asset.multisignature.keysgroup.push(1);

				multisignature.verify(transaction, accountFixtures.genesis, err => {
					expect(err).to.equal('Invalid member in keysgroup');
					done();
				});
			});
		});

		describe('when multisignature keysgroup has non unique elements', () => {
			it('should call callback with error = Encountered duplicate public key in multisignature keysgroup', done => {
				transaction.asset.multisignature.keysgroup.push(
					transaction.asset.multisignature.keysgroup[0]
				);

				multisignature.verify(transaction, accountFixtures.genesis, err => {
					expect(err).to.equal(
						'Encountered duplicate public key in multisignature keysgroup'
					);
					done();
				});
			});
		});

		it('should be okay for valid transaction', done => {
			multisignature.verify(transaction, sender, (err, result) => {
				expect(err).to.not.exist;
				expect(transaction).to.eql(result);
				done();
			});
		});
	});

	describe('process', () => {
		it('should call callback with error = null', done => {
			multisignature.process(transaction, sender, err => {
				expect(err).to.be.null;
				done();
			});
		});

		it('should call callback with result = transaction', done => {
			multisignature.process(transaction, sender, (err, result) => {
				expect(result).to.eql(transaction);
				done();
			});
		});
	});

	describe('getBytes', () => {
		describe('when transaction.asset.multisignature.keysgroup is undefined', () => {
			beforeEach(done => {
				transaction.asset.multisignature.keysgroup = undefined;
				done();
			});

			it('should throw', () => {
				return expect(
					multisignature.getBytes.bind(null, transaction)
				).to.throw();
			});
		});

		describe('when transaction.asset.multisignature.keysgroup is a valid keysgroup', () => {
			it('should not throw', () => {
				return expect(
					multisignature.getBytes.bind(null, transaction)
				).not.to.throw();
			});

			it('should get bytes of valid transaction', () => {
				const bytes = multisignature.getBytes(transaction);
				expect(bytes.toString('utf8')).to.equal(
					'\u0002\u0002+bd6d0388dcc0b07ab2035689c60a78d3ebb27901c5a5ed9a07262eab1a2e9bd2+addb0e15a44b0fdc6ff291be28d8c98f5551d0cd9218d749e30ddb87c6e31ca9'
				);
				return expect(bytes.length).to.equal(132);
			});

			it('should return result as a Buffer type', () => {
				return expect(multisignature.getBytes(transaction)).to.be.instanceOf(
					Buffer
				);
			});
		});
	});

	describe('applyConfirmed', () => {
		beforeEach(done => {
			accountMock.merge = sinonSandbox.stub().callsArg(2);
			multisignature.applyConfirmed(transaction, dummyBlock, sender, done);
		});

		it('should set __private.unconfirmedSignatures[sender.address] = false', () => {
			const unconfirmedSignatures = Multisignature.__get__(
				'__private.unconfirmedSignatures'
			);
			return expect(unconfirmedSignatures)
				.to.contain.property(sender.address)
				.equal(false);
		});

		it('should call library.logic.account.merge', () => {
			return expect(accountMock.merge.calledOnce).to.be.true;
		});

		it('should call library.logic.account.merge with sender.address', () => {
			return expect(accountMock.merge.calledWith(sender.address)).to.be.true;
		});

		it('should call library.logic.account.merge with expected params', () => {
			const expectedParams = {
				multisignatures: transaction.asset.multisignature.keysgroup,
				multimin: transaction.asset.multisignature.min,
				multilifetime: transaction.asset.multisignature.lifetime,
				round: slots.calcRound(dummyBlock.height),
			};
			return expect(accountMock.merge.args[0][1]).to.eql(expectedParams);
		});

		describe('when library.logic.account.merge fails', () => {
			beforeEach(done => {
				accountMock.merge = sinonSandbox.stub().callsArgWith(2, 'merge error');
				done();
			});

			it('should call callback with error', () => {
				return multisignature.applyConfirmed(
					transaction,
					dummyBlock,
					sender,
					err => {
						expect(err).not.to.be.empty;
					}
				);
			});
		});

		describe('when library.logic.account.merge succeeds', () => {
			describe('for every keysgroup member', () => {
				validTransaction.asset.multisignature.keysgroup.forEach(member => {
					it('should call modules.accounts.generateAddressByPublicKey', () => {
						return expect(
							accountsMock.generateAddressByPublicKey.callCount
						).to.equal(validTransaction.asset.multisignature.keysgroup.length);
					});

					it('should call modules.accounts.generateAddressByPublicKey with member.substring(1)', () => {
						return expect(
							accountsMock.generateAddressByPublicKey.calledWith(
								member.substring(1)
							)
						).to.be.true;
					});

					describe('when key and the address', () => {
						let key;
						let address;

						beforeEach(done => {
							key = member.substring(1);
							address = accountsMock.generateAddressByPublicKey(key);
							done();
						});

						it('should call library.logic.account.setAccountAndGet', () => {
							return expect(accountsMock.setAccountAndGet.callCount).to.equal(
								validTransaction.asset.multisignature.keysgroup.length
							);
						});

						it('should call library.logic.account.setAccountAndGet with {address: address}', () => {
							return expect(
								accountsMock.setAccountAndGet.calledWith(
									sinonSandbox.match({ address })
								)
							).to.be.true;
						});

						it('should call library.logic.account.setAccountAndGet with sender.address', () => {
							return expect(
								accountsMock.setAccountAndGet.calledWith(
									sinonSandbox.match({ publicKey: key })
								)
							).to.be.true;
						});

						describe('when modules.accounts.setAccountAndGet fails', () => {
							beforeEach(done => {
								accountsMock.setAccountAndGet = sinonSandbox
									.stub()
									.callsArgWith(1, 'mergeAccountAndGet error');
								done();
							});

							it('should call callback with error', () => {
								return multisignature.applyConfirmed(
									transaction,
									dummyBlock,
									sender,
									err => {
										expect(err).not.to.be.empty;
									}
								);
							});
						});

						describe('when modules.accounts.mergeAccountAndGet succeeds', () => {
							it('should call callback with error = null', () => {
								return multisignature.applyConfirmed(
									transaction,
									dummyBlock,
									sender,
									err => {
										expect(err).to.be.null;
									}
								);
							});

							it('should call callback with result = undefined', () => {
								return multisignature.applyConfirmed(
									transaction,
									dummyBlock,
									sender,
									(err, res) => {
										expect(res).to.be.undefined;
									}
								);
							});
						});
					});
				});
			});
		});
	});

	describe('undoConfirmed', () => {
		beforeEach(done => {
			transaction = _.cloneDeep(validTransaction);
			accountMock.merge = sinonSandbox.stub().callsArg(2);
			multisignature.undoConfirmed(transaction, dummyBlock, sender, done);
		});
		/* eslint-enable */

		it('should set __private.unconfirmedSignatures[sender.address] = true', () => {
			const unconfirmedSignatures = Multisignature.__get__(
				'__private.unconfirmedSignatures'
			);
			return expect(unconfirmedSignatures)
				.to.contain.property(sender.address)
				.equal(true);
		});

		it('should call library.logic.account.merge', () => {
			return expect(accountMock.merge.calledOnce).to.be.true;
		});

		it('should call library.logic.account.merge with sender.address', () => {
			return expect(accountMock.merge.calledWith(sender.address)).to.be.true;
		});

		it('should call library.logic.account.merge with expected params', () => {
			const expectedParams = {
				multisignatures: Diff.reverse(
					transaction.asset.multisignature.keysgroup
				),
				multimin: -transaction.asset.multisignature.min,
				multilifetime: -transaction.asset.multisignature.lifetime,
				round: slots.calcRound(dummyBlock.height),
			};
			return expect(accountMock.merge.args[0][1]).to.eql(expectedParams);
		});

		describe('when library.logic.account.merge fails', () => {
			beforeEach(done => {
				accountMock.merge = sinonSandbox.stub().callsArgWith(2, 'merge error');
				done();
			});

			it('should call callback with error', () => {
				return multisignature.undoConfirmed(
					transaction,
					dummyBlock,
					sender,
					err => {
						expect(err).not.to.be.empty;
					}
				);
			});
		});

		describe('when library.logic.account.merge succeeds', () => {
			it('should call callback with error = null', () => {
				return multisignature.applyConfirmed(
					transaction,
					dummyBlock,
					sender,
					err => {
						expect(err).to.be.null;
					}
				);
			});

			it('should call callback with result = undefined', () => {
				return multisignature.applyConfirmed(
					transaction,
					dummyBlock,
					sender,
					(err, res) => {
						expect(res).to.be.undefined;
					}
				);
			});
		});
		/* eslint-enable */
	});

	describe('applyUnconfirmed', () => {
		describe('when transaction is pending for confirmation', () => {
			beforeEach(done => {
				const unconfirmedSignatures = Multisignature.__get__(
					'__private.unconfirmedSignatures'
				);
				unconfirmedSignatures[sender.address] = true;
				done();
			});

			it('should call callback with error = "Signature on this account is pending confirmation"', done => {
				multisignature.applyUnconfirmed(transaction, sender, err => {
					expect(err).to.equal(
						'Signature on this account is pending confirmation'
					);
					done();
				});
			});
		});

		describe('when transaction is not pending confirmation', () => {
			beforeEach(done => {
				const unconfirmedSignatures = Multisignature.__get__(
					'__private.unconfirmedSignatures'
				);
				unconfirmedSignatures[sender.address] = false;
				done();
			});

			it('should set __private.unconfirmedSignatures[sender.address] = true', done => {
				const unconfirmedSignatures = Multisignature.__get__(
					'__private.unconfirmedSignatures'
				);
				multisignature.applyUnconfirmed(transaction, sender, () => {
					expect(unconfirmedSignatures)
						.to.contain.property(sender.address)
						.equal(true);
					done();
				});
			});

			it('should call library.logic.account.merge', done => {
				multisignature.applyUnconfirmed(transaction, sender, () => {
					expect(accountMock.merge.calledOnce).to.be.true;
					done();
				});
			});

			it('should call library.logic.account.merge with sender.address', done => {
				multisignature.applyUnconfirmed(transaction, sender, () => {
					expect(accountMock.merge.calledWith(sender.address)).to.be.true;
					done();
				});
			});

			it('should call library.logic.account.merge with expected params', done => {
				const expectedParams = {
					u_multisignatures: transaction.asset.multisignature.keysgroup,
					u_multimin: transaction.asset.multisignature.min,
					u_multilifetime: transaction.asset.multisignature.lifetime,
				};
				multisignature.applyUnconfirmed(transaction, sender, () => {
					expect(accountMock.merge.args[0][1]).to.eql(expectedParams);
					done();
				});
			});

			describe('when library.logic.account.merge fails', () => {
				beforeEach(() => {
					return accountMock.merge.callsArgWith(2, 'merge error');
				});

				afterEach(() => {
					return accountMock.merge.reset();
				});

				it('should call callback with error = merge error', done => {
					multisignature.applyUnconfirmed(transaction, sender, err => {
						expect(err).not.to.be.empty;
						expect(err).to.equal('merge error');
						done();
					});
				});
			});

			describe('when library.logic.account.merge succeeds', () => {
				it('should call callback with error = null', done => {
					multisignature.applyUnconfirmed(transaction, sender, err => {
						expect(err).to.be.not.exist;
						done();
					});
				});

				it('should call callback with result = undefined', done => {
					multisignature.applyUnconfirmed(transaction, sender, (err, res) => {
						expect(res).to.be.undefined;
						done();
					});
				});
			});
		});
	});

	describe('undoUnconfirmed', () => {
		beforeEach(done => {
			accountMock.merge = sinonSandbox.stub().callsArg(2);
			multisignature.undoUnconfirmed(transaction, sender, done);
		});

		it('should set __private.unconfirmedSignatures[sender.address] = false', () => {
			const unconfirmedSignatures = Multisignature.__get__(
				'__private.unconfirmedSignatures'
			);
			return expect(unconfirmedSignatures)
				.to.contain.property(sender.address)
				.equal(false);
		});

		it('should call library.logic.account.merge', () => {
			return expect(accountMock.merge.calledOnce).to.be.true;
		});

		it('should call library.logic.account.merge with sender.address', () => {
			return expect(accountMock.merge.calledWith(sender.address)).to.be.true;
		});

		it('should call library.logic.account.merge with expected params', () => {
			const expectedParams = {
				u_multisignatures: Diff.reverse(
					transaction.asset.multisignature.keysgroup
				),
				u_multimin: -transaction.asset.multisignature.min,
				u_multilifetime: -transaction.asset.multisignature.lifetime,
			};
			return expect(accountMock.merge.args[0][1]).to.eql(expectedParams);
		});

		describe('when library.logic.account.merge fails', () => {
			beforeEach(done => {
				accountMock.merge = sinonSandbox.stub().callsArgWith(2, 'merge error');
				done();
			});

			it('should call callback with error', () => {
				return multisignature.undoConfirmed(
					transaction,
					dummyBlock,
					sender,
					err => {
						expect(err).not.to.be.empty;
					}
				);
			});
		});

		describe('when library.logic.account.merge succeeds', () => {
			it('should call callback with error = null', () => {
				return multisignature.applyConfirmed(
					transaction,
					dummyBlock,
					sender,
					err => {
						expect(err).to.be.null;
					}
				);
			});

			it('should call callback with result = undefined', () => {
				return multisignature.applyConfirmed(
					transaction,
					dummyBlock,
					sender,
					(err, res) => {
						expect(res).to.be.undefined;
					}
				);
			});
		});
	});

	describe('objectNormalize', () => {
		describe('min', () => {
			it('should return error when value is not an integer', () => {
				const minimum = '2';
				const keysgroup = [
					multiSigAccount1.publicKey,
					multiSigAccount2.publicKey,
				];
<<<<<<< HEAD
				var multisigRegistration3 = lisk.transaction.registerMultisignature({
=======
				const transaction = lisk.transaction.registerMultisignature({
>>>>>>> ef1a7c56
					passphrase: accountFixtures.genesis.passphrase,
					keysgroup,
					lifetime: 1,
					minimum: 1,
				});
				multisigRegistration3.asset.multisignature.min = minimum;

				return expect(() => {
					multisignature.objectNormalize(multisigRegistration3);
				}).to.throw(
					'Failed to validate multisignature schema: Expected type integer but found type string'
				);
			});

			it('should return error when value is a negative integer', () => {
				const minimum = -1;
				const keysgroup = [
					multiSigAccount1.publicKey,
					multiSigAccount2.publicKey,
				];
<<<<<<< HEAD
				var multisigRegistration4 = lisk.transaction.registerMultisignature({
=======
				const transaction = lisk.transaction.registerMultisignature({
>>>>>>> ef1a7c56
					passphrase: accountFixtures.genesis.passphrase,
					keysgroup,
					lifetime: 1,
					minimum: 1,
				});
				multisigRegistration4.asset.multisignature.min = minimum;

				return expect(() => {
					multisignature.objectNormalize(multisigRegistration4);
				}).to.throw(
					'Failed to validate multisignature schema: Value -1 is less than minimum 1'
				);
			});

			it('should return error when value is smaller than minimum acceptable value', () => {
				const minimum = MULTISIG_CONSTRAINTS.MIN.MINIMUM - 1;
				const keysgroup = [
					multiSigAccount1.publicKey,
					multiSigAccount2.publicKey,
				];
<<<<<<< HEAD
				var multisigRegistration5 = lisk.transaction.registerMultisignature({
=======
				const transaction = lisk.transaction.registerMultisignature({
>>>>>>> ef1a7c56
					passphrase: accountFixtures.genesis.passphrase,
					keysgroup,
					lifetime: 1,
					minimum,
				});

				return expect(() => {
					multisignature.objectNormalize(multisigRegistration5);
				}).to.throw(
					'Failed to validate multisignature schema: Value 0 is less than minimum 1'
				);
			});

			it('should return error when value is greater than maximum acceptable value', () => {
				const minimum = MULTISIG_CONSTRAINTS.MIN.MAXIMUM + 1;
				const keysgroup = [
					multiSigAccount1.publicKey,
					multiSigAccount2.publicKey,
				];
<<<<<<< HEAD
				var multisigRegistration6 = lisk.transaction.registerMultisignature({
=======
				const transaction = lisk.transaction.registerMultisignature({
>>>>>>> ef1a7c56
					passphrase: accountFixtures.genesis.passphrase,
					keysgroup,
					lifetime: 1,
					minimum,
				});

				return expect(() => {
					multisignature.objectNormalize(multisigRegistration6);
				}).to.throw(
					'Failed to validate multisignature schema: Value 16 is greater than maximum 15'
				);
			});

			it('should return error when value is an overflow number', () => {
				const minimum = Number.MAX_VALUE + 1;
				const keysgroup = [
					multiSigAccount1.publicKey,
					multiSigAccount2.publicKey,
				];
<<<<<<< HEAD
				var multisigRegistration7 = lisk.transaction.registerMultisignature({
=======
				const transaction = lisk.transaction.registerMultisignature({
>>>>>>> ef1a7c56
					passphrase: accountFixtures.genesis.passphrase,
					keysgroup,
					lifetime: 1,
					minimum: 2,
				});
				multisigRegistration7.asset.multisignature.min = minimum;

				return expect(() => {
					multisignature.objectNormalize(multisigRegistration7);
				}).to.throw(
					'Failed to validate multisignature schema: Value 1.7976931348623157e+308 is greater than maximum 15'
				);
			});
		});

		describe('lifetime', () => {
			it('should return error when value is not an integer', () => {
				const lifetime = '2';
				const keysgroup = [
					multiSigAccount1.publicKey,
					multiSigAccount2.publicKey,
				];
<<<<<<< HEAD
				var multisigRegistration8 = lisk.transaction.registerMultisignature({
=======
				const transaction = lisk.transaction.registerMultisignature({
>>>>>>> ef1a7c56
					passphrase: accountFixtures.genesis.passphrase,
					keysgroup,
					lifetime: 1,
					minimum: 2,
				});
				multisigRegistration8.asset.multisignature.lifetime = lifetime;

				return expect(() => {
					multisignature.objectNormalize(multisigRegistration8);
				}).to.throw(
					'Failed to validate multisignature schema: Expected type integer but found type string'
				);
			});

			it('should return error when value is smaller than minimum acceptable value', () => {
				const lifetime = MULTISIG_CONSTRAINTS.LIFETIME.MINIMUM - 1;
				const keysgroup = [
					multiSigAccount1.publicKey,
					multiSigAccount2.publicKey,
				];
<<<<<<< HEAD
				var multisigRegistration9 = lisk.transaction.registerMultisignature({
=======
				const transaction = lisk.transaction.registerMultisignature({
>>>>>>> ef1a7c56
					passphrase: accountFixtures.genesis.passphrase,
					keysgroup,
					lifetime,
					minimum: 2,
				});

				return expect(() => {
					multisignature.objectNormalize(multisigRegistration9);
				}).to.throw(
					'Failed to validate multisignature schema: Value 0 is less than minimum 1'
				);
			});

			it('should return error when value is greater than maximum acceptable value', () => {
				const lifetime = MULTISIG_CONSTRAINTS.LIFETIME.MAXIMUM + 1;
				const keysgroup = [
					multiSigAccount1.publicKey,
					multiSigAccount2.publicKey,
				];
<<<<<<< HEAD
				var multisigRegistration10 = lisk.transaction.registerMultisignature({
=======
				const transaction = lisk.transaction.registerMultisignature({
>>>>>>> ef1a7c56
					passphrase: accountFixtures.genesis.passphrase,
					keysgroup,
					lifetime,
					minimum: 2,
				});

				return expect(() => {
					multisignature.objectNormalize(multisigRegistration10);
				}).to.throw(
					'Failed to validate multisignature schema: Value 73 is greater than maximum 72'
				);
			});

			it('should return error when value is an overflow number', () => {
				const lifetime = Number.MAX_VALUE;
				const keysgroup = [
					multiSigAccount1.publicKey,
					multiSigAccount2.publicKey,
				];
<<<<<<< HEAD
				var multisigRegistration11 = lisk.transaction.registerMultisignature({
=======
				const transaction = lisk.transaction.registerMultisignature({
>>>>>>> ef1a7c56
					passphrase: accountFixtures.genesis.passphrase,
					keysgroup,
					lifetime: 1,
					minimum: 2,
				});
				multisigRegistration11.asset.multisignature.lifetime = lifetime;

				return expect(() => {
					multisignature.objectNormalize(multisigRegistration11);
				}).to.throw(
					'Failed to validate multisignature schema: Value 1.7976931348623157e+308 is greater than maximum 72'
				);
			});
		});

		describe('keysgroup', () => {
			it('should return error when it is not an array', () => {
<<<<<<< HEAD
				var keysgroup = [multiSigAccount1.publicKey];
				var multisigRegistration12 = lisk.transaction.registerMultisignature({
=======
				const keysgroup = [multiSigAccount1.publicKey];
				const transaction = lisk.transaction.registerMultisignature({
>>>>>>> ef1a7c56
					passphrase: accountFixtures.genesis.passphrase,
					keysgroup,
					lifetime: 1,
					minimum: 2,
				});
				multisigRegistration12.asset.multisignature.keysgroup = '';

				return expect(() => {
					multisignature.objectNormalize(multisigRegistration12);
				}).to.throw(
					'Failed to validate multisignature schema: Expected type array but found type string'
				);
			});

			it('should return error when array length is smaller than minimum acceptable value', () => {
<<<<<<< HEAD
				var keysgroup = [multiSigAccount1.publicKey];
				var multisigRegistration13 = lisk.transaction.registerMultisignature({
=======
				const keysgroup = [multiSigAccount1.publicKey];
				const transaction = lisk.transaction.registerMultisignature({
>>>>>>> ef1a7c56
					passphrase: accountFixtures.genesis.passphrase,
					keysgroup,
					lifetime: 1,
					minimum: 2,
				});
				multisigRegistration13.asset.multisignature.keysgroup = [];

				return expect(() => {
					multisignature.objectNormalize(multisigRegistration13);
				}).to.throw(
					'Failed to validate multisignature schema: Array is too short (0), minimum 1'
				);
			});

			it('should return error when array length is greater than maximum acceptable value', () => {
				const keysgroup = Array(
					...Array(MULTISIG_CONSTRAINTS.KEYSGROUP.MAX_ITEMS + 1)
				).map(() => {
					return `${
						lisk.cryptography.getKeys(randomUtil.password()).publicKey
					}`;
				});
<<<<<<< HEAD
				var multisigRegistration14 = lisk.transaction.registerMultisignature({
=======
				const transaction = lisk.transaction.registerMultisignature({
>>>>>>> ef1a7c56
					passphrase: accountFixtures.genesis.passphrase,
					keysgroup,
					lifetime: 1,
					minimum: 2,
				});

				return expect(() => {
					multisignature.objectNormalize(multisigRegistration14);
				}).to.throw(
					'Failed to validate multisignature schema: Array is too long (16), maximum 15'
				);
			});
		});

		it('should return transaction when created using createMultisignature', () => {
			const keysgroup = Array(...Array(10)).map(() => {
				return `${lisk.cryptography.getKeys(randomUtil.password()).publicKey}`;
			});

<<<<<<< HEAD
			var multisigRegistration15 = lisk.transaction.registerMultisignature({
=======
			const transaction = lisk.transaction.registerMultisignature({
>>>>>>> ef1a7c56
				passphrase: accountFixtures.genesis.passphrase,
				keysgroup,
				lifetime: 1,
				minimum: 2,
			});

			return expect(
				multisignature.objectNormalize(multisigRegistration15)
			).to.eql(multisigRegistration15);
		});

		it('should use the correct format to validate against', () => {
			const library = Multisignature.__get__('library');
			const schemaSpy = sinonSandbox.spy(library.schema, 'validate');
			multisignature.objectNormalize(transaction);
			expect(schemaSpy.calledOnce).to.equal(true);
			expect(
				schemaSpy.calledWithExactly(
					transaction.asset.multisignature,
					Multisignature.prototype.schema
				)
			).to.equal(true);
			return schemaSpy.restore();
		});

		it('should return error asset schema is invalid', () => {
			transaction.asset.multisignature.min = -1;

			return expect(() => {
				multisignature.objectNormalize(transaction);
			}).to.throw(
				'Failed to validate multisignature schema: Value -1 is less than minimum 1'
			);
		});

		it('should return transaction when asset is valid', () => {
			return expect(multisignature.objectNormalize(transaction)).to.eql(
				transaction
			);
		});
	});

	describe('dbRead', () => {
		describe('when raw.m_keysgroup does not exist', () => {
			beforeEach(() => {
				return delete rawTransaction.m_keysgroup;
			});

			it('should return null', () => {
				return expect(multisignature.dbRead(rawTransaction)).to.eql(null);
			});
		});

		describe('when raw.m_keysgroup exists', () => {
			it('should return result containing multisignature', () => {
				return expect(multisignature.dbRead(rawTransaction)).to.have.property(
					'multisignature'
				);
			});

			it('should return result containing multisignature.min = raw.m_min', () => {
				return expect(multisignature.dbRead(rawTransaction))
					.to.have.nested.property('multisignature.min')
					.equal(rawTransaction.m_min);
			});

			it('should return result containing multisignature.lifetime = raw.lifetime', () => {
				return expect(multisignature.dbRead(rawTransaction))
					.to.have.nested.property('multisignature.lifetime')
					.equal(rawTransaction.m_lifetime);
			});

			describe('when raw.m_keysgroup is not a string', () => {
				beforeEach(done => {
					rawTransaction.m_keysgroup = {};
					done();
				});

				it('should return result containing multisignature.keysgroup = []', () => {
					return expect(multisignature.dbRead(rawTransaction))
						.to.have.nested.property('multisignature.keysgroup')
						.eql([]);
				});
			});

			describe('when raw.m_keysgroup = "a,b,c"', () => {
				beforeEach(done => {
					rawTransaction.m_keysgroup = 'a,b,c';
					done();
				});

				it('should return result containing multisignature.keysgroup = ["a", "b", "c"]', () => {
					return expect(multisignature.dbRead(rawTransaction))
						.to.have.nested.property('multisignature.keysgroup')
						.eql(['a', 'b', 'c']);
				});
			});
		});
	});

	describe('ready', () => {
		it('should return true for single signature transaction', () => {
			return expect(multisignature.ready(transaction, sender)).to.equal(true);
		});

		it('should return false for multi signature transaction with less signatures', () => {
			sender.multisignatures = [validKeypair.publicKey.toString('hex')];

			return expect(multisignature.ready(transaction, sender)).to.equal(false);
		});

		it('should return true for multi signature transaction with alteast min signatures', () => {
			sender.multisignatures = [validKeypair.publicKey.toString('hex')];
			sender.multimin = 1;

			delete transaction.signature;
			// Not really correct signature, but we are not testing that over here
			transaction.signature = crypto.randomBytes(64).toString('hex');
			transaction.signatures = [crypto.randomBytes(64).toString('hex')];

			return expect(multisignature.ready(transaction, sender)).to.equal(true);
		});
	});
});<|MERGE_RESOLUTION|>--- conflicted
+++ resolved
@@ -179,11 +179,7 @@
 					multiSigAccount1.publicKey,
 					multiSigAccount2.publicKey,
 				];
-<<<<<<< HEAD
-				var multisigRegistration = lisk.transaction.registerMultisignature({
-=======
-				const transaction = lisk.transaction.registerMultisignature({
->>>>>>> ef1a7c56
+				const multisigRegistration = lisk.transaction.registerMultisignature({
 					passphrase: accountFixtures.genesis.passphrase,
 					keysgroup,
 					lifetime: 1,
@@ -205,18 +201,12 @@
 		});
 
 		it('should return error when min value is greater than maximum acceptable value', done => {
-<<<<<<< HEAD
-			var minimum = MULTISIG_CONSTRAINTS.MIN.MAXIMUM + 1;
-			var keysgroup = [multiSigAccount1.publicKey, multiSigAccount2.publicKey];
-			var multisigRegistration2 = lisk.transaction.registerMultisignature({
-=======
 			const minimum = MULTISIG_CONSTRAINTS.MIN.MAXIMUM + 1;
 			const keysgroup = [
 				multiSigAccount1.publicKey,
 				multiSigAccount2.publicKey,
 			];
-			const transaction = lisk.transaction.registerMultisignature({
->>>>>>> ef1a7c56
+			const multisigRegistration2 = lisk.transaction.registerMultisignature({
 				passphrase: accountFixtures.genesis.passphrase,
 				keysgroup,
 				lifetime: 1,
@@ -931,11 +921,7 @@
 					multiSigAccount1.publicKey,
 					multiSigAccount2.publicKey,
 				];
-<<<<<<< HEAD
-				var multisigRegistration3 = lisk.transaction.registerMultisignature({
-=======
-				const transaction = lisk.transaction.registerMultisignature({
->>>>>>> ef1a7c56
+				const multisigRegistration3 = lisk.transaction.registerMultisignature({
 					passphrase: accountFixtures.genesis.passphrase,
 					keysgroup,
 					lifetime: 1,
@@ -956,11 +942,7 @@
 					multiSigAccount1.publicKey,
 					multiSigAccount2.publicKey,
 				];
-<<<<<<< HEAD
-				var multisigRegistration4 = lisk.transaction.registerMultisignature({
-=======
-				const transaction = lisk.transaction.registerMultisignature({
->>>>>>> ef1a7c56
+				const multisigRegistration4 = lisk.transaction.registerMultisignature({
 					passphrase: accountFixtures.genesis.passphrase,
 					keysgroup,
 					lifetime: 1,
@@ -981,11 +963,7 @@
 					multiSigAccount1.publicKey,
 					multiSigAccount2.publicKey,
 				];
-<<<<<<< HEAD
-				var multisigRegistration5 = lisk.transaction.registerMultisignature({
-=======
-				const transaction = lisk.transaction.registerMultisignature({
->>>>>>> ef1a7c56
+				const multisigRegistration5 = lisk.transaction.registerMultisignature({
 					passphrase: accountFixtures.genesis.passphrase,
 					keysgroup,
 					lifetime: 1,
@@ -1005,11 +983,7 @@
 					multiSigAccount1.publicKey,
 					multiSigAccount2.publicKey,
 				];
-<<<<<<< HEAD
-				var multisigRegistration6 = lisk.transaction.registerMultisignature({
-=======
-				const transaction = lisk.transaction.registerMultisignature({
->>>>>>> ef1a7c56
+				const multisigRegistration6 = lisk.transaction.registerMultisignature({
 					passphrase: accountFixtures.genesis.passphrase,
 					keysgroup,
 					lifetime: 1,
@@ -1029,11 +1003,7 @@
 					multiSigAccount1.publicKey,
 					multiSigAccount2.publicKey,
 				];
-<<<<<<< HEAD
-				var multisigRegistration7 = lisk.transaction.registerMultisignature({
-=======
-				const transaction = lisk.transaction.registerMultisignature({
->>>>>>> ef1a7c56
+				const multisigRegistration7 = lisk.transaction.registerMultisignature({
 					passphrase: accountFixtures.genesis.passphrase,
 					keysgroup,
 					lifetime: 1,
@@ -1056,11 +1026,7 @@
 					multiSigAccount1.publicKey,
 					multiSigAccount2.publicKey,
 				];
-<<<<<<< HEAD
-				var multisigRegistration8 = lisk.transaction.registerMultisignature({
-=======
-				const transaction = lisk.transaction.registerMultisignature({
->>>>>>> ef1a7c56
+				const multisigRegistration8 = lisk.transaction.registerMultisignature({
 					passphrase: accountFixtures.genesis.passphrase,
 					keysgroup,
 					lifetime: 1,
@@ -1081,11 +1047,7 @@
 					multiSigAccount1.publicKey,
 					multiSigAccount2.publicKey,
 				];
-<<<<<<< HEAD
-				var multisigRegistration9 = lisk.transaction.registerMultisignature({
-=======
-				const transaction = lisk.transaction.registerMultisignature({
->>>>>>> ef1a7c56
+				const multisigRegistration9 = lisk.transaction.registerMultisignature({
 					passphrase: accountFixtures.genesis.passphrase,
 					keysgroup,
 					lifetime,
@@ -1105,11 +1067,7 @@
 					multiSigAccount1.publicKey,
 					multiSigAccount2.publicKey,
 				];
-<<<<<<< HEAD
-				var multisigRegistration10 = lisk.transaction.registerMultisignature({
-=======
-				const transaction = lisk.transaction.registerMultisignature({
->>>>>>> ef1a7c56
+				const multisigRegistration10 = lisk.transaction.registerMultisignature({
 					passphrase: accountFixtures.genesis.passphrase,
 					keysgroup,
 					lifetime,
@@ -1129,11 +1087,7 @@
 					multiSigAccount1.publicKey,
 					multiSigAccount2.publicKey,
 				];
-<<<<<<< HEAD
-				var multisigRegistration11 = lisk.transaction.registerMultisignature({
-=======
-				const transaction = lisk.transaction.registerMultisignature({
->>>>>>> ef1a7c56
+				const multisigRegistration11 = lisk.transaction.registerMultisignature({
 					passphrase: accountFixtures.genesis.passphrase,
 					keysgroup,
 					lifetime: 1,
@@ -1151,13 +1105,8 @@
 
 		describe('keysgroup', () => {
 			it('should return error when it is not an array', () => {
-<<<<<<< HEAD
-				var keysgroup = [multiSigAccount1.publicKey];
-				var multisigRegistration12 = lisk.transaction.registerMultisignature({
-=======
 				const keysgroup = [multiSigAccount1.publicKey];
-				const transaction = lisk.transaction.registerMultisignature({
->>>>>>> ef1a7c56
+				const multisigRegistration12 = lisk.transaction.registerMultisignature({
 					passphrase: accountFixtures.genesis.passphrase,
 					keysgroup,
 					lifetime: 1,
@@ -1173,13 +1122,8 @@
 			});
 
 			it('should return error when array length is smaller than minimum acceptable value', () => {
-<<<<<<< HEAD
-				var keysgroup = [multiSigAccount1.publicKey];
-				var multisigRegistration13 = lisk.transaction.registerMultisignature({
-=======
 				const keysgroup = [multiSigAccount1.publicKey];
-				const transaction = lisk.transaction.registerMultisignature({
->>>>>>> ef1a7c56
+				const multisigRegistration13 = lisk.transaction.registerMultisignature({
 					passphrase: accountFixtures.genesis.passphrase,
 					keysgroup,
 					lifetime: 1,
@@ -1202,11 +1146,7 @@
 						lisk.cryptography.getKeys(randomUtil.password()).publicKey
 					}`;
 				});
-<<<<<<< HEAD
-				var multisigRegistration14 = lisk.transaction.registerMultisignature({
-=======
-				const transaction = lisk.transaction.registerMultisignature({
->>>>>>> ef1a7c56
+				const multisigRegistration14 = lisk.transaction.registerMultisignature({
 					passphrase: accountFixtures.genesis.passphrase,
 					keysgroup,
 					lifetime: 1,
@@ -1226,11 +1166,7 @@
 				return `${lisk.cryptography.getKeys(randomUtil.password()).publicKey}`;
 			});
 
-<<<<<<< HEAD
-			var multisigRegistration15 = lisk.transaction.registerMultisignature({
-=======
-			const transaction = lisk.transaction.registerMultisignature({
->>>>>>> ef1a7c56
+			const multisigRegistration15 = lisk.transaction.registerMultisignature({
 				passphrase: accountFixtures.genesis.passphrase,
 				keysgroup,
 				lifetime: 1,
