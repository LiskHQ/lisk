--- conflicted
+++ resolved
@@ -104,22 +104,7 @@
 		});
 	});
 
-<<<<<<< HEAD
-	describe('createTables', function () {
-		it('should create the tables', function (done) {
-			accountLogic.createTables(function (err, res) {
-				expect(err).to.not.exist;
-				expect(res).to.be.undefined;
-				done();
-			});
-		});
-	});
-
-	describe('removeTables', function () {
-=======
 	describe('resetMemTables', function () {
-
->>>>>>> 9ce10b3e
 		it('should remove the tables', function (done) {
 			account.resetMemTables(function (err, res) {
 				expect(err).to.not.exist;
@@ -215,7 +200,7 @@
 				expect(err).to.not.exist;
 				expect(res).to.be.an('object');
 				expect(res.username).to.equal(validAccount.username);
-				expect(res.isDelegate).to.equal((validAccount.isDelegate ? true : false));
+				expect(res.isDelegate).to.equal((!!validAccount.isDelegate));
 				expect(res.address).to.equal(validAccount.address);
 				expect(res.publicKey).to.equal(validAccount.publicKey);
 				expect(res.delegates).to.equal(validAccount.delegates);
@@ -379,7 +364,7 @@
 				expect(err).to.not.exist;
 				expect(res.length).to.equal(1);
 				expect(res[0].username).to.equal(validAccount.username);
-				expect(res[0].isDelegate).to.equal((validAccount.isDelegate ? true : false));
+				expect(res[0].isDelegate).to.equal((!!validAccount.isDelegate));
 				expect(res[0].address).to.equal(validAccount.address);
 				expect(res[0].publicKey).to.equal(validAccount.publicKey);
 				expect(res[0].delegates).to.equal(validAccount.delegates);
@@ -392,7 +377,7 @@
 				expect(err).to.not.exist;
 				expect(res.length).to.equal(1);
 				expect(res[0].username).to.equal(validAccount.username);
-				expect(res[0].isDelegate).to.equal((validAccount.isDelegate ? true : false));
+				expect(res[0].isDelegate).to.equal((!!validAccount.isDelegate));
 				expect(res[0].address).to.equal(validAccount.address);
 				expect(res[0].publicKey).to.equal(validAccount.publicKey);
 				expect(res[0].delegates).to.equal(validAccount.delegates);
@@ -405,7 +390,7 @@
 				expect(err).to.not.exist;
 				expect(res.length).to.equal(1);
 				expect(res[0].username).to.equal(validAccount.username);
-				expect(res[0].isDelegate).to.equal((validAccount.isDelegate ? true : false));
+				expect(res[0].isDelegate).to.equal((!!validAccount.isDelegate));
 				expect(res[0].address).to.equal(validAccount.address);
 				expect(res[0].publicKey).to.equal(validAccount.publicKey);
 				expect(res[0].delegates).to.equal(validAccount.delegates);
@@ -582,13 +567,8 @@
 		});
 
 		it('should throw error when a numeric field receives non numeric value', function (done) {
-<<<<<<< HEAD
 			account.merge(validAccount.address, { balance: 'Not a Number' }, function (err) {
-				expect(err).to.equal('Encountered unsane number: Not a Number');
-=======
-			account.merge(validAccount.address, {balance: 'Not a Number'}, function (err, res) {
 				expect(err).to.equal('Encountered insane number: Not a Number');
->>>>>>> 9ce10b3e
 				done();
 			});
 		});
