/*
 * Copyright © 2018 Lisk Foundation
 *
 * See the LICENSE file at the top-level directory of this distribution
 * for licensing information.
 *
 * Unless otherwise agreed in a custom licensing agreement with the Lisk Foundation,
 * no part of this software, including this file, may be copied, modified,
 * propagated, or distributed except according to the terms contained in the
 * LICENSE file.
 *
 * Removal or modification of this copyright notice is prohibited.
 */
'use strict';

var _ = require('lodash');
var rewire = require('rewire');
var expect = require('chai').expect;
var sinon = require('sinon');

// Load config file - global (one from test directory)
var config = require('../../../config.json');

// Instantiate test subject
var TransactionPool = rewire('../../../logic/transactionPool.js');

// Create fresh instance of jobsQueue
var jobsQueue = rewire('../../../helpers/jobsQueue.js');

describe('transactionPool', function () {

	var transactionPool;
	var applyUnconfirmed;
	var dummyProcessVerifyTransaction;
	var dummyApplyUnconfirmed;
	var dummyUndoUnconfirmed;
	var freshListState = {transactions: [], index: {}};

	// Init fake logger
	var logger = {
		trace: sinon.spy(),
		debug: sinon.spy(),
		info:  sinon.spy(),
		log:   sinon.spy(),
		warn:  sinon.spy(),
		error: sinon.spy()
	};

	var resetStates = function () {
		transactionPool.unconfirmed = _.cloneDeep(freshListState);
		transactionPool.bundled = _.cloneDeep(freshListState);
		transactionPool.queued = _.cloneDeep(freshListState);
		transactionPool.multisignature = _.cloneDeep(freshListState);
		logger.trace.reset();
		logger.debug.reset();
		logger.info.reset();
		logger.log.reset();
		logger.warn.reset();
		logger.error.reset();

		dummyProcessVerifyTransaction = sinon.spy(function (transaction, broadcast, cb) { return cb(); });
		TransactionPool.__set__('__private.processVerifyTransaction', dummyProcessVerifyTransaction);
		dummyApplyUnconfirmed = sinon.spy(function (transaction, sender, cb) { return cb(); });
		TransactionPool.__set__('modules.transactions.applyUnconfirmed', dummyApplyUnconfirmed);
		dummyUndoUnconfirmed = sinon.spy(function (transaction, cb) { return cb(); });
		TransactionPool.__set__('modules.transactions.undoUnconfirmed', dummyUndoUnconfirmed);
	};

<<<<<<< HEAD
	var txPool;
=======
>>>>>>> 9a13f4bb

	before(function (done) {
		// Use fresh instance of jobsQueue inside transaction pool
		TransactionPool.__set__('jobsQueue', jobsQueue);

		// Init test subject
		transactionPool = new TransactionPool(
			config.broadcasts.broadcastInterval,
			config.broadcasts.releaseLimit,
			sinon.spy(), // transaction
			sinon.spy(), // bus
			logger // logger
		);

<<<<<<< HEAD
	beforeEach(function () {
		sinonSandbox.stub(jobsQueue, 'register');
	});
=======
		// Bind fake modules
		transactionPool.bind(
			sinon.spy(), // accounts
			sinon.spy(), // transactions
			sinon.spy() // loader
		);
		done();
	});

	describe('initialize', function () {
>>>>>>> 9a13f4bb

		describe('lists', function () {

			it('unconfirmed should be initialized', function () {
				expect(transactionPool.unconfirmed).to.deep.equal(freshListState);
			});

			it('bundled should be initialized', function () {
				expect(transactionPool.bundled).to.deep.equal(freshListState);
			});

			it('queued should be initialized', function () {
				expect(transactionPool.queued).to.deep.equal(freshListState);
			});

			it('multisignature should be initialized', function () {
				expect(transactionPool.multisignature).to.deep.equal(freshListState);
			});
		});

		after(resetStates);
	});

	describe('__private', function () {

		describe('applyUnconfirmedList', function () {

			var lastError;

			before(function () {
				applyUnconfirmed = TransactionPool.__get__('__private.applyUnconfirmedList');
			});

			describe('called with array', function () {

				describe('that is empty', function () {

					before(function (done) {
						applyUnconfirmed([], function (err) {
							lastError = err;
							done();
						});
					});

					it('should not return an error', function () {
						expect(lastError).to.not.exist;
					});

					it('should not log an error', function () {
						expect(logger.error.called).to.be.false;
					});

					describe('__private.processVerifyTransaction', function () {

						it('should not be called', function () {
							expect(dummyProcessVerifyTransaction.called).to.be.false;
						});
					});

					describe('modules.transactions.applyUnconfirmed', function () {

						it('should not be called', function () {
							expect(dummyApplyUnconfirmed.called).to.be.false;
						});
					});

					after(resetStates);
				});

				describe('that contains 1 transaction', function () {

					describe('that is valid', function () {

						var validTransaction = {id: 'validTx'};

						before(function (done) {
							applyUnconfirmed([validTransaction], function (err) {
								lastError = err;
								done();
							});
						});

						it('should not return an error', function () {
							expect(lastError).to.not.exist;
						});

						it('should not log an error', function () {
							expect(logger.error.called).to.be.false;
						});

						describe('__private.processVerifyTransaction', function () {

							it('should be called once', function () {
								expect(dummyProcessVerifyTransaction.calledOnce).to.be.true;
							});

							it('should be called with transaction as parameter', function () {
								expect(dummyProcessVerifyTransaction.args[0][0]).to.deep.equal(validTransaction);
							});
						});

						describe('modules.transactions.applyUnconfirmed', function () {

							it('should be called once', function () {
								expect(dummyApplyUnconfirmed.calledOnce).to.be.true;
							});

							it('should be called with transaction as parameter', function () {
								expect(dummyApplyUnconfirmed.args[0][0]).to.deep.equal(validTransaction);
							});
						});

						describe('lists', function () {

							var index;

							describe('unconfirmed', function () {

								it('index should be set', function () {
									index = transactionPool.unconfirmed.index[validTransaction.id];
									expect(index).to.be.a('number');
								});

								it('transaction at index should match', function () {
									expect(transactionPool.unconfirmed.transactions[index]).to.deep.equal(validTransaction);
								});
							});

							describe('queued', function () {

								it('index should be undefined', function () {
									index = transactionPool.queued.index[validTransaction.id];
									expect(index).to.be.an('undefined');
								});
							});

							describe('multisignature', function () {

								it('index should be undefined', function () {
									index = transactionPool.multisignature.index[validTransaction.id];
									expect(index).to.be.an('undefined');
								});
							});
						});

						after(resetStates);
					});

					describe('that results with error on processVerifyTransaction', function () {

						var badTransaction = {id: 'badTx'};
						var error = 'verify error';

						before(function (done) {
							dummyProcessVerifyTransaction = sinon.spy(function (transaction, broadcast, cb) { return cb(error); });
							TransactionPool.__set__('__private.processVerifyTransaction', dummyProcessVerifyTransaction);

							applyUnconfirmed([badTransaction], function (err) {
								lastError = err;
								done();
							});
						});

						it('should not return an error', function () {
							expect(lastError).to.not.exist;
						});

						it('should log an proper error', function () {
							expect(logger.error.calledOnce).to.be.true;
							expect(logger.error.args[0][0]).to.equal('Failed to process / verify unconfirmed transaction: ' + badTransaction.id);
							expect(logger.error.args[0][1]).to.equal(error);
						});

						describe('__private.processVerifyTransaction', function () {

							it('should be called onece', function () {
								expect(dummyProcessVerifyTransaction.calledOnce).to.be.true;
							});

							it('should be called with transaction as parameter', function () {
								expect(dummyProcessVerifyTransaction.args[0][0]).to.deep.equal(badTransaction);
							});
						});

						describe('modules.transactions.applyUnconfirmed', function () {

							it('should not be called', function () {
								expect(dummyApplyUnconfirmed.called).to.be.false;
							});
						});

						describe('lists', function () {

							var index;

							describe('unconfirmed', function () {

								it('index should be undefined', function () {
									index = transactionPool.unconfirmed.index[badTransaction.id];
									expect(index).to.be.an('undefined');
								});
							});

							describe('queued', function () {

								it('index should be undefined', function () {
									index = transactionPool.queued.index[badTransaction.id];
									expect(index).to.be.an('undefined');
								});
							});

							describe('multisignature', function () {

								it('index should be undefined', function () {
									index = transactionPool.multisignature.index[badTransaction.id];
									expect(index).to.be.an('undefined');
								});
							});
						});

						after(resetStates);
					});

					describe('that results with error on applyUnconfirmed', function () {

						var badTransaction = {id: 'badTx'};
						var error = 'apply error';

						before(function (done) {
							dummyApplyUnconfirmed = sinon.spy(function (transaction, sender, cb) { return cb(error); });
							TransactionPool.__set__('modules.transactions.applyUnconfirmed', dummyApplyUnconfirmed);

							applyUnconfirmed([badTransaction], function (err) {
								lastError = err;
								done();
							});
						});

						it('should not return an error', function () {
							expect(lastError).to.not.exist;
						});

						it('should log an proper error', function () {
							expect(logger.error.calledOnce).to.be.true;
							expect(logger.error.args[0][0]).to.equal('Failed to apply unconfirmed transaction: ' + badTransaction.id);
							expect(logger.error.args[0][1]).to.equal(error);
						});

						describe('__private.processVerifyTransaction', function () {

							it('should be called onece', function () {
								expect(dummyProcessVerifyTransaction.calledOnce).to.be.true;
							});

							it('should be called with transaction as parameter', function () {
								expect(dummyProcessVerifyTransaction.args[0][0]).to.deep.equal(badTransaction);
							});
						});

						describe('modules.transactions.applyUnconfirmed', function () {

							it('should be called once', function () {
								expect(dummyApplyUnconfirmed.calledOnce).to.be.true;
							});

							it('should be called with transaction as parameter', function () {
								expect(dummyApplyUnconfirmed.args[0][0]).to.deep.equal(badTransaction);
							});
						});

						describe('lists', function () {

							var index;

							describe('unconfirmed', function () {

								it('index should be undefined', function () {
									index = transactionPool.unconfirmed.index[badTransaction.id];
									expect(index).to.be.an('undefined');
								});
							});

							describe('queued', function () {

								it('index should be undefined', function () {
									index = transactionPool.queued.index[badTransaction.id];
									expect(index).to.be.an('undefined');
								});
							});

							describe('multisignature', function () {

								it('index should be undefined', function () {
									index = transactionPool.multisignature.index[badTransaction.id];
									expect(index).to.be.an('undefined');
								});
							});
						});

						after(resetStates);
					});
				});
			});
		});

		describe('undoUnconfirmedList', function () {

			var undoUnconfirmedList;
			var lastError;
			var lastIds;

			before(function () {
				undoUnconfirmedList = transactionPool.undoUnconfirmedList;
			});

			describe('when unconfirmed lists', function () {

				describe('is empty', function () {

					var transactions = [];

					before(function (done) {
						transactionPool.getUnconfirmedTransactionList = function () {
							return transactions;
						};

						undoUnconfirmedList(function (err, ids) {
							lastError = err;
							lastIds = ids;
							done();
						});
					});

					it('should not return an error', function () {
						expect(lastError).to.not.exist;
					});

					it('should not log an error', function () {
						expect(logger.error.called).to.be.false;
					});

					it('should return empty ids array', function () {
						expect(lastIds).to.be.an('array');
						expect(lastIds.length).to.equal(0);
					});

					describe('modules.transactions.undoUnconfirmed', function () {

						it('should not be called', function () {
							expect(dummyUndoUnconfirmed.called).to.be.false;
						});
					});

					after(resetStates);
				});

				describe('contains 1 transaction', function () {

					describe('that is valid', function () {

						var validTransaction = {id: 'validTx'};
						var transactions = [ validTransaction ];

						before(function (done) {
							transactionPool.addUnconfirmedTransaction(validTransaction);
							transactionPool.getUnconfirmedTransactionList = function () {
								return transactions;
							};

							undoUnconfirmedList(function (err, ids) {
								lastError = err;
								lastIds = ids;
								done();
							});
						});

						it('should not return an error', function () {
							expect(lastError).to.not.exist;
						});

						it('should not log an error', function () {
							expect(logger.error.called).to.be.false;
						});

						it('should return valid ids array', function () {
							expect(lastIds).to.be.an('array');
							expect(lastIds).to.deep.equal(_.map(transactions, function (tx) { return tx.id; }));
						});

						describe('modules.transactions.undoUnconfirmed', function () {

							it('should be called onece', function () {
								expect(dummyUndoUnconfirmed.calledOnce).to.be.true;
							});

							it('should be called with transaction as parameter', function () {
								expect(dummyUndoUnconfirmed.args[0][0]).to.deep.equal(validTransaction);
							});
						});

						describe('lists', function () {

							var index;

							describe('unconfirmed', function () {

								it('index should be undefined', function () {
									index = transactionPool.unconfirmed.index[validTransaction.id];
									expect(index).to.be.an('undefined');
								});
							});

							describe('queued', function () {

								it('index should be set', function () {
									index = transactionPool.queued.index[validTransaction.id];
									expect(index).to.be.a('number');
								});

								it('transaction at index should match', function () {
									expect(transactionPool.queued.transactions[index]).to.deep.equal(validTransaction);
								});
							});

							describe('multisignature', function () {

								it('index should be undefined', function () {
									index = transactionPool.multisignature.index[validTransaction.id];
									expect(index).to.be.an('undefined');
								});
							});
						});

						after(resetStates);
					});

					describe('that results with error on modules.transactions.undoUnconfirme', function () {

						var badTransaction = {id: 'badTx'};
						var transactions = [ badTransaction ];
						var error = 'undo error';

						before(function (done) {
							dummyUndoUnconfirmed = sinon.spy(function (transaction, cb) { return cb(error); });
							TransactionPool.__set__('modules.transactions.undoUnconfirmed', dummyUndoUnconfirmed);

							transactionPool.addUnconfirmedTransaction(badTransaction);
							transactionPool.getUnconfirmedTransactionList = function () {
								return transactions;
							};

							undoUnconfirmedList(function (err, ids) {
								lastError = err;
								lastIds = ids;
								done();
							});
						});

						it('should not return an error', function () {
							expect(lastError).to.not.exist;
						});

						it('should return valid ids array', function () {
							expect(lastIds).to.be.an('array');
							expect(lastIds).to.deep.equal(_.map(transactions, function (tx) { return tx.id; }));
						});

						it('should log an proper error', function () {
							expect(logger.error.calledOnce).to.be.true;
							expect(logger.error.args[0][0]).to.equal('Failed to undo unconfirmed transaction: ' + badTransaction.id);
							expect(logger.error.args[0][1]).to.equal(error);
						});

						describe('modules.transactions.undoUnconfirmed', function () {

							it('should be called onece', function () {
								expect(dummyUndoUnconfirmed.calledOnce).to.be.true;
							});

							it('should be called with transaction as parameter', function () {
								expect(dummyUndoUnconfirmed.args[0][0]).to.deep.equal(badTransaction);
							});
						});

						describe('lists', function () {

							var index;

							describe('unconfirmed', function () {

								it('index should be undefined', function () {
									index = transactionPool.unconfirmed.index[badTransaction.id];
									expect(index).to.be.an('undefined');
								});
							});

							describe('queued', function () {

								it('index should be undefined', function () {
									index = transactionPool.queued.index[badTransaction.id];
									expect(index).to.be.an('undefined');
								});
							});

							describe('multisignature', function () {

								it('index should be undefined', function () {
									index = transactionPool.multisignature.index[badTransaction.id];
									expect(index).to.be.an('undefined');
								});
							});
						});

						after(resetStates);
					});
				});
			});
		});
	});
});<|MERGE_RESOLUTION|>--- conflicted
+++ resolved
@@ -66,11 +66,6 @@
 		TransactionPool.__set__('modules.transactions.undoUnconfirmed', dummyUndoUnconfirmed);
 	};
 
-<<<<<<< HEAD
-	var txPool;
-=======
->>>>>>> 9a13f4bb
-
 	before(function (done) {
 		// Use fresh instance of jobsQueue inside transaction pool
 		TransactionPool.__set__('jobsQueue', jobsQueue);
@@ -84,11 +79,6 @@
 			logger // logger
 		);
 
-<<<<<<< HEAD
-	beforeEach(function () {
-		sinonSandbox.stub(jobsQueue, 'register');
-	});
-=======
 		// Bind fake modules
 		transactionPool.bind(
 			sinon.spy(), // accounts
@@ -98,8 +88,11 @@
 		done();
 	});
 
+	beforeEach(function () {
+		sinonSandbox.stub(jobsQueue, 'register');
+	});
+
 	describe('initialize', function () {
->>>>>>> 9a13f4bb
 
 		describe('lists', function () {
 
