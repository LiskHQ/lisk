--- conflicted
+++ resolved
@@ -1,12 +1,9 @@
 if (typeof module !== 'undefined' && module.exports) {
 	var common = require('../common');
 	var lisk = common.lisk;
-<<<<<<< HEAD
 	var privateApi = common.privateApi;
 	var utils = common.utils;
-=======
 	var sinon = common.sinon;
->>>>>>> 8688c62e
 	process.env.NODE_ENV = 'test';
 }
 
@@ -470,14 +467,13 @@
 		};
 
 		it('should receive Height from a random public peer', function (done) {
-			sinon.stub(LSK, 'sendRequestPromise').resolves(expectedResponse);
-
+			sinon.stub(privateApi, 'sendRequestPromise').resolves(expectedResponse);
 			LSK.sendRequest('blocks/getHeight', function (data) {
 				(data).should.be.ok;
 				(data).should.be.type('object');
 				(data.success).should.be.true();
 
-				LSK.sendRequestPromise.restore();
+				privateApi.sendRequestPromise.restore();
 				done();
 			});
 		});
