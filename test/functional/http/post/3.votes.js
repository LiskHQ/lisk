--- conflicted
+++ resolved
@@ -34,7 +34,7 @@
 		is directly related to the maximum number of allowed votes per account. Another independent
 		account is credited and performs tests uniquely to delegates from this scenario.
 	*/
-	
+
 	// First Scenario
 	var accountMaxVotesPerTransaction = node.randomAccount();
 	var delegatesMaxVotesPerTransaction = [];
@@ -159,11 +159,7 @@
 
 	describe('schema validations', function () {
 
-<<<<<<< HEAD
-		shared.invalidAssets(delegateAssetAccount, 'votes', badTransactions);
-=======
 		shared.invalidAssets('votes', badTransactions);
->>>>>>> 02149fe1
 	});
 
 	describe('transactions processing', function () {
@@ -217,18 +213,18 @@
 				badTransactions.push(transaction);
 			});
 		});
-		
+
 		it('upvoting when sender not on blockchain should fail', function () {
 			accountNoFunds = node.randomAccount();
 			transaction = node.lisk.vote.createVote(accountNoFunds.password, ['+' + node.eAccount.publicKey]);
-			
+
 			return sendTransactionPromise(transaction).then(function (res) {
 				node.expect(res).to.have.property('status').to.equal(400);
 				node.expect(res).to.have.nested.property('body.message').to.equal('Account does not exist');
 				badTransactions.push(transaction);
 			});
 		});
-		
+
 		// TODO: Test this after an account is made empty
 		it.skip('upvoting when sender has no funds should fail', function () {
 			accountNoFunds = node.randomAccount();
