--- conflicted
+++ resolved
@@ -19,11 +19,7 @@
 
 const database = rewire('../../db');
 
-<<<<<<< HEAD
-var dbNames = [];
-=======
-const testDatabaseNames = [];
->>>>>>> ef1a7c56
+const dbNames = [];
 
 /**
  * @param {string} table
@@ -50,15 +46,9 @@
 	this.dbConfig.database = this.dbName;
 	dbNames.push(this.dbName);
 
-<<<<<<< HEAD
-	var dropCreatedDatabases = function() {
+	const dropCreatedDatabases = function() {
 		dbNames.forEach(aDbName => {
 			child_process.exec(`dropdb ${aDbName}`);
-=======
-	const dropCreatedDatabases = function() {
-		testDatabaseNames.forEach(testDatabaseName => {
-			child_process.exec(`dropdb ${testDatabaseName}`);
->>>>>>> ef1a7c56
 		});
 	};
 
