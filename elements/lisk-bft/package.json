--- conflicted
+++ resolved
@@ -40,15 +40,9 @@
 		"@liskhq/lisk-codec": "^0.1.1",
 		"@liskhq/lisk-cryptography": "^3.0.1",
 		"@liskhq/lisk-utils": "^0.1.0",
-<<<<<<< HEAD
-		"@liskhq/lisk-validator": "^0.5.0",
+		"@liskhq/lisk-validator": "^0.5.1",
 		"@types/node": "12.20.6",
 		"debug": "4.3.1"
-=======
-		"@liskhq/lisk-validator": "^0.5.1",
-		"@types/node": "12.12.11",
-		"debug": "4.1.1"
->>>>>>> 5d4756ac
 	},
 	"devDependencies": {
 		"@types/debug": "4.1.5",
