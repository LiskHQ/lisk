/*
 * Copyright © 2019 Lisk Foundation
 *
 * See the LICENSE file at the top-level directory of this distribution
 * for licensing information.
 *
 * Unless otherwise agreed in a custom licensing agreement with the Lisk Foundation,
 * no part of this software, including this file, may be copied, modified,
 * propagated, or distributed except according to the terms contained in the
 * LICENSE file.
 *
 * Removal or modification of this copyright notice is prohibited.
 */

import {
	BaseTransaction,
	Status as TransactionStatus,
	TransactionError,
	TransactionJSON,
	TransactionResponse,
} from '@liskhq/lisk-transactions';

<<<<<<< HEAD
import { DataAccess } from '../data_access';
=======
import { Slots } from '../slots';
>>>>>>> 8ec70343
import { StateStore } from '../state_store';
import {
	Contexter,
	ExceptionOptions,
	MatcherTransaction,
	SignatureObject,
<<<<<<< HEAD
	Slots,
=======
	Storage,
>>>>>>> 8ec70343
	WriteableTransactionResponse,
} from '../types';

import { TransactionHandledResult } from './compose_transaction_steps';
import * as exceptionsHandlers from './exceptions_handlers';
import * as votesWeight from './votes_weight';

export const validateTransactions = (exceptions?: ExceptionOptions) => (
	transactions: ReadonlyArray<BaseTransaction>,
): TransactionHandledResult => {
	const transactionsResponses = transactions.map(transaction =>
		transaction.validate(),
	);

	const invalidTransactionResponses = transactionsResponses.filter(
		transactionResponse => transactionResponse.status !== TransactionStatus.OK,
	);
	exceptionsHandlers.updateTransactionResponseForExceptionTransactions(
		invalidTransactionResponses,
		transactions,
		exceptions,
	);

	return {
		transactionsResponses,
	};
};

/**
 * Verify user total spending
 *
 * One user can't spend more than its balance even thought if block contains
 * credit transactions settling the balance. In one block total speding must be
 * less than the total balance
 */
export const verifyTotalSpending = (
	transactions: ReadonlyArray<BaseTransaction>,
	stateStore: StateStore,
) => {
	const spendingErrors: TransactionResponse[] = [];

	// Group the transactions per senderId to calculate total spending
	const senderTransactions = transactions.reduce((rv, x) => {
		(rv[x.senderId] = rv[x.senderId] || []).push(x);

		return rv;
		// tslint:disable-next-line readonly-keyword no-object-literal-type-assertion
	}, {} as { [key: string]: BaseTransaction[] });

	// We need to get the transaction id which cause exceeding the sufficient balance
	// So we can't sum up all transactions together at once
	// tslint:disable-next-line readonly-keyword
	const senderSpending: { [key: string]: bigint } = {};
	Object.keys(senderTransactions).forEach(senderId => {
		// We don't need to perform spending check if account have only one transaction
		// Its balance check will be performed by transaction processing
		// tslint:disable-next-line no-magic-numbers
		if (senderTransactions[senderId].length < 2) {
			return;
		}

		// Grab the sender balance
		const senderBalance = BigInt(stateStore.account.get(senderId).balance);

		// Initialize the sender spending with zero
		senderSpending[senderId] = BigInt(0);

		senderTransactions[senderId].forEach((transaction: BaseTransaction) => {
			const senderTotalSpending =
				senderSpending[senderId] +
				// tslint:disable-next-line no-any
				BigInt((transaction.asset as any).amount || 0) +
				BigInt(transaction.fee);

			if (senderBalance < senderTotalSpending) {
				spendingErrors.push({
					id: transaction.id,
					status: TransactionStatus.FAIL,
					errors: [
						new TransactionError(
							`Account does not have enough LSK for total spending. balance: ${senderBalance.toString()}, spending: ${senderTotalSpending.toString()}`,
							transaction.id,
							'.amount',
						),
					],
				});
			} else {
				senderSpending[senderId] = senderTotalSpending;
			}
		});
	});

	return spendingErrors;
};

export const applyGenesisTransactions = () => async (
	transactions: ReadonlyArray<BaseTransaction>,
	stateStore: StateStore,
) => {
	// Avoid merging both prepare statements into one for...of loop as this slows down the call dramatically
	for (const transaction of transactions) {
		await transaction.prepare(stateStore);
	}

	await votesWeight.prepare(stateStore, transactions);

	const transactionsResponses = transactions.map(transaction => {
		// Fee is handled by Elements now so we set it to zero here. LIP-0012
		transaction.fee = BigInt(0);
		const transactionResponse = transaction.apply(stateStore);

		votesWeight.apply(stateStore, transaction);
		stateStore.transaction.add(transaction as TransactionJSON);

		// We are overriding the status of transaction because it's from genesis block
		(transactionResponse as WriteableTransactionResponse).status =
			TransactionStatus.OK;

		return transactionResponse;
	});

	return {
		transactionsResponses,
	};
};

export const applyTransactions = (exceptions?: ExceptionOptions) => async (
	transactions: ReadonlyArray<BaseTransaction>,
	stateStore: StateStore,
): Promise<TransactionHandledResult> => {
	// Avoid merging both prepare statements into one for...of loop as this slows down the call dramatically
	for (const transaction of transactions) {
		await transaction.prepare(stateStore);
	}

	await votesWeight.prepare(stateStore, transactions);

	// Verify total spending of per account accumulative
	const transactionsResponseWithSpendingErrors = verifyTotalSpending(
		transactions,
		stateStore,
	);

	const transactionsWithoutSpendingErrors = transactions.filter(
		transaction =>
			!transactionsResponseWithSpendingErrors
				.map(({ id }) => id)
				.includes(transaction.id),
	);

	const transactionsResponses = transactionsWithoutSpendingErrors.map(
		transaction => {
			stateStore.account.createSnapshot();
			const transactionResponse = transaction.apply(stateStore);
			if (transactionResponse.status !== TransactionStatus.OK) {
				// Update transaction response mutates the transaction response object
				exceptionsHandlers.updateTransactionResponseForExceptionTransactions(
					[transactionResponse],
					transactionsWithoutSpendingErrors,
					exceptions,
				);
			}

			if (transactionResponse.status === TransactionStatus.OK) {
				votesWeight.apply(stateStore, transaction, exceptions);
				stateStore.transaction.add(transaction as TransactionJSON);
			}

			if (transactionResponse.status !== TransactionStatus.OK) {
				stateStore.account.restoreSnapshot();
			}

			return transactionResponse;
		},
	);

	return {
		transactionsResponses: [
			...transactionsResponses,
			...transactionsResponseWithSpendingErrors,
		],
	};
};

export const checkPersistedTransactions = (dataAccess: DataAccess) => async (
	transactions: ReadonlyArray<BaseTransaction>,
) => {
	if (!transactions.length) {
		return {
			transactionsResponses: [],
		};
	}

	const confirmedTransactions = await dataAccess.getTransactionsByIDs(
		transactions.map(transaction => transaction.id),
	);

	const persistedTransactionIds = confirmedTransactions.map(
		(transaction: TransactionJSON) => transaction.id,
	);
	const persistedTransactions = transactions.filter(transaction =>
		persistedTransactionIds.includes(transaction.id),
	);
	const nonPersistedTransactions = transactions.filter(
		transaction => !persistedTransactionIds.includes(transaction.id),
	);
	const transactionsResponses = [
		...nonPersistedTransactions.map(transaction => ({
			id: transaction.id,
			status: TransactionStatus.OK,
			errors: [],
		})),
		...persistedTransactions.map(transaction => ({
			id: transaction.id,
			status: TransactionStatus.FAIL,
			errors: [
				new TransactionError(
					`Transaction is already confirmed: ${transaction.id}`,
					transaction.id,
					'.id',
				),
			],
		})),
	];

	return {
		transactionsResponses,
	};
};

export const checkAllowedTransactions = (contexter: Contexter) => (
	transactions: ReadonlyArray<BaseTransaction>,
): TransactionHandledResult => ({
	transactionsResponses: transactions.map(transaction => {
		const context = typeof contexter === 'function' ? contexter() : contexter;
		const allowed =
			!(transaction as MatcherTransaction).matcher ||
			(transaction as MatcherTransaction).matcher(context);

		return {
			id: transaction.id,
			status: allowed ? TransactionStatus.OK : TransactionStatus.FAIL,
			errors: allowed
				? []
				: [
						new TransactionError(
							`Transaction type ${transaction.type} is currently not allowed.`,
							transaction.id,
						),
				  ],
		};
	}),
});

export const undoTransactions = (exceptions?: ExceptionOptions) => async (
	transactions: ReadonlyArray<BaseTransaction>,
	stateStore: StateStore,
): Promise<TransactionHandledResult> => {
	// Avoid merging both prepare statements into one for...of loop as this slows down the call dramatically
	for (const transaction of transactions) {
		await transaction.prepare(stateStore);
	}

	await votesWeight.prepare(stateStore, transactions);

	const transactionsResponses = transactions.map(transaction => {
		const transactionResponse = transaction.undo(stateStore);
		votesWeight.undo(stateStore, transaction, exceptions);

		return transactionResponse;
	});

	const nonUndoableTransactionsResponse = transactionsResponses.filter(
		transactionResponse => transactionResponse.status !== TransactionStatus.OK,
	);

	exceptionsHandlers.updateTransactionResponseForExceptionTransactions(
		nonUndoableTransactionsResponse,
		transactions,
		exceptions,
	);

	return {
		transactionsResponses,
	};
};

export const verifyTransactions = (
	slots: Slots,
	exceptions?: ExceptionOptions,
) => async (
	transactions: ReadonlyArray<BaseTransaction>,
	stateStore: StateStore,
): Promise<TransactionHandledResult> => {
	await Promise.all(transactions.map(t => t.prepare(stateStore)));

	const transactionsResponses = transactions.map(transaction => {
		stateStore.createSnapshot();
		const transactionResponse = transaction.apply(stateStore);
		if (slots.getSlotNumber(transaction.timestamp) > slots.getSlotNumber()) {
			(transactionResponse as WriteableTransactionResponse).status =
				TransactionStatus.FAIL;
			(transactionResponse.errors as TransactionError[]).push(
				new TransactionError(
					'Invalid transaction timestamp. Timestamp is in the future',
					transaction.id,
					'.timestamp',
				),
			);
		}
		stateStore.restoreSnapshot();

		return transactionResponse;
	});

	const unverifiableTransactionsResponse = transactionsResponses.filter(
		transactionResponse => transactionResponse.status !== TransactionStatus.OK,
	);

	exceptionsHandlers.updateTransactionResponseForExceptionTransactions(
		unverifiableTransactionsResponse,
		transactions,
		exceptions,
	);

	return {
		transactionsResponses,
	};
};

export const processSignature = () => async (
	transaction: BaseTransaction,
	signature: SignatureObject,
	stateStore: StateStore,
) => {
	await transaction.prepare(stateStore);

	// Add multisignature to transaction and process
	return transaction.addMultisignature(stateStore, signature);
};<|MERGE_RESOLUTION|>--- conflicted
+++ resolved
@@ -20,22 +20,14 @@
 	TransactionResponse,
 } from '@liskhq/lisk-transactions';
 
-<<<<<<< HEAD
 import { DataAccess } from '../data_access';
-=======
 import { Slots } from '../slots';
->>>>>>> 8ec70343
 import { StateStore } from '../state_store';
 import {
 	Contexter,
 	ExceptionOptions,
 	MatcherTransaction,
 	SignatureObject,
-<<<<<<< HEAD
-	Slots,
-=======
-	Storage,
->>>>>>> 8ec70343
 	WriteableTransactionResponse,
 } from '../types';
 
