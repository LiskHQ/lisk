--- conflicted
+++ resolved
@@ -33,11 +33,8 @@
 	saveBlock,
 	undoConfirmedStep,
 } from './chain';
-<<<<<<< HEAD
 import { DataAccess } from './data_access';
-=======
 import { Slots } from './slots';
->>>>>>> 8ec70343
 import { StateStore } from './state_store';
 import {
 	applyTransactions,
@@ -107,17 +104,12 @@
 }
 
 export class Blocks extends EventEmitter {
-	public readonly slots: Slots;
-
 	private _lastBlock: BlockInstance;
 	private readonly blocksVerify: BlocksVerify;
 	private readonly logger: Logger;
 	private readonly storage: Storage;
-<<<<<<< HEAD
 	private readonly dataAccess: DataAccess;
 	private readonly slots: Slots;
-=======
->>>>>>> 8ec70343
 	private readonly blockRewardArgs: BlockRewardOptions;
 	private readonly exceptions: ExceptionOptions;
 	private readonly genesisBlock: BlockInstance;
