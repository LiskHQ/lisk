--- conflicted
+++ resolved
@@ -54,13 +54,12 @@
 		);
 	}
 
-<<<<<<< HEAD
 	public addBlockHeader(blockHeader: BlockHeader): BlockHeader[] {
 		return this._blocksCache.add(blockHeader);
-=======
+	}
+
 	public get transactionAdapter(): TransactionInterfaceAdapter {
 		return this._transactionAdapter;
->>>>>>> a798833b
 	}
 
 	/** Begin: BlockHeaders */
@@ -87,11 +86,7 @@
 		}
 		const block = await this._storage.getBlockByHeight(height);
 
-<<<<<<< HEAD
 		return block ? this.deserializeBlockHeader(block) : undefined;
-=======
-		return block && this.deserializeBlockHeader(block);
->>>>>>> a798833b
 	}
 
 	public async getBlockHeadersByHeightBetween(
