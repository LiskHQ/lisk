--- conflicted
+++ resolved
@@ -45,17 +45,10 @@
 		"ws": "7.4.0"
 	},
 	"devDependencies": {
-<<<<<<< HEAD
-		"@liskhq/lisk-chain": "^0.2.0",
 		"@types/jest": "26.0.21",
 		"@types/jest-when": "2.7.2",
 		"@types/node": "12.20.6",
-=======
 		"@liskhq/lisk-chain": "^0.2.1",
-		"@types/jest": "26.0.13",
-		"@types/jest-when": "2.7.1",
-		"@types/node": "12.12.11",
->>>>>>> 5d4756ac
 		"@typescript-eslint/eslint-plugin": "3.10.1",
 		"@typescript-eslint/parser": "3.10.1",
 		"eslint": "7.8.1",
