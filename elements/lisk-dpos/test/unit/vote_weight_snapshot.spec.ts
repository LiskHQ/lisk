--- conflicted
+++ resolved
@@ -1370,127 +1370,5 @@
 				);
 			});
 		});
-<<<<<<< HEAD
-
-		describe('when undo is called', () => {
-			beforeEach(() => {
-				delegates = getDelegateAccounts(103);
-				block = {
-					id: 'random-block',
-					timestamp: 10100,
-					height: 1030,
-					version: 2,
-					generatorPublicKey: forgers[0].publicKey,
-					reward: BigInt(500000000),
-					asset: {
-						seedReveal: Buffer.from('00000000000000000000000000000000', 'hex'),
-					},
-				} as BlockHeader;
-				chainStub.dataAccess.getDelegates.mockResolvedValue([...delegates]);
-
-				// Setup for missed block calculation
-				const forgedBlocks = forgers
-					.map((forger, i) => ({
-						generatorPublicKey: forger.publicKey,
-						height: 928 + i,
-					}))
-					.slice(0, 102);
-				chainStub.dataAccess.getBlockHeadersByHeightBetween.mockResolvedValue(
-					forgedBlocks,
-				);
-
-				const voteWeightsObject = {
-					voteWeights: [
-						{
-							round: 11,
-							delegates: delegates.map(d => ({
-								address: d.address,
-								voteWeight: BigInt(0),
-							})),
-						},
-						{
-							round: 12,
-							delegates: delegates.map(d => ({
-								address: d.address,
-								voteWeight: BigInt(0),
-							})),
-						},
-						{
-							round: 13,
-							delegates: delegates.map(d => ({
-								address: d.address,
-								voteWeight: BigInt(0),
-							})),
-						},
-						{
-							round: 14,
-							delegates: delegates.map(d => ({
-								address: d.address,
-								voteWeight: BigInt(0),
-							})),
-						},
-						{
-							round: 15,
-							delegates: delegates.map(d => ({
-								address: d.address,
-								voteWeight: BigInt(0),
-							})),
-						},
-						{
-							round: 16,
-							delegates: delegates.map(d => ({
-								address: d.address,
-								voteWeight: BigInt(0),
-							})),
-						},
-					],
-				};
-
-				const existingVoteWeights = codec.encode(
-					voteWeightsSchema,
-					voteWeightsObject,
-				);
-
-				const forgerListObject = {
-					forgersList: [
-						{
-							round: 10,
-							delegates: [...forgers.map(d => d.address).slice(0, 102)],
-							standby: [],
-						},
-					],
-				};
-
-				const mockedForgersList = codec.encode(
-					forgerListSchema,
-					forgerListObject,
-				);
-
-				stateStore = new StateStoreMock(
-					[forgers[0]],
-					{
-						[CONSENSUS_STATE_DELEGATE_FORGERS_LIST]: mockedForgersList,
-						[CONSENSUS_STATE_DELEGATE_VOTE_WEIGHTS]: existingVoteWeights,
-					},
-					{ lastBlockHeaders: [defaultLastBlockHeader] },
-				);
-			});
-
-			it('should remove future voteWights that is no longer valid', async () => {
-				// Act
-				await dpos.undo(block, stateStore);
-
-				// Assert
-				const voteWeightsBuffer = await stateStore.consensus.get(
-					CONSENSUS_STATE_DELEGATE_VOTE_WEIGHTS,
-				);
-				const voteWeights = convertVoteWeight(voteWeightsBuffer as Buffer);
-				expect(voteWeights).toHaveLength(2);
-				expect(voteWeights[0].round).toEqual(11);
-				expect(voteWeights[1].round).toEqual(12);
-			});
-		});
-=======
->>>>>>> 214857cd
 	});
 });