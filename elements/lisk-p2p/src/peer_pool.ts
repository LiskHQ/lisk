--- conflicted
+++ resolved
@@ -83,8 +83,6 @@
 	EVENT_DISCOVERED_PEER,
 };
 
-export { connectAndFetchPeerInfo } from './peer';
-
 interface PeerPoolConfig {
 	readonly ackTimeout?: number;
 	readonly connectTimeout?: number;
@@ -427,6 +425,7 @@
 			connectTimeout: this._peerPoolConfig.connectTimeout,
 			ackTimeout: this._peerPoolConfig.ackTimeout,
 			banTime: this._peerPoolConfig.peerBanTime,
+			wsMaxPayload: this._peerPoolConfig.wsMaxPayload,
 		};
 		const peer = new OutboundPeer(peerInfo, peerConfig);
 
@@ -470,36 +469,9 @@
 		});
 	}
 
-<<<<<<< HEAD
 	public getAllPeerInfos(): ReadonlyArray<P2PPeerInfo> {
 		return this.getPeers().map(peer => peer.peerInfo);
 	}
-=======
-	public addOutboundPeer(
-		peerId: string,
-		peerInfo: P2PDiscoveredPeerInfo,
-		socket: SCClientSocket,
-	): boolean {
-		const existingPeer = this.getPeer(peerId);
-
-		if (existingPeer) {
-			// Update the peerInfo from the latest inbound socket.
-			if (existingPeer.state.outbound === ConnectionState.DISCONNECTED) {
-				existingPeer.outboundSocket = socket;
-
-				return false;
-			}
-
-			return false;
-		}
-
-		const peerConfig = {
-			connectTimeout: this._peerPoolConfig.connectTimeout,
-			ackTimeout: this._peerPoolConfig.ackTimeout,
-			wsMaxPayload: this._peerPoolConfig.wsMaxPayload,
-		};
-		const peer = new Peer(peerInfo, peerConfig, { outbound: socket });
->>>>>>> 298ca0cc
 
 	public getPeers(
 		kind?: typeof OutboundPeer | typeof InboundPeer,
@@ -518,7 +490,6 @@
 		);
 	}
 
-<<<<<<< HEAD
 	public getConnectedPeers(
 		kind?: typeof OutboundPeer | typeof InboundPeer,
 	): ReadonlyArray<Peer> {
@@ -526,25 +497,6 @@
 		if (kind) {
 			return peers.filter(peer => peer instanceof kind);
 		}
-=======
-	public getAllConnectedPeerInfos(): ReadonlyArray<P2PDiscoveredPeerInfo> {
-		return this.getConnectedPeers().map(peer => peer.peerInfo);
-	}
-
-	public getConnectedPeers(): ReadonlyArray<Peer> {
-		const peers = this.getAllPeers();
-
-		return peers.filter(
-			peer =>
-				peer.state.outbound === ConnectionState.CONNECTED ||
-				peer.state.inbound === ConnectionState.CONNECTED,
-		);
-	}
-
-	public getAllPeerInfos(): ReadonlyArray<P2PDiscoveredPeerInfo> {
-		return this.getAllPeers().map(peer => peer.peerInfo);
-	}
->>>>>>> 298ca0cc
 
 		return peers.filter(peer => peer.state === ConnectionState.OPEN);
 	}
