/*
 * Copyright © 2019 Lisk Foundation
 *
 * See the LICENSE file at the top-level directory of this distribution
 * for licensing information.
 *
 * Unless otherwise agreed in a custom licensing agreement with the Lisk Foundation,
 * no part of this software, including this file, may be copied, modified,
 * propagated, or distributed except according to the terms contained in the
 * LICENSE file.
 *
 * Removal or modification of this copyright notice is prohibited.
 *
 */
import { expect } from 'chai';
import { PeerPool } from '../../src/peer_pool';
import {
	selectPeersForConnection,
	selectPeersForRequest,
	selectPeersForSend,
} from '../../src/peer_selection';
import { Peer, ConnectionState } from '../../src/peer';
<<<<<<< HEAD
import { initializePeerList, initializePeerInfoList } from '../utils/peers';
import { P2PDiscoveredPeerInfo } from '../../src/p2p_types';
import { DEFAULT_WS_MAX_PAYLOAD } from '../../src/p2p';
=======
import { initializePeerList } from '../utils/peers';
import { P2PPeerInfo } from '../../src/p2p_types';
import {
	DEFAULT_WS_MAX_PAYLOAD,
	DEFAULT_BAN_TIME,
	DEFAULT_MAX_OUTBOUND_CONNECTIONS,
	DEFAULT_MAX_INBOUND_CONNECTIONS,
	DEFAULT_OUTBOUND_SHUFFLE_INTERVAL,
	DEFAULT_PEER_PROTECTION_FOR_LATENCY,
	DEFAULT_PEER_PROTECTION_FOR_USEFULNESS,
	DEFAULT_PEER_PROTECTION_FOR_LONGEVITY,
} from '../../src/p2p';
>>>>>>> 003e2bda

describe('peerPool', () => {
	const peerPool = new PeerPool({
		peerSelectionForConnection: selectPeersForConnection,
		peerSelectionForRequest: selectPeersForRequest,
		peerSelectionForSend: selectPeersForSend,
		sendPeerLimit: 25,
		wsMaxPayload: DEFAULT_WS_MAX_PAYLOAD,
		wsMaxMessageRate: 100,
		wsMaxMessageRatePenalty: 10,
		rateCalculationInterval: 1000,
		peerBanTime: DEFAULT_BAN_TIME,
		maxOutboundConnections: DEFAULT_MAX_OUTBOUND_CONNECTIONS,
		maxInboundConnections: DEFAULT_MAX_INBOUND_CONNECTIONS,
		outboundShuffleInterval: DEFAULT_OUTBOUND_SHUFFLE_INTERVAL,
		latencyProtectionRatio: DEFAULT_PEER_PROTECTION_FOR_LATENCY,
		productivityProtectionRatio: DEFAULT_PEER_PROTECTION_FOR_USEFULNESS,
		longevityProtectionRatio: DEFAULT_PEER_PROTECTION_FOR_LONGEVITY,
	});

	describe('#constructor', () => {
		it('should be an object and instance of PeerPool', () => {
			return expect(peerPool)
				.to.be.an('object')
				.and.be.instanceof(PeerPool);
		});
	});

	// TODO: adjust unit tests to the new nature of peers
	describe.skip('#getConnectedPeers', () => {
		describe('when there are some active peers in inbound and outbound', () => {
			const peerList: ReadonlyArray<Peer> = initializePeerList();
			let activePeersInfoList: ReadonlyArray<P2PPeerInfo>;

			beforeEach(async () => {
				sandbox.stub(peerList[0], 'state').get(() => ConnectionState.OPEN);
				sandbox.stub(peerList[1], 'state').get(() => ConnectionState.OPEN);
				sandbox.stub(peerList[2], 'state').get(() => ConnectionState.CLOSED);

				activePeersInfoList = [peerList[0], peerList[1]].map(
					peer => peer.peerInfo,
				);
				sandbox.stub(peerPool, 'getConnectedPeers').returns(peerList);
			});

			it('should return active peers', async () => {
				expect(peerPool.getConnectedPeers().map(peer => peer.peerInfo)).eql(
					activePeersInfoList,
				);
			});
		});

		describe('when there are some active peers only in inbound', () => {
			const peerList: ReadonlyArray<Peer> = initializePeerList();
			let activePeersInfoList: ReadonlyArray<P2PPeerInfo>;

			beforeEach(async () => {
				sandbox.stub(peerList[0], 'state').get(() => ConnectionState.OPEN);
				sandbox.stub(peerList[1], 'state').get(() => ConnectionState.OPEN);
				sandbox.stub(peerList[2], 'state').get(() => ConnectionState.OPEN);
				sandbox.stub(peerList[3], 'state').get(() => ConnectionState.CLOSED);

				activePeersInfoList = [peerList[0], peerList[1], peerList[2]].map(
					peer => peer.peerInfo,
				);
				sandbox.stub(peerPool, 'getConnectedPeers').returns(peerList);
			});

			it('should return active peers having inbound connection', async () => {
				expect(peerPool.getConnectedPeers().map(peer => peer.peerInfo)).eql(
					activePeersInfoList,
				);
			});
		});

		describe('when there are some active peers only in outbound', () => {
			const peerList: ReadonlyArray<Peer> = initializePeerList();
			let activePeersInfoList: ReadonlyArray<P2PPeerInfo>;

			beforeEach(async () => {
				sandbox.stub(peerList[0], 'state').get(() => ConnectionState.OPEN);
				sandbox.stub(peerList[1], 'state').get(() => ConnectionState.OPEN);
				sandbox.stub(peerList[2], 'state').get(() => ConnectionState.OPEN);
				sandbox.stub(peerList[3], 'state').get(() => ConnectionState.CLOSED);

				activePeersInfoList = [peerList[0], peerList[1], peerList[2]].map(
					peer => peer.peerInfo,
				);
				sandbox.stub(peerPool, 'getConnectedPeers').returns(peerList);
			});

			it('should return active peers having outbound connection', async () => {
				expect(peerPool.getConnectedPeers().map(peer => peer.peerInfo)).eql(
					activePeersInfoList,
				);
			});
		});

		describe('when there are no active peers', () => {
			const peerList: ReadonlyArray<Peer> = initializePeerList();

			beforeEach(async () => {
				peerList.forEach(peer =>
					sandbox.stub(peer, 'state').get(() => ConnectionState.CLOSED),
				);

				sandbox.stub(peerPool, 'getConnectedPeers').returns(peerList);
			});

			it('should return an empty array', async () => {
				expect(peerPool.getConnectedPeers().map(peer => peer.peerInfo)).eql([]);
			});
		});
	});

	describe('#getAllConnectedPeerInfos', () => {
		describe('when there are some active peers in inbound and outbound', () => {
			const peerList: ReadonlyArray<Peer> = initializePeerList();
			let activePeersInfoList: ReadonlyArray<P2PPeerInfo>;

			beforeEach(async () => {
				sandbox.stub(peerList[0], 'state').get(() => ConnectionState.OPEN);
				sandbox.stub(peerList[1], 'state').get(() => ConnectionState.OPEN);
				sandbox.stub(peerList[2], 'state').get(() => ConnectionState.CLOSED);

				sandbox
					.stub(peerPool, 'getConnectedPeers')
					.returns(
						peerList.filter(peer => peer.state === ConnectionState.OPEN),
					);
				activePeersInfoList = [peerList[0], peerList[1]].map(
					peer => peer.peerInfo,
				);
			});

			it('should returns list of peerInfos of active peers', async () => {
				expect(peerPool.getAllConnectedPeerInfos()).eql(activePeersInfoList);
			});
		});

		describe('when there are some active peers in inbound only', () => {
			const peerList: ReadonlyArray<Peer> = initializePeerList();
			let activePeersInfoList: ReadonlyArray<P2PPeerInfo>;

			beforeEach(async () => {
				sandbox.stub(peerList[0], 'state').get(() => ConnectionState.OPEN);
				sandbox.stub(peerList[1], 'state').get(() => ConnectionState.OPEN);
				sandbox.stub(peerList[2], 'state').get(() => ConnectionState.CLOSED);

				sandbox
					.stub(peerPool, 'getConnectedPeers')
					.returns(
						peerList.filter(peer => peer.state === ConnectionState.OPEN),
					);
				activePeersInfoList = [peerList[0], peerList[1]].map(
					peer => peer.peerInfo,
				);
			});

			it('should returns list of peerInfos of active peers only in inbound', async () => {
				expect(peerPool.getAllConnectedPeerInfos()).eql(activePeersInfoList);
			});
		});

		describe('when there are some active peers in outbound only', () => {
			const peerList: ReadonlyArray<Peer> = initializePeerList();
			let activePeersInfoList: ReadonlyArray<P2PPeerInfo>;

			beforeEach(async () => {
				sandbox.stub(peerList[0], 'state').get(() => ConnectionState.OPEN);
				sandbox.stub(peerList[1], 'state').get(() => ConnectionState.OPEN);
				sandbox.stub(peerList[2], 'state').get(() => ConnectionState.CLOSED);

				sandbox
					.stub(peerPool, 'getConnectedPeers')
					.returns(
						peerList.filter(peer => peer.state === ConnectionState.OPEN),
					);
				activePeersInfoList = [peerList[0], peerList[1]].map(
					peer => peer.peerInfo,
				);
			});

			it('should returns list of peerInfos of active peers only in outbound', async () => {
				expect(peerPool.getAllConnectedPeerInfos()).eql(activePeersInfoList);
			});
		});

		describe('when there are no active peers', () => {
			const peerList: ReadonlyArray<Peer> = initializePeerList();

			beforeEach(async () => {
				peerList.forEach(peer =>
					sandbox.stub(peer, 'state').get(() => ConnectionState.CLOSED),
				);

				sandbox
					.stub(peerPool, 'getConnectedPeers')
					.returns(
						peerList.filter(peer => peer.state === ConnectionState.OPEN),
					);
			});

			it('should return an empty array', async () => {
				expect(peerPool.getAllConnectedPeerInfos()).eql([]);
			});
		});
	});

	describe('#getUniqueConnectedPeers', () => {
		const samplePeers = initializePeerInfoList();

		describe('when two peers have same peer infos', () => {
			let uniqueConnectedPeers: ReadonlyArray<P2PDiscoveredPeerInfo>;

			beforeEach(async () => {
				const duplicatesList = [...samplePeers, samplePeers[0], samplePeers[1]];
				sandbox
					.stub(peerPool, 'getAllConnectedPeerInfos')
					.returns(duplicatesList);
				uniqueConnectedPeers = peerPool.getUniqueConnectedPeers();
			});

			it('should remove the duplicate peers with the same ips', async () => {
				expect(uniqueConnectedPeers).eql(samplePeers);
			});
		});

		describe('when two peers have same IP and different wsPort and height', () => {
			let uniqueConnectedPeers: ReadonlyArray<P2PDiscoveredPeerInfo>;

			beforeEach(async () => {
				const peer1 = {
					...samplePeers[0],
					height: 1212,
					wsPort: samplePeers[0].wsPort + 1,
				};

				const peer2 = {
					...samplePeers[1],
					height: 1200,
					wsPort: samplePeers[1].wsPort + 1,
				};

				const duplicatesList = [...samplePeers, peer1, peer2];
				sandbox
					.stub(peerPool, 'getAllConnectedPeerInfos')
					.returns(duplicatesList);
				uniqueConnectedPeers = peerPool.getUniqueConnectedPeers();
			});

			it('should remove the duplicate ip and choose the one with higher height', async () => {
				expect(uniqueConnectedPeers).eql(samplePeers);
			});
		});

		describe('when two peers have same IP and different wsPort but same height', () => {
			let uniqueConnectedPeers: ReadonlyArray<P2PDiscoveredPeerInfo>;

			beforeEach(async () => {
				const peer1 = {
					...samplePeers[0],
					height: samplePeers[0].height,
					wsPort: samplePeers[0].wsPort + 1,
				};

				const peer2 = {
					...samplePeers[1],
					height: samplePeers[1].height,
					wsPort: samplePeers[1].wsPort + 1,
				};

				const duplicatesList = [...samplePeers, peer1, peer2];
				sandbox
					.stub(peerPool, 'getAllConnectedPeerInfos')
					.returns(duplicatesList);
				uniqueConnectedPeers = peerPool.getUniqueConnectedPeers();
			});

			it('should remove the duplicate ip and choose one of the peer in sequence', async () => {
				expect(uniqueConnectedPeers).eql(samplePeers);
			});
		});
	});
});<|MERGE_RESOLUTION|>--- conflicted
+++ resolved
@@ -20,12 +20,8 @@
 	selectPeersForSend,
 } from '../../src/peer_selection';
 import { Peer, ConnectionState } from '../../src/peer';
-<<<<<<< HEAD
 import { initializePeerList, initializePeerInfoList } from '../utils/peers';
 import { P2PDiscoveredPeerInfo } from '../../src/p2p_types';
-import { DEFAULT_WS_MAX_PAYLOAD } from '../../src/p2p';
-=======
-import { initializePeerList } from '../utils/peers';
 import { P2PPeerInfo } from '../../src/p2p_types';
 import {
 	DEFAULT_WS_MAX_PAYLOAD,
@@ -37,7 +33,6 @@
 	DEFAULT_PEER_PROTECTION_FOR_USEFULNESS,
 	DEFAULT_PEER_PROTECTION_FOR_LONGEVITY,
 } from '../../src/p2p';
->>>>>>> 003e2bda
 
 describe('peerPool', () => {
 	const peerPool = new PeerPool({
