/*
 * Copyright © 2019 Lisk Foundation
 *
 * See the LICENSE file at the top-level directory of this distribution
 * for licensing information.
 *
 * Unless otherwise agreed in a custom licensing agreement with the Lisk Foundation,
 * no part of this software, including this file, may be copied, modified,
 * propagated, or distributed except according to the terms contained in the
 * LICENSE file.
 *
 * Removal or modification of this copyright notice is prohibited.
 *
 */
import { expect } from 'chai';
import { P2P, EVENT_CLOSE_OUTBOUND, EVICTED_PEER_CODE } from '../../src/index';
import { wait } from '../utils/helpers';
import { createNetwork, destroyNetwork } from 'utils/network_setup';

describe('Outbound peer shuffling', () => {
	let p2pNodeList: ReadonlyArray<P2P> = [];
	const collectedEventsCount = new Map();
	const OUTBOUND_SHUFFLE_INTERVAL = 100;

	beforeEach(async () => {
<<<<<<< HEAD
		const customSeedPeers = (
			index: number,
			startPort: number,
			networkSize: number,
		) =>
			[...new Array(networkSize / 2).keys()]
				.map(index => ({
					ip: '127.0.0.1',
					wsPort: startPort + ((index + 2) % networkSize), // Choose alternate peers for connection so that a node has available peers to make outbound connections
				}))
				.filter(seedPeer => seedPeer.wsPort !== startPort + index); // Avoid adding yourself

=======
>>>>>>> f9846ad4
		const customConfig = (
			_index: number,
			_startPort: number,
			networkSize: number,
		) => ({
			maxOutboundConnections: Math.round(networkSize / 2),
			maxInboundConnections: Math.round(networkSize / 2),
			outboundShuffleInterval: OUTBOUND_SHUFFLE_INTERVAL,
		});

		p2pNodeList = await createNetwork({ customConfig });

		p2pNodeList.forEach(p2p => {
			p2p.on(EVENT_CLOSE_OUTBOUND, msg => {
				if (msg.code === EVICTED_PEER_CODE) {
					let evictedConnections = collectedEventsCount.get(
						p2p.sharedState.wsPort,
					);

					if (evictedConnections) {
						collectedEventsCount.set(
							p2p.sharedState.wsPort,
							(evictedConnections += 1),
						);
					} else {
						collectedEventsCount.set(p2p.sharedState.wsPort, 1);
					}
				}
			});
		});
	});

	afterEach(async () => {
		await destroyNetwork(p2pNodeList);
	});

	it('should shuffle outbound peers and close connection with evict', async () => {
		await wait(500);

		p2pNodeList.forEach(p2p => {
			const evictedConnections = collectedEventsCount.get(
				p2p.sharedState.wsPort,
			);

			expect(evictedConnections).to.be.gt(0);
		});
	});
});<|MERGE_RESOLUTION|>--- conflicted
+++ resolved
@@ -23,21 +23,6 @@
 	const OUTBOUND_SHUFFLE_INTERVAL = 100;
 
 	beforeEach(async () => {
-<<<<<<< HEAD
-		const customSeedPeers = (
-			index: number,
-			startPort: number,
-			networkSize: number,
-		) =>
-			[...new Array(networkSize / 2).keys()]
-				.map(index => ({
-					ip: '127.0.0.1',
-					wsPort: startPort + ((index + 2) % networkSize), // Choose alternate peers for connection so that a node has available peers to make outbound connections
-				}))
-				.filter(seedPeer => seedPeer.wsPort !== startPort + index); // Avoid adding yourself
-
-=======
->>>>>>> f9846ad4
 		const customConfig = (
 			_index: number,
 			_startPort: number,
