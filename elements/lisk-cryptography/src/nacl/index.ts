/*
 * Copyright © 2019 Lisk Foundation
 *
 * See the LICENSE file at the top-level directory of this distribution
 * for licensing information.
 *
 * Unless otherwise agreed in a custom licensing agreement with the Lisk Foundation,
 * no part of this software, including this file, may be copied, modified,
 * propagated, or distributed except according to the terms contained in the
 * LICENSE file.
 *
 * Removal or modification of this copyright notice is prohibited.
 *
 */
import { NaclInterface } from './nacl_types';

// tslint:disable-next-line no-let no-require-imports no-var-requires
let lib: NaclInterface = require('./slow');

// Use try/catch for browser fallback support
try {
<<<<<<< HEAD
	if (process.env?.NACL_FAST === 'disable') {
		throw new Error('Use tweetnacl');
=======
	if (process.env.NACL_FAST !== 'disable') {
		// tslint:disable-next-line no-var-requires no-require-imports
		lib = require('./fast');
>>>>>>> 0dcfc038
	}
	// tslint:disable-next-line no-empty
} catch (err) {}

export const NACL_SIGN_PUBLICKEY_LENGTH = 32;

export const NACL_SIGN_SIGNATURE_LENGTH = 64;

export const {
	box,
	openBox,
	signDetached,
	verifyDetached,
	getRandomBytes,
	getKeyPair,
	getPublicKey,
} = lib;<|MERGE_RESOLUTION|>--- conflicted
+++ resolved
@@ -19,14 +19,9 @@
 
 // Use try/catch for browser fallback support
 try {
-<<<<<<< HEAD
-	if (process.env?.NACL_FAST === 'disable') {
-		throw new Error('Use tweetnacl');
-=======
 	if (process.env.NACL_FAST !== 'disable') {
 		// tslint:disable-next-line no-var-requires no-require-imports
 		lib = require('./fast');
->>>>>>> 0dcfc038
 	}
 	// tslint:disable-next-line no-empty
 } catch (err) {}
