/*
 * Copyright © 2019 Lisk Foundation
 *
 * See the LICENSE file at the top-level directory of this distribution
 * for licensing information.
 *
 * Unless otherwise agreed in a custom licensing agreement with the Lisk Foundation,
 * no part of this software, including this file, may be copied, modified,
 * propagated, or distributed except according to the terms contained in the
 * LICENSE file.
 *
 * Removal or modification of this copyright notice is prohibited.
 *
 */
// Required because first level function export
import * as ed2curve from 'ed2curve';
import * as querystring from 'querystring';

// eslint-disable-next-line import/no-cycle
import { EncryptedPassphraseObject } from './encrypt';
import { hash } from './hash';

// eslint-disable-next-line @typescript-eslint/no-require-imports
import reverse = require('buffer-reverse');

<<<<<<< HEAD
const CHARSET = 'zxvcpmbn3465o978uyrtkqew2adsjhfg';

export const convertUIntArray = (
	uintArray: number[],
	fromBits: number,
	toBits: number,
): number[] => {
	// eslint-disable-next-line no-bitwise
	const maxValue = (1 << toBits) - 1;
	let accumulator = 0;
	let bits = 0;
	const result = [];
	// eslint-disable-next-line
	for (var p = 0; p < uintArray.length; ++p) {
		const byte = uintArray[p];
		// check that the entry is a value between 0 and 2^frombits-1
		// eslint-disable-next-line no-bitwise
		if (byte < 0 || byte >> fromBits !== 0) {
			return [];
		}

		// eslint-disable-next-line no-bitwise
		accumulator = (accumulator << fromBits) | byte;
		bits += fromBits;
		while (bits >= toBits) {
			bits -= toBits;
			// eslint-disable-next-line no-bitwise
			result.push((accumulator >> bits) & maxValue);
		}
	}

	return result;
};

export const convertUInt5ToBase32 = (uint5Array: number[]): string =>
	uint5Array.map((val: number) => CHARSET[val]).join('');

=======
export const getFirstNBytes = (
	input: string | Buffer,
	size: number,
): Buffer => {
	// Union type arguments on overloaded functions do not work in typescript.
	// Relevant discussion: https://github.com/Microsoft/TypeScript/issues/23155
	if (typeof input === 'string') {
		return Buffer.from(input, 'hex').slice(0, size);
	}

	return Buffer.from(input).slice(0, size);
};

>>>>>>> d9c9fe43
export const getFirstEightBytesReversed = (input: string | Buffer): Buffer => {
	const BUFFER_SIZE = 8;
	// Union type arguments on overloaded functions do not work in typescript.
	// Relevant discussion: https://github.com/Microsoft/TypeScript/issues/23155
	if (typeof input === 'string') {
		return reverse(Buffer.from(input).slice(0, BUFFER_SIZE));
	}

	return reverse(Buffer.from(input).slice(0, BUFFER_SIZE));
};

export const toAddress = (buffer: Buffer): string => {
	const BUFFER_SIZE = 20;
	const truncatedBuffer = getFirstNBytes(buffer, BUFFER_SIZE);

	if (truncatedBuffer.length !== BUFFER_SIZE) {
		throw new Error('The Lisk addresses must contains exactly 20 bytes');
	}

	return truncatedBuffer.toString('hex');
};

export const getAddressFromPublicKey = (publicKey: string): string =>
	toAddress(hash(publicKey, 'hex'));

export const convertPublicKeyEd2Curve = ed2curve.convertPublicKey;

export const convertPrivateKeyEd2Curve = ed2curve.convertSecretKey;

export const stringifyEncryptedPassphrase = (
	encryptedPassphrase: EncryptedPassphraseObject,
): string => {
	if (typeof encryptedPassphrase !== 'object' || encryptedPassphrase === null) {
		throw new Error('Encrypted passphrase to stringify must be an object.');
	}
	const objectToStringify = encryptedPassphrase.iterations
		? encryptedPassphrase
		: {
				salt: encryptedPassphrase.salt,
				cipherText: encryptedPassphrase.cipherText,
				iv: encryptedPassphrase.iv,
				tag: encryptedPassphrase.tag,
				version: encryptedPassphrase.version,
		  };

	return querystring.stringify(objectToStringify);
};

const parseIterations = (iterationsString?: string): number | undefined => {
	const iterations =
		iterationsString === undefined ? undefined : parseInt(iterationsString, 10);

	if (typeof iterations !== 'undefined' && Number.isNaN(iterations)) {
		throw new Error('Could not parse iterations.');
	}

	return iterations;
};

export const parseEncryptedPassphrase = (
	encryptedPassphrase: string,
): EncryptedPassphraseObject => {
	if (typeof encryptedPassphrase !== 'string') {
		throw new Error('Encrypted passphrase to parse must be a string.');
	}
	const keyValuePairs = querystring.parse(encryptedPassphrase);

	const { iterations, salt, cipherText, iv, tag, version } = keyValuePairs;

	// Review, and find a better solution
	if (
		(typeof iterations !== 'string' && typeof iterations !== 'undefined') ||
		typeof salt !== 'string' ||
		typeof cipherText !== 'string' ||
		typeof iv !== 'string' ||
		typeof tag !== 'string' ||
		typeof version !== 'string'
	) {
		throw new Error(
			'Encrypted passphrase to parse must have only one value per key.',
		);
	}

	return {
		iterations: parseIterations(iterations),
		salt,
		cipherText,
		iv,
		tag,
		version,
	};
};<|MERGE_RESOLUTION|>--- conflicted
+++ resolved
@@ -23,10 +23,9 @@
 // eslint-disable-next-line @typescript-eslint/no-require-imports
 import reverse = require('buffer-reverse');
 
-<<<<<<< HEAD
 const CHARSET = 'zxvcpmbn3465o978uyrtkqew2adsjhfg';
 
-export const convertUIntArray = (
+export const  convertUIntArray = (
 	uintArray: number[],
 	fromBits: number,
 	toBits: number,
@@ -61,7 +60,6 @@
 export const convertUInt5ToBase32 = (uint5Array: number[]): string =>
 	uint5Array.map((val: number) => CHARSET[val]).join('');
 
-=======
 export const getFirstNBytes = (
 	input: string | Buffer,
 	size: number,
@@ -75,7 +73,6 @@
 	return Buffer.from(input).slice(0, size);
 };
 
->>>>>>> d9c9fe43
 export const getFirstEightBytesReversed = (input: string | Buffer): Buffer => {
 	const BUFFER_SIZE = 8;
 	// Union type arguments on overloaded functions do not work in typescript.
