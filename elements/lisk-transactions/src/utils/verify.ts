--- conflicted
+++ resolved
@@ -53,9 +53,6 @@
 	return undefined;
 };
 
-<<<<<<< HEAD
-export const isMultisignatureAccount = (account: Account): boolean =>
-=======
 export const verifyAccountNonce = (
 	id: string,
 	account: Account,
@@ -88,13 +85,7 @@
 	return undefined;
 };
 
-export interface VerifyMultiSignatureResult {
-	readonly status: MultisignatureStatus;
-	readonly errors: ReadonlyArray<TransactionError>;
-}
-
-const isMultisignatureAccount = (account: Account): boolean =>
->>>>>>> 4eb746cb
+export const isMultisignatureAccount = (account: Account): boolean =>
 	!!(
 		(account.keys.mandatoryKeys.length > 0 ||
 			account.keys.optionalKeys.length > 0) &&
