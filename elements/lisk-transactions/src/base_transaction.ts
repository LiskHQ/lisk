--- conflicted
+++ resolved
@@ -123,12 +123,6 @@
 	protected _multisignatureStatus: MultisignatureStatus =
 		MultisignatureStatus.UNKNOWN;
 
-<<<<<<< HEAD
-	public abstract prepare(store: StateStorePrepare): Promise<void>;
-=======
-	public abstract assetToJSON(): object;
-	protected abstract assetToBytes(): Buffer;
->>>>>>> 90006bc1
 	protected abstract validateAsset(): ReadonlyArray<TransactionError>;
 	protected abstract applyAsset(
 		store: StateStore,
@@ -179,7 +173,6 @@
 		this.height = tx.height;
 		this.receivedAt = tx.receivedAt ? new Date(tx.receivedAt) : undefined;
 		this.relays = typeof tx.relays === 'number' ? tx.relays : undefined;
-		this.asset = tx.asset || {};
 	}
 
 	public get id(): string {
