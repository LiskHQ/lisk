--- conflicted
+++ resolved
@@ -660,17 +660,6 @@
 			applyTransactions(this.exceptions),
 		)(transactions, stateStore);
 	}
-<<<<<<< HEAD
-=======
-
-	public async processSignature(
-		transaction: BaseTransaction,
-		signature: SignatureObject,
-	): Promise<TransactionResponse> {
-		const stateStore = new StateStore(this.storage);
-
-		return processSignature()(transaction, signature, stateStore);
-	}
 
 	// Temporally added because DPoS uses totalEarning to calculate the vote weight change
 	// tslint:disable-next-line prefer-function-over-method
@@ -684,5 +673,4 @@
 			totalBurnt: totalMinFee,
 		};
 	}
->>>>>>> 73f25639
 }