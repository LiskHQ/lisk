--- conflicted
+++ resolved
@@ -25,18 +25,11 @@
 		this._interval = interval;
 	}
 
-<<<<<<< HEAD
-	// eslint-disable-next-line class-methods-use-this
-=======
-	public getEpochTime(): number {
-		return Math.floor((Date.now() - this._epochTime.getTime()) / SEC_IN_MS);
-	}
-
 	public blockTime(): number {
 		return this._interval;
 	}
 
->>>>>>> acc9892a
+	// eslint-disable-next-line class-methods-use-this
 	public getRealTime(time: number): number {
 		return time * SEC_IN_MS;
 	}
