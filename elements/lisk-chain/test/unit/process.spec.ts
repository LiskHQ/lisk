/*
 * Copyright © 2019 Lisk Foundation
 *
 * See the LICENSE file at the top-level directory of this distribution
 * for licensing information.
 *
 * Unless otherwise agreed in a custom licensing agreement with the Lisk Foundation,
 * no part of this software, including this file, may be copied, modified,
 * propagated, or distributed except according to the terms contained in the
 * LICENSE file.
 *
 * Removal or modification of this copyright notice is prohibited.
 */

import { when } from 'jest-when';
import { KVStore, NotFoundError } from '@liskhq/lisk-db';
import {
	getRandomBytes,
	getAddressFromPublicKey,
} from '@liskhq/lisk-cryptography';
import {
	TransferTransaction,
	BaseTransaction,
	VoteTransaction,
} from '@liskhq/lisk-transactions';
import {
	createValidDefaultBlock,
	defaultNetworkIdentifier,
	genesisBlock,
	defaultBlockHeaderAssetSchema,
} from '../utils/block';
import { Chain } from '../../src/chain';
import { StateStore } from '../../src/state_store';
import { DataAccess } from '../../src/data_access';
import {
	defaultAccountAssetSchema,
	createFakeDefaultAccount,
	defaultAccountSchema,
	genesisAccount,
	encodeDefaultAccount,
} from '../utils/account';
import { registeredTransactions } from '../utils/registered_transactions';
import { Block } from '../../src/types';
import { getTransferTransaction } from '../utils/transaction';
import { CHAIN_STATE_BURNT_FEE } from '../../src/constants';

jest.mock('events');
jest.mock('@liskhq/lisk-db');

describe('blocks/header', () => {
	const constants = {
		maxPayloadLength: 15 * 1024,
		activeDelegates: 101,
		rewardDistance: 3000000,
		rewardOffset: 2160,
		rewardMilestones: [
			'500000000', // Initial Reward
			'400000000', // Milestone 1
			'300000000', // Milestone 2
			'200000000', // Milestone 3
			'100000000', // Milestone 4
		],
		totalAmount: BigInt('10000000000000000'),
		blockTime: 10,
		epochTime: new Date(Date.UTC(2016, 4, 24, 17, 0, 0, 0)).toISOString(),
	};

	let chainInstance: Chain;
	let db: any;
	let block: Block;

	beforeEach(() => {
		db = new KVStore('temp');
		chainInstance = new Chain({
			db,
			genesisBlock,
			networkIdentifier: defaultNetworkIdentifier,
			registeredTransactions,
			accountAsset: {
				schema: defaultAccountAssetSchema,
				default: createFakeDefaultAccount().asset,
			},
			registeredBlocks: {
				0: defaultBlockHeaderAssetSchema,
				2: defaultBlockHeaderAssetSchema,
			},
			...constants,
		});
		(chainInstance as any)._lastBlock = genesisBlock;

		block = createValidDefaultBlock();
	});

	describe('#validateBlockHeader', () => {
		describe('when previous block property is invalid', () => {
			it('should throw error', () => {
				// Arrange
				block = createValidDefaultBlock({
					header: { previousBlockID: Buffer.alloc(0), height: 3 },
				} as any);
				// Act & assert
				expect(() => chainInstance.validateBlockHeader(block)).toThrow(
					'Invalid previous block',
				);
			});
		});

		describe('when signature is invalid', () => {
			it('should throw error', () => {
				// Arrange
				block = createValidDefaultBlock();
				(block.header as any).signature = getRandomBytes(64);
				// Act & assert
				expect(() => chainInstance.validateBlockHeader(block)).toThrow(
					'Invalid block signature',
				);
			});
		});

		describe('when reward is invalid', () => {
			it('should throw error', () => {
				// Arrange
				block = createValidDefaultBlock({
					header: { reward: BigInt(1000000000) },
				});
				// Act & assert
				expect(() => chainInstance.validateBlockHeader(block)).toThrow(
					'Invalid block reward',
				);
			});
		});

		describe('when a transaction included is invalid', () => {
			it('should throw error', () => {
				// Arrange
				const invalidTx = getTransferTransaction();
				(invalidTx.senderPublicKey as any) = '100';
				block = createValidDefaultBlock({ payload: [invalidTx] });
				// Act & assert
				expect(() => chainInstance.validateBlockHeader(block)).toThrow();
			});
		});

		describe('when payload length exceeds maximum allowed', () => {
			it('should throw error', () => {
				// Arrange
				(chainInstance as any).constants.maxPayloadLength = 100;
				const txs = new Array(200).fill(0).map(() => getTransferTransaction());
				block = createValidDefaultBlock({ payload: txs });
				// Act & assert
				expect(() => chainInstance.validateBlockHeader(block)).toThrow(
					'Payload length is too long',
				);
			});
		});

		describe('when transaction root is incorrect', () => {
			it('should throw error', () => {
				// Arrange
				const txs = new Array(20).fill(0).map(() => getTransferTransaction());
				block = createValidDefaultBlock({
					payload: txs,
					header: { transactionRoot: Buffer.from('1234567890') },
				});
				// Act & assert
				expect(() => chainInstance.validateBlockHeader(block)).toThrow(
					'Invalid transaction root',
				);
			});
		});

		describe('when all the value is valid', () => {
			it('should not throw error', () => {
				// Arrange
				const txs = new Array(20).fill(0).map(() => getTransferTransaction());
				block = createValidDefaultBlock({ payload: txs });
				// Act & assert
				expect(() => chainInstance.validateBlockHeader(block)).not.toThrow();
			});
		});
	});

	describe('#verify', () => {
		let stateStore: StateStore;

		beforeEach(() => {
			// Arrange
			const dataAccess = new DataAccess({
				db,
				accountSchema: defaultAccountSchema as any,
				registeredBlockHeaders: {
					0: defaultBlockHeaderAssetSchema,
					2: defaultBlockHeaderAssetSchema,
				},
				registeredTransactions: { 8: TransferTransaction },
				minBlockHeaderCache: 505,
				maxBlockHeaderCache: 309,
			});
			stateStore = new StateStore(dataAccess, {
				lastBlockHeaders: [],
				networkIdentifier: defaultNetworkIdentifier,
				lastBlockReward: BigInt(500000000),
				defaultAsset: createFakeDefaultAccount().asset,
			});
		});

		describe('when previous block id is invalid', () => {
			it('should not throw error', async () => {
				// Arrange
				block = createValidDefaultBlock({
					header: { previousBlockID: getRandomBytes(32) },
				});
				// Act & assert
				await expect(chainInstance.verify(block, stateStore)).rejects.toThrow(
					'Invalid previous block',
				);
			});
		});

		describe('when block slot is invalid', () => {
			it('should throw when block timestamp is in the future', async () => {
				// Arrange
				const futureTimestamp = chainInstance.slots.getSlotTime(
					chainInstance.slots.getNextSlot(),
				);
				block = createValidDefaultBlock({
					header: {
						timestamp: futureTimestamp,
						previousBlockID: genesisBlock.header.id,
					},
				});
				expect.assertions(1);
				// Act & Assert
				await expect(chainInstance.verify(block, stateStore)).rejects.toThrow(
					'Invalid block timestamp',
				);
			});

			it('should throw when block timestamp is earlier than lastBlock timestamp', async () => {
				// Arrange
				block = createValidDefaultBlock({
					header: { timestamp: 0, previousBlockID: genesisBlock.header.id },
				});
				expect.assertions(1);
				// Act & Assert
				await expect(chainInstance.verify(block, stateStore)).rejects.toThrow(
					'Invalid block timestamp',
				);
			});

			it('should throw when block timestamp is equal to the lastBlock timestamp', async () => {
				(chainInstance as any)._lastBlock = {
					...genesisBlock,
					timestamp: 200,
					receivedAt: new Date(),
				};
				// Arrange
				block = createValidDefaultBlock({
					header: {
						previousBlockID: chainInstance.lastBlock.header.id,
						height: chainInstance.lastBlock.header.height + 1,
						timestamp: chainInstance.lastBlock.header.timestamp - 10,
					},
				});
				// Act & Assert
				await expect(chainInstance.verify(block, stateStore)).rejects.toThrow(
					'Invalid block timestamp',
				);
			});
		});

		describe('when all values are valid', () => {
			it('should not throw error', async () => {
				// Arrange
				block = createValidDefaultBlock();
				// Act & assert
				let err;
				try {
					await chainInstance.verify(block, stateStore);
				} catch (error) {
					err = error;
				}
				expect(err).toBeUndefined();
			});
		});

		describe('when skip existing check is true and a transaction is not allowed', () => {
			let notAllowedTx;
			let txApplySpy: jest.SpyInstance;
			let originalClass: typeof BaseTransaction;

			beforeEach(() => {
				// Arrage
				notAllowedTx = getTransferTransaction();
				const transactionClass = (chainInstance as any).dataAccess._transactionAdapter._transactionClassMap.get(
					notAllowedTx.type,
				);
				originalClass = transactionClass;
				Object.defineProperty(transactionClass.prototype, 'matcher', {
					get: () => (): boolean => false,
					configurable: true,
				});
				(chainInstance as any).dataAccess._transactionAdapter._transactionClassMap.set(
					notAllowedTx.type,
					transactionClass,
				);
				txApplySpy = jest.spyOn(notAllowedTx, 'apply');
				block = createValidDefaultBlock({ payload: [notAllowedTx] });
			});

			afterEach(() => {
				Object.defineProperty(originalClass.prototype, 'matcher', {
					get: () => (): boolean => true,
					configurable: true,
				});
			});

			it('should not call apply for the transaction and throw error', async () => {
				// Arrange
				const dataAccess = new DataAccess({
					db,
					accountSchema: defaultAccountSchema as any,
					registeredBlockHeaders: {
						0: defaultBlockHeaderAssetSchema,
						2: defaultBlockHeaderAssetSchema,
					},
					registeredTransactions: { 8: TransferTransaction },
					minBlockHeaderCache: 505,
					maxBlockHeaderCache: 309,
				});
				stateStore = new StateStore(dataAccess, {
					lastBlockHeaders: [],
					networkIdentifier: defaultNetworkIdentifier,
					lastBlockReward: BigInt(500000000),
					defaultAsset: createFakeDefaultAccount().asset,
				});

				// Act && Assert
				await expect(
					chainInstance.verify(block, stateStore),
				).rejects.toMatchObject([
					expect.objectContaining({
						message: expect.stringContaining('is currently not allowed'),
					}),
				]);
				expect(txApplySpy).not.toHaveBeenCalled();
			});
		});

		describe('when skip existing check is true and transactions are valid', () => {
			let invalidTx;

			beforeEach(() => {
				// Arrage
				when(db.get)
					.calledWith(
						`accounts:address:${genesisAccount.address.toString('binary')}`,
					)
					.mockResolvedValue(
						encodeDefaultAccount(
							createFakeDefaultAccount({
								address: genesisAccount.address,
								balance: BigInt('1000000000000'),
							}),
						) as never,
					);

				invalidTx = getTransferTransaction();
				block = createValidDefaultBlock({ payload: [invalidTx] });
			});

			it('should not call apply for the transaction and throw error', async () => {
				// Act
				const dataAccess = new DataAccess({
					db,
					accountSchema: defaultAccountSchema as any,
					registeredBlockHeaders: {
						0: defaultBlockHeaderAssetSchema,
						2: defaultBlockHeaderAssetSchema,
					},
					registeredTransactions: { 8: TransferTransaction },
					minBlockHeaderCache: 505,
					maxBlockHeaderCache: 309,
				});
				stateStore = new StateStore(dataAccess, {
					lastBlockHeaders: [],
					networkIdentifier: defaultNetworkIdentifier,
					lastBlockReward: BigInt(500000000),
					defaultAsset: createFakeDefaultAccount().asset,
				});
				expect.assertions(1);
				let err;
				try {
					await chainInstance.verify(block, stateStore);
				} catch (errors) {
					err = errors;
				}
				expect(err).toBeUndefined();
			});
		});
	});

	describe('#apply', () => {
		describe('when block does not contain transactions', () => {
			let stateStore: StateStore;

			beforeEach(async () => {
				block = createValidDefaultBlock({
					header: { reward: BigInt(500000000) },
				});
				const dataAccess = new DataAccess({
					db,
					accountSchema: defaultAccountSchema as any,
					registeredBlockHeaders: {
						0: defaultBlockHeaderAssetSchema,
						2: defaultBlockHeaderAssetSchema,
					},
					registeredTransactions: { 8: TransferTransaction },
					minBlockHeaderCache: 505,
					maxBlockHeaderCache: 309,
				});
				stateStore = new StateStore(dataAccess, {
					lastBlockHeaders: [],
					networkIdentifier: defaultNetworkIdentifier,
					lastBlockReward: BigInt(500000000),
					defaultAsset: createFakeDefaultAccount().asset,
				});
				when(db.get)
					.calledWith(
						`accounts:address:${genesisAccount.address.toString('binary')}`,
					)
					.mockResolvedValue(
						encodeDefaultAccount(
							createFakeDefaultAccount({
								address: genesisAccount.address,
								balance: BigInt('1000000000000'),
							}),
						) as never,
					)
					.calledWith(
						`accounts:address:${getAddressFromPublicKey(
							block.header.generatorPublicKey,
						).toString('binary')}`,
					)
					.mockResolvedValue(
						encodeDefaultAccount(
							createFakeDefaultAccount({
								address: getAddressFromPublicKey(
									block.header.generatorPublicKey,
								),
								balance: BigInt('0'),
							}),
						) as never,
					)
					.calledWith(`chain:burntFee`)
					.mockResolvedValue(Buffer.from(JSON.stringify('100')) as never);
				jest.spyOn(stateStore.chain, 'set');

				// Arrage
				await chainInstance.apply(block, stateStore);
			});

			it('should update generator balance to give rewards and fees - minFee', async () => {
				const generator = await stateStore.account.get(
					getAddressFromPublicKey(block.header.generatorPublicKey),
				);
				expect(generator.balance).toEqual(block.header.reward);
			});

			it('should not have updated burnt fee', () => {
				expect(stateStore.chain.set).not.toHaveBeenCalled();
			});
		});

		describe('when transaction is not applicable', () => {
			let validTx;
			let stateStore: StateStore;

			beforeEach(() => {
				// Arrage
				validTx = getTransferTransaction({ amount: BigInt(10000000) });
				block = createValidDefaultBlock({ payload: [validTx] });

				// Act
				const dataAccess = new DataAccess({
					db,
					accountSchema: defaultAccountSchema as any,
					registeredBlockHeaders: {
						0: defaultBlockHeaderAssetSchema,
						2: defaultBlockHeaderAssetSchema,
					},
					registeredTransactions: { 8: TransferTransaction },
					minBlockHeaderCache: 505,
					maxBlockHeaderCache: 309,
				});
				stateStore = new StateStore(dataAccess, {
					lastBlockHeaders: [],
					networkIdentifier: defaultNetworkIdentifier,
					lastBlockReward: BigInt(500000000),
					defaultAsset: createFakeDefaultAccount().asset,
				});

				const generatorAddress = getAddressFromPublicKey(
					block.header.generatorPublicKey,
				);

				when(db.get)
					.calledWith(
						`accounts:address:${validTx.asset.recipientAddress.toString(
							'binary',
						)}`,
					)
					.mockRejectedValue(new NotFoundError('data not found') as never)
					.calledWith(
						`accounts:address:${genesisAccount.address.toString('binary')}`,
					)
					.mockResolvedValue(
						encodeDefaultAccount(
							createFakeDefaultAccount({
								address: genesisAccount.address,
								balance: BigInt('0'),
							}),
						) as never,
					)
					.calledWith(`accounts:address:${generatorAddress.toString('hex')}`)
					.mockResolvedValue(
						encodeDefaultAccount(
							createFakeDefaultAccount({
								address: generatorAddress,
								balance: BigInt('0'),
							}),
						) as never,
					);
			});

			it('should throw error', async () => {
				await expect(
					chainInstance.apply(block, stateStore),
				).rejects.toMatchObject([
					expect.objectContaining({
						message: expect.stringContaining(
							'Account does not have enough minimum remaining LSK',
						),
					}),
				]);
			});

			it('should not set the block to the last block', () => {
				expect(chainInstance.lastBlock).toStrictEqual(genesisBlock);
			});
		});

		describe('when transactions are all valid', () => {
			const defaultBurntFee = '100';

			let stateStore: StateStore;
			let delegate1: any;
			let delegate2: any;
			let validTxApplySpy: jest.SpyInstance;
			let validTx2ApplySpy: jest.SpyInstance;

			beforeEach(async () => {
				// Arrage
				delegate1 = {
					address: Buffer.from(
						'32e4d3f46ae3bc74e7771780eee290ae5826006d',
						'hex',
					),
					passphrase:
						'weapon visual tag seed deal solar country toy boring concert decline require',
					publicKey: Buffer.from(
						'8c4dddbfe40892940d3bd5446d9d2ee9cdd16ceffecebda684a0585837f60f23',
						'hex',
					),
					username: 'genesis_200',
					balance: BigInt('10000000000'),
				};
				delegate2 = {
					address: Buffer.from(
						'23d5abdb69c0dbbc21c7c732965589792cc5922a',
						'hex',
					),
					passphrase:
						'shoot long boost electric upon mule enough swing ritual example custom party',
					publicKey: Buffer.from(
						'6263120d0ee380d60070e648684a7f98ece4767d140ccb277f267c3a6f36a799',
						'hex',
					),
					username: 'genesis_201',
					balance: BigInt('10000000000'),
				};

				// Act
				const validTx = new VoteTransaction({
					id: getRandomBytes(32),
					type: 8,
					fee: BigInt('10000000'),
					nonce: BigInt('0'),
					senderPublicKey: genesisAccount.publicKey,
					asset: {
						votes: [
							{
								delegateAddress: delegate1.address,
								amount: BigInt('10000000000'),
							},
							{
								delegateAddress: delegate2.address,
								amount: BigInt('10000000000'),
							},
						],
					},
					signatures: [],
				});
				validTx.sign(defaultNetworkIdentifier, genesisAccount.passphrase);
				// Calling validate to inject id and min-fee
				validTx.validate();
				const validTx2 = getTransferTransaction({
					nonce: BigInt(1),
					amount: BigInt('10000000'),
				});
				// Calling validate to inject id and min-fee
				validTx2.validate();
				validTxApplySpy = jest.spyOn(validTx, 'apply');
				validTx2ApplySpy = jest.spyOn(validTx2, 'apply');
				block = createValidDefaultBlock({
					header: { reward: BigInt(500000000) },
					payload: [validTx, validTx2],
				});
				// Act
				const dataAccess = new DataAccess({
					db,
					accountSchema: defaultAccountSchema as any,
					registeredBlockHeaders: {
						0: defaultBlockHeaderAssetSchema,
						2: defaultBlockHeaderAssetSchema,
					},
					registeredTransactions,
					minBlockHeaderCache: 505,
					maxBlockHeaderCache: 309,
				});
				stateStore = new StateStore(dataAccess, {
					lastBlockHeaders: [],
					networkIdentifier: defaultNetworkIdentifier,
					lastBlockReward: BigInt(500000000),
					defaultAsset: createFakeDefaultAccount().asset,
				});

				const burntFeeBuffer = Buffer.alloc(8);
				burntFeeBuffer.writeBigInt64BE(BigInt(defaultBurntFee));

				when(db.get)
					.mockRejectedValue(new NotFoundError('Data not found') as never)
					.calledWith(
						`accounts:address:${genesisAccount.address.toString('binary')}`,
					)
					.mockResolvedValue(
						encodeDefaultAccount(
							createFakeDefaultAccount({
								address: genesisAccount.address,
								balance: BigInt('1000000000000'),
							}),
						) as never,
					)
					.calledWith(
						`accounts:address:${getAddressFromPublicKey(
							block.header.generatorPublicKey,
						).toString('binary')}`,
					)
					.mockResolvedValue(
						encodeDefaultAccount(
							createFakeDefaultAccount({
								address: genesisAccount.address,
								balance: BigInt('0'),
								nonce: BigInt('0'),
							}),
						) as never,
					)
					.calledWith(
						// eslint-disable-next-line @typescript-eslint/restrict-template-expressions
						`accounts:address:${delegate1.address.toString('binary')}`,
					)
					.mockResolvedValue(
						encodeDefaultAccount(
							createFakeDefaultAccount({
								...delegate1,
								asset: { delegate: { username: delegate1.username } },
							}),
						) as never,
					)
					.calledWith(
						// eslint-disable-next-line @typescript-eslint/restrict-template-expressions
						`accounts:address:${delegate2.address.toString('binary')}`,
					)
					.mockResolvedValue(
						encodeDefaultAccount(
							createFakeDefaultAccount({
								...delegate2,
								asset: { delegate: { username: delegate2.username } },
							}),
						) as never,
					)
					.calledWith(`chain:burntFee`)
					.mockResolvedValue(burntFeeBuffer as never);
				await chainInstance.apply(block, stateStore);
			});

			it('should call apply for the transaction', () => {
				expect(validTxApplySpy).toHaveBeenCalledTimes(1);
				expect(validTx2ApplySpy).toHaveBeenCalledTimes(1);
			});

			it('should update generator balance with rewards and fees - minFee', async () => {
				const generator = await stateStore.account.get(
					getAddressFromPublicKey(block.header.generatorPublicKey),
				);
				let expected = block.header.reward;
				for (const tx of block.payload) {
					expected += tx.fee - tx.minFee;
				}
				expect(generator.balance.toString()).toEqual(expected.toString());
			});

			it('should update burntFee in the chain state', async () => {
				const burntFee = await stateStore.chain.get(CHAIN_STATE_BURNT_FEE);
				let expected = BigInt(0);
				for (const tx of block.payload) {
					expected += tx.minFee;
				}
				const expectedBuffer = Buffer.alloc(8);
				expectedBuffer.writeBigInt64BE(BigInt(defaultBurntFee) + expected);
				expect(burntFee).toEqual(expectedBuffer);
			});
		});
	});

<<<<<<< HEAD
	describe('#undo', () => {
		const reward = BigInt('500000000');

		describe('when block does not contain transactions', () => {
			let stateStore: StateStore;

			beforeEach(async () => {
				const dataAccess = new DataAccess({
					db,
					accountSchema: defaultAccountSchema as any,
					registeredBlockHeaders: {
						0: defaultBlockHeaderAssetSchema,
						2: defaultBlockHeaderAssetSchema,
					},
					registeredTransactions,
					minBlockHeaderCache: 505,
					maxBlockHeaderCache: 309,
				});
				stateStore = new StateStore(dataAccess, {
					lastBlockHeaders: [],
					networkIdentifier: defaultNetworkIdentifier,
					lastBlockReward: BigInt(500000000),
					defaultAsset: createFakeDefaultAccount().asset,
				});
				// Arrage
				block = createValidDefaultBlock({ header: { reward } });
				when(db.get)
					.calledWith(
						`accounts:address:${genesisAccount.address.toString('binary')}`,
					)
					.mockResolvedValue(
						encodeDefaultAccount(
							createFakeDefaultAccount({
								address: genesisAccount.address,
								balance: BigInt('0'),
							}),
						) as never,
					)
					.calledWith(
						`accounts:address:${getAddressFromPublicKey(
							block.header.generatorPublicKey,
						).toString('binary')}`,
					)
					.mockResolvedValue(
						encodeDefaultAccount(
							createFakeDefaultAccount({
								address: getAddressFromPublicKey(
									block.header.generatorPublicKey,
								),
								balance: reward,
							}),
						) as never,
					);
				await chainInstance.undo(block, stateStore);
			});

			it('should update generator balance to debit rewards and fees - minFee', async () => {
				const generator = await stateStore.account.get(
					getAddressFromPublicKey(block.header.generatorPublicKey),
				);
				expect(generator.balance.toString()).toEqual('0');
			});

			it('should not deduct burntFee from chain state', () => {
				expect(db.get).not.toHaveBeenCalledWith('chain:burntFee');
			});
		});

		describe('when transactions are all valid', () => {
			const defaultGeneratorBalance = BigInt(800000000);
			const defaultBurntFee = BigInt(400000);
			const defaultReward = BigInt(500000000);

			let stateStore: StateStore;
			let delegate1: any;
			let delegate2: any;
			let validTxUndoSpy: jest.SpyInstance;
			let validTx2UndoSpy: jest.SpyInstance;

			beforeEach(async () => {
				// Arrage
				delegate1 = {
					address: Buffer.from(
						'32e4d3f46ae3bc74e7771780eee290ae5826006d',
						'hex',
					),
					passphrase:
						'weapon visual tag seed deal solar country toy boring concert decline require',
					publicKey: Buffer.from(
						'8c4dddbfe40892940d3bd5446d9d2ee9cdd16ceffecebda684a0585837f60f23',
						'hex',
					),
					username: 'genesis_200',
					balance: BigInt('10000000000'),
				};
				delegate2 = {
					address: Buffer.from(
						'23d5abdb69c0dbbc21c7c732965589792cc5922a',
						'hex',
					),
					passphrase:
						'shoot long boost electric upon mule enough swing ritual example custom party',
					publicKey: Buffer.from(
						'6263120d0ee380d60070e648684a7f98ece4767d140ccb277f267c3a6f36a799',
						'hex',
					),
					username: 'genesis_201',
					balance: BigInt('10000000000'),
				};
				const recipient = {
					address: Buffer.from(
						'acfbdbaeb93d587170c7cd9c0b5ffdeb7ff9daec',
						'hex',
					),
					balance: BigInt('100'),
				};

				const validTx = new VoteTransaction({
					id: getRandomBytes(32),
					type: 8,
					fee: BigInt('10000000'),
					nonce: BigInt('0'),
					senderPublicKey: genesisAccount.publicKey,
					asset: {
						votes: [
							{
								delegateAddress: delegate1.address,
								amount: BigInt('10000000000'),
							},
							{
								delegateAddress: delegate2.address,
								amount: BigInt('10000000000'),
							},
						],
					},
					signatures: [],
				});
				validTx.sign(defaultNetworkIdentifier, genesisAccount.passphrase);
				// Calling validate to inject id and min-fee
				const validTx2 = getTransferTransaction({
					amount: BigInt(100),
					recipientAddress: recipient.address,
				});
				validTxUndoSpy = jest.spyOn(validTx, 'undo');
				validTx2UndoSpy = jest.spyOn(validTx2, 'undo');
				block = createValidDefaultBlock({
					header: {
						reward: BigInt(defaultReward),
					},
					payload: [validTx, validTx2],
				});

				// Act
				const dataAccess = new DataAccess({
					db,
					accountSchema: defaultAccountSchema as any,
					registeredBlockHeaders: {
						0: defaultBlockHeaderAssetSchema,
						2: defaultBlockHeaderAssetSchema,
					},
					registeredTransactions,
					minBlockHeaderCache: 505,
					maxBlockHeaderCache: 309,
				});
				stateStore = new StateStore(dataAccess, {
					lastBlockHeaders: [],
					networkIdentifier: defaultNetworkIdentifier,
					lastBlockReward: BigInt(500000000),
					defaultAsset: createFakeDefaultAccount().asset,
				});
				const defaultBurntFeeBuffer = Buffer.alloc(8);
				defaultBurntFeeBuffer.writeBigInt64BE(defaultBurntFee);
				when(db.get)
					.calledWith(
						`accounts:address:${genesisAccount.address.toString('binary')}`,
					)
					.mockResolvedValue(
						encodeDefaultAccount(
							createFakeDefaultAccount({
								address: genesisAccount.address,
								balance: BigInt('9889999900'),
								asset: {
									...createFakeDefaultAccount().asset,
									sentVotes: [
										{
											delegateAddress: delegate1.address,
											amount: BigInt('10000000000'),
										},
										{
											delegateAddress: delegate2.address,
											amount: BigInt('10000000000'),
										},
									],
								},
							}),
						) as never,
					)
					.calledWith(
						`accounts:address:${getAddressFromPublicKey(
							block.header.generatorPublicKey,
						).toString('binary')}`,
					)
					.mockResolvedValue(
						encodeDefaultAccount(
							createFakeDefaultAccount({
								address: getAddressFromPublicKey(
									block.header.generatorPublicKey,
								),
								balance: defaultGeneratorBalance,
							}),
						) as never,
					)
					.calledWith(
						// eslint-disable-next-line @typescript-eslint/restrict-template-expressions
						`accounts:address:${delegate1.address.toString('binary')}`,
					)
					.mockResolvedValue(
						encodeDefaultAccount(
							createFakeDefaultAccount({
								...delegate1,
								asset: { delegate: { username: delegate1.username } },
							}),
						) as never,
					)
					.calledWith(
						// eslint-disable-next-line @typescript-eslint/restrict-template-expressions
						`accounts:address:${delegate2.address.toString('binary')}`,
					)
					.mockResolvedValue(
						encodeDefaultAccount(
							createFakeDefaultAccount({
								...delegate2,
								asset: { delegate: { username: delegate2.username } },
							}),
						) as never,
					)
					.calledWith(
						`accounts:address:${recipient.address.toString('binary')}`,
					)
					.mockResolvedValue(
						encodeDefaultAccount(createFakeDefaultAccount(recipient)) as never,
					)
					.calledWith(`chain:burntFee`)
					.mockResolvedValue(defaultBurntFeeBuffer as never);
				await chainInstance.undo(block, stateStore);
			});

			it('should call undo for the transaction', () => {
				expect(validTxUndoSpy).toHaveBeenCalledTimes(1);
				expect(validTx2UndoSpy).toHaveBeenCalledTimes(1);
			});

			it('should debit generator balance with rewards and fees - minFee', async () => {
				const generator = await stateStore.account.get(
					getAddressFromPublicKey(block.header.generatorPublicKey),
				);
				let expected = block.header.reward;
				for (const tx of block.payload) {
					expected += tx.fee - tx.minFee;
				}
				expect(generator.balance.toString()).toEqual(
					(defaultGeneratorBalance - expected).toString(),
				);
			});

			it('should debit burntFee in the chain state', async () => {
				const burntFeeBuffer = await stateStore.chain.get(
					CHAIN_STATE_BURNT_FEE,
				);
				let expected = BigInt(0);
				for (const tx of block.payload) {
					expected += tx.minFee;
				}
				const burntFee = burntFeeBuffer?.readBigUInt64BE();
				expect(burntFee).toEqual(BigInt(defaultBurntFee) - expected);
=======
	describe('#applyGenesis', () => {
		let stateStore: StateStore;

		beforeEach(async () => {
			// Arrage
			(db.get as jest.Mock).mockRejectedValue(
				new NotFoundError('no data found'),
			);
			// Act
			const genesisBlockInstance = genesisBlock();
			genesisBlockInstance.payload.forEach(tx => tx.validate());
			// Act
			const dataAccess = new DataAccess({
				db,
				accountSchema: defaultAccountSchema as any,
				registeredBlockHeaders: {
					0: defaultBlockHeaderAssetSchema,
					2: defaultBlockHeaderAssetSchema,
				},
				registeredTransactions,
				minBlockHeaderCache: 505,
				maxBlockHeaderCache: 309,
			});
			stateStore = new StateStore(dataAccess, {
				lastBlockHeaders: [],
				networkIdentifier: defaultNetworkIdentifier,
				lastBlockReward: BigInt(500000000),
				defaultAsset: createFakeDefaultAccount().asset,
			});
			await chainInstance.applyGenesis(genesisBlockInstance, stateStore);
		});

		describe('when transactions are all valid', () => {
			it('should call apply for the transaction', async () => {
				const genesisAccountFromStore = await stateStore.account.get(
					genesisAccount.address,
				);
				expect(genesisAccountFromStore.balance).toBe(
					// Genesis account now sends funds to the genesis delegates
					BigInt('9897000000000000'),
				);
			});

			it('should not update burnt fee on chain state', async () => {
				const genesisAccountFromStore = await stateStore.chain.get(
					CHAIN_STATE_BURNT_FEE,
				);
				expect(genesisAccountFromStore?.readBigInt64BE()).toEqual(BigInt('0'));
>>>>>>> 214857cd
			});
		});
	});
});<|MERGE_RESOLUTION|>--- conflicted
+++ resolved
@@ -732,334 +732,4 @@
 			});
 		});
 	});
-
-<<<<<<< HEAD
-	describe('#undo', () => {
-		const reward = BigInt('500000000');
-
-		describe('when block does not contain transactions', () => {
-			let stateStore: StateStore;
-
-			beforeEach(async () => {
-				const dataAccess = new DataAccess({
-					db,
-					accountSchema: defaultAccountSchema as any,
-					registeredBlockHeaders: {
-						0: defaultBlockHeaderAssetSchema,
-						2: defaultBlockHeaderAssetSchema,
-					},
-					registeredTransactions,
-					minBlockHeaderCache: 505,
-					maxBlockHeaderCache: 309,
-				});
-				stateStore = new StateStore(dataAccess, {
-					lastBlockHeaders: [],
-					networkIdentifier: defaultNetworkIdentifier,
-					lastBlockReward: BigInt(500000000),
-					defaultAsset: createFakeDefaultAccount().asset,
-				});
-				// Arrage
-				block = createValidDefaultBlock({ header: { reward } });
-				when(db.get)
-					.calledWith(
-						`accounts:address:${genesisAccount.address.toString('binary')}`,
-					)
-					.mockResolvedValue(
-						encodeDefaultAccount(
-							createFakeDefaultAccount({
-								address: genesisAccount.address,
-								balance: BigInt('0'),
-							}),
-						) as never,
-					)
-					.calledWith(
-						`accounts:address:${getAddressFromPublicKey(
-							block.header.generatorPublicKey,
-						).toString('binary')}`,
-					)
-					.mockResolvedValue(
-						encodeDefaultAccount(
-							createFakeDefaultAccount({
-								address: getAddressFromPublicKey(
-									block.header.generatorPublicKey,
-								),
-								balance: reward,
-							}),
-						) as never,
-					);
-				await chainInstance.undo(block, stateStore);
-			});
-
-			it('should update generator balance to debit rewards and fees - minFee', async () => {
-				const generator = await stateStore.account.get(
-					getAddressFromPublicKey(block.header.generatorPublicKey),
-				);
-				expect(generator.balance.toString()).toEqual('0');
-			});
-
-			it('should not deduct burntFee from chain state', () => {
-				expect(db.get).not.toHaveBeenCalledWith('chain:burntFee');
-			});
-		});
-
-		describe('when transactions are all valid', () => {
-			const defaultGeneratorBalance = BigInt(800000000);
-			const defaultBurntFee = BigInt(400000);
-			const defaultReward = BigInt(500000000);
-
-			let stateStore: StateStore;
-			let delegate1: any;
-			let delegate2: any;
-			let validTxUndoSpy: jest.SpyInstance;
-			let validTx2UndoSpy: jest.SpyInstance;
-
-			beforeEach(async () => {
-				// Arrage
-				delegate1 = {
-					address: Buffer.from(
-						'32e4d3f46ae3bc74e7771780eee290ae5826006d',
-						'hex',
-					),
-					passphrase:
-						'weapon visual tag seed deal solar country toy boring concert decline require',
-					publicKey: Buffer.from(
-						'8c4dddbfe40892940d3bd5446d9d2ee9cdd16ceffecebda684a0585837f60f23',
-						'hex',
-					),
-					username: 'genesis_200',
-					balance: BigInt('10000000000'),
-				};
-				delegate2 = {
-					address: Buffer.from(
-						'23d5abdb69c0dbbc21c7c732965589792cc5922a',
-						'hex',
-					),
-					passphrase:
-						'shoot long boost electric upon mule enough swing ritual example custom party',
-					publicKey: Buffer.from(
-						'6263120d0ee380d60070e648684a7f98ece4767d140ccb277f267c3a6f36a799',
-						'hex',
-					),
-					username: 'genesis_201',
-					balance: BigInt('10000000000'),
-				};
-				const recipient = {
-					address: Buffer.from(
-						'acfbdbaeb93d587170c7cd9c0b5ffdeb7ff9daec',
-						'hex',
-					),
-					balance: BigInt('100'),
-				};
-
-				const validTx = new VoteTransaction({
-					id: getRandomBytes(32),
-					type: 8,
-					fee: BigInt('10000000'),
-					nonce: BigInt('0'),
-					senderPublicKey: genesisAccount.publicKey,
-					asset: {
-						votes: [
-							{
-								delegateAddress: delegate1.address,
-								amount: BigInt('10000000000'),
-							},
-							{
-								delegateAddress: delegate2.address,
-								amount: BigInt('10000000000'),
-							},
-						],
-					},
-					signatures: [],
-				});
-				validTx.sign(defaultNetworkIdentifier, genesisAccount.passphrase);
-				// Calling validate to inject id and min-fee
-				const validTx2 = getTransferTransaction({
-					amount: BigInt(100),
-					recipientAddress: recipient.address,
-				});
-				validTxUndoSpy = jest.spyOn(validTx, 'undo');
-				validTx2UndoSpy = jest.spyOn(validTx2, 'undo');
-				block = createValidDefaultBlock({
-					header: {
-						reward: BigInt(defaultReward),
-					},
-					payload: [validTx, validTx2],
-				});
-
-				// Act
-				const dataAccess = new DataAccess({
-					db,
-					accountSchema: defaultAccountSchema as any,
-					registeredBlockHeaders: {
-						0: defaultBlockHeaderAssetSchema,
-						2: defaultBlockHeaderAssetSchema,
-					},
-					registeredTransactions,
-					minBlockHeaderCache: 505,
-					maxBlockHeaderCache: 309,
-				});
-				stateStore = new StateStore(dataAccess, {
-					lastBlockHeaders: [],
-					networkIdentifier: defaultNetworkIdentifier,
-					lastBlockReward: BigInt(500000000),
-					defaultAsset: createFakeDefaultAccount().asset,
-				});
-				const defaultBurntFeeBuffer = Buffer.alloc(8);
-				defaultBurntFeeBuffer.writeBigInt64BE(defaultBurntFee);
-				when(db.get)
-					.calledWith(
-						`accounts:address:${genesisAccount.address.toString('binary')}`,
-					)
-					.mockResolvedValue(
-						encodeDefaultAccount(
-							createFakeDefaultAccount({
-								address: genesisAccount.address,
-								balance: BigInt('9889999900'),
-								asset: {
-									...createFakeDefaultAccount().asset,
-									sentVotes: [
-										{
-											delegateAddress: delegate1.address,
-											amount: BigInt('10000000000'),
-										},
-										{
-											delegateAddress: delegate2.address,
-											amount: BigInt('10000000000'),
-										},
-									],
-								},
-							}),
-						) as never,
-					)
-					.calledWith(
-						`accounts:address:${getAddressFromPublicKey(
-							block.header.generatorPublicKey,
-						).toString('binary')}`,
-					)
-					.mockResolvedValue(
-						encodeDefaultAccount(
-							createFakeDefaultAccount({
-								address: getAddressFromPublicKey(
-									block.header.generatorPublicKey,
-								),
-								balance: defaultGeneratorBalance,
-							}),
-						) as never,
-					)
-					.calledWith(
-						// eslint-disable-next-line @typescript-eslint/restrict-template-expressions
-						`accounts:address:${delegate1.address.toString('binary')}`,
-					)
-					.mockResolvedValue(
-						encodeDefaultAccount(
-							createFakeDefaultAccount({
-								...delegate1,
-								asset: { delegate: { username: delegate1.username } },
-							}),
-						) as never,
-					)
-					.calledWith(
-						// eslint-disable-next-line @typescript-eslint/restrict-template-expressions
-						`accounts:address:${delegate2.address.toString('binary')}`,
-					)
-					.mockResolvedValue(
-						encodeDefaultAccount(
-							createFakeDefaultAccount({
-								...delegate2,
-								asset: { delegate: { username: delegate2.username } },
-							}),
-						) as never,
-					)
-					.calledWith(
-						`accounts:address:${recipient.address.toString('binary')}`,
-					)
-					.mockResolvedValue(
-						encodeDefaultAccount(createFakeDefaultAccount(recipient)) as never,
-					)
-					.calledWith(`chain:burntFee`)
-					.mockResolvedValue(defaultBurntFeeBuffer as never);
-				await chainInstance.undo(block, stateStore);
-			});
-
-			it('should call undo for the transaction', () => {
-				expect(validTxUndoSpy).toHaveBeenCalledTimes(1);
-				expect(validTx2UndoSpy).toHaveBeenCalledTimes(1);
-			});
-
-			it('should debit generator balance with rewards and fees - minFee', async () => {
-				const generator = await stateStore.account.get(
-					getAddressFromPublicKey(block.header.generatorPublicKey),
-				);
-				let expected = block.header.reward;
-				for (const tx of block.payload) {
-					expected += tx.fee - tx.minFee;
-				}
-				expect(generator.balance.toString()).toEqual(
-					(defaultGeneratorBalance - expected).toString(),
-				);
-			});
-
-			it('should debit burntFee in the chain state', async () => {
-				const burntFeeBuffer = await stateStore.chain.get(
-					CHAIN_STATE_BURNT_FEE,
-				);
-				let expected = BigInt(0);
-				for (const tx of block.payload) {
-					expected += tx.minFee;
-				}
-				const burntFee = burntFeeBuffer?.readBigUInt64BE();
-				expect(burntFee).toEqual(BigInt(defaultBurntFee) - expected);
-=======
-	describe('#applyGenesis', () => {
-		let stateStore: StateStore;
-
-		beforeEach(async () => {
-			// Arrage
-			(db.get as jest.Mock).mockRejectedValue(
-				new NotFoundError('no data found'),
-			);
-			// Act
-			const genesisBlockInstance = genesisBlock();
-			genesisBlockInstance.payload.forEach(tx => tx.validate());
-			// Act
-			const dataAccess = new DataAccess({
-				db,
-				accountSchema: defaultAccountSchema as any,
-				registeredBlockHeaders: {
-					0: defaultBlockHeaderAssetSchema,
-					2: defaultBlockHeaderAssetSchema,
-				},
-				registeredTransactions,
-				minBlockHeaderCache: 505,
-				maxBlockHeaderCache: 309,
-			});
-			stateStore = new StateStore(dataAccess, {
-				lastBlockHeaders: [],
-				networkIdentifier: defaultNetworkIdentifier,
-				lastBlockReward: BigInt(500000000),
-				defaultAsset: createFakeDefaultAccount().asset,
-			});
-			await chainInstance.applyGenesis(genesisBlockInstance, stateStore);
-		});
-
-		describe('when transactions are all valid', () => {
-			it('should call apply for the transaction', async () => {
-				const genesisAccountFromStore = await stateStore.account.get(
-					genesisAccount.address,
-				);
-				expect(genesisAccountFromStore.balance).toBe(
-					// Genesis account now sends funds to the genesis delegates
-					BigInt('9897000000000000'),
-				);
-			});
-
-			it('should not update burnt fee on chain state', async () => {
-				const genesisAccountFromStore = await stateStore.chain.get(
-					CHAIN_STATE_BURNT_FEE,
-				);
-				expect(genesisAccountFromStore?.readBigInt64BE()).toEqual(BigInt('0'));
->>>>>>> 214857cd
-			});
-		});
-	});
 });