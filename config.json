--- conflicted
+++ resolved
@@ -62,7 +62,6 @@
 		"enabled": true,
 		"list": [
 			{
-<<<<<<< HEAD
 				"ip": "94.237.29.221",
 				"wsPort": 7001
 			},
@@ -81,46 +80,6 @@
 			{
 				"ip": "94.237.30.23",
 				"wsPort": 7001
-=======
-				"ip": "83.136.254.92",
-				"wsPort": 8001
-			},
-			{
-				"ip": "83.136.249.76",
-				"wsPort": 8001
-			},
-			{
-				"ip": "94.237.28.66",
-				"wsPort": 8001
-			},
-			{
-				"ip": "94.237.24.199",
-				"wsPort": 8001
-			},
-			{
-				"ip": "209.50.49.23",
-				"wsPort": 8001
-			},
-			{
-				"ip": "209.50.49.40",
-				"wsPort": 8001
-			},
-			{
-				"ip": "94.237.64.70",
-				"wsPort": 8001
-			},
-			{
-				"ip": "94.237.64.73",
-				"wsPort": 8001
-			},
-			{
-				"ip": "94.237.40.140",
-				"wsPort": 8001
-			},
-			{
-				"ip": "94.237.40.141",
-				"wsPort": 8001
->>>>>>> 7afcaf45
 			}
 		],
 		"access": {
@@ -155,14 +114,5 @@
 	"loading": {
 		"loadPerIteration": 5000
 	},
-	"ssl": {
-		"enabled": false,
-		"options": {
-			"port": 443,
-			"address": "0.0.0.0",
-			"key": "./ssl/lisk.key",
-			"cert": "./ssl/lisk.crt"
-		}
-	},
 	"nethash": "da3ed6a45429278bac2666961289ca17ad86595d33b31037615d4b8e8f158bba"
 }