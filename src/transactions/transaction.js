/*
 * Copyright © 2017 Lisk Foundation
 *
 * See the LICENSE file at the top-level directory of this distribution
 * for licensing information.
 *
 * Unless otherwise agreed in a custom licensing agreement with the Lisk Foundation,
 * no part of this software, including this file, may be copied, modified,
 * propagated, or distributed except according to the terms contained in the
 * LICENSE file.
 *
 * Removal or modification of this copyright notice is prohibited.
 *
 */
/**
 * Transaction module provides functions for creating balance transfer transactions.
 * @class transaction
 */
import crypto from './crypto';
import constants from '../constants';
import slots from '../time/slots';
import { prepareTransaction } from './utils';

/**
 * @method createTransaction
 * @param recipientId
 * @param amount
 * @param secret
 * @param secondSecret
 * @param data
 * @param timeOffset
 *
 * @return {Object}
 */

<<<<<<< HEAD
function createTransaction (recipientId, amount, secret, secondSecret, data, timeOffset) {

	var fee = constants.fees.send;
	if(data && data.length > 0) {
		fee = constants.fees.send + constants.fees.data;
	}

	var transaction = {
=======
function createTransaction(recipientId, amount, secret, secondSecret, data, timeOffset) {
	const keys = crypto.getKeys(secret);
	const transaction = {
>>>>>>> 55f371f9
		type: 0,
		amount,
		fee: constants.fees.send,
		recipientId,
		senderPublicKey: keys.publicKey,
		timestamp: slots.getTimeWithOffset(timeOffset),
<<<<<<< HEAD
		asset: {}
	};

	if(data && data.length > 0) {
		transaction.asset.data = data;
	}

	var keys = crypto.getKeys(secret);
	transaction.senderPublicKey = keys.publicKey;

	crypto.sign(transaction, keys);

	if (secondSecret) {
		var secondKeys = crypto.getKeys(secondSecret);
		crypto.secondSign(transaction, secondKeys);
	}

	transaction.id = crypto.getId(transaction);
	return transaction;
=======
		asset: {},
		data,
	};

	return prepareTransaction(transaction, keys, secondSecret);
>>>>>>> 55f371f9
}

module.exports = {
	createTransaction,
};<|MERGE_RESOLUTION|>--- conflicted
+++ resolved
@@ -33,27 +33,16 @@
  * @return {Object}
  */
 
-<<<<<<< HEAD
-function createTransaction (recipientId, amount, secret, secondSecret, data, timeOffset) {
 
-	var fee = constants.fees.send;
-	if(data && data.length > 0) {
-		fee = constants.fees.send + constants.fees.data;
-	}
-
-	var transaction = {
-=======
 function createTransaction(recipientId, amount, secret, secondSecret, data, timeOffset) {
 	const keys = crypto.getKeys(secret);
 	const transaction = {
->>>>>>> 55f371f9
 		type: 0,
 		amount,
 		fee: constants.fees.send,
 		recipientId,
 		senderPublicKey: keys.publicKey,
 		timestamp: slots.getTimeWithOffset(timeOffset),
-<<<<<<< HEAD
 		asset: {}
 	};
 
@@ -61,25 +50,7 @@
 		transaction.asset.data = data;
 	}
 
-	var keys = crypto.getKeys(secret);
-	transaction.senderPublicKey = keys.publicKey;
-
-	crypto.sign(transaction, keys);
-
-	if (secondSecret) {
-		var secondKeys = crypto.getKeys(secondSecret);
-		crypto.secondSign(transaction, secondKeys);
-	}
-
-	transaction.id = crypto.getId(transaction);
-	return transaction;
-=======
-		asset: {},
-		data,
-	};
-
 	return prepareTransaction(transaction, keys, secondSecret);
->>>>>>> 55f371f9
 }
 
 module.exports = {
