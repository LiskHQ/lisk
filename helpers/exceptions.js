/*
 * Copyright © 2018 Lisk Foundation
 *
 * See the LICENSE file at the top-level directory of this distribution
 * for licensing information.
 *
 * Unless otherwise agreed in a custom licensing agreement with the Lisk Foundation,
 * no part of this software, including this file, may be copied, modified,
 * propagated, or distributed except according to the terms contained in the
 * LICENSE file.
 *
 * Removal or modification of this copyright notice is prohibited.
 */

'use strict';

/**
 * Description of the namespace.
 *
 * @namespace exceptions
 * @memberof helpers
 * @see Parent: {@link helpers}
 * @property {Array} blockRewards
 * @property {Array} delegates
 * @property {Object} genesisPublicKey
 * @property {string} genesisPublicKey.mainnet
 * @property {string} genesisPublicKey.testnet
 * @property {Object} rounds
 * @property {string[]} senderPublicKey
 * @property {string[]} signatures
 * @property {string[]} multisignatures
 * @property {string[]} votes
 * @todo Add description for the namespace and the properties
 */
module.exports = {
	blockRewards: [],
	delegates: [],
	genesisPublicKey: {
		mainnet: 'd121d3abf5425fdc0f161d9ddb32f89b7750b4bdb0bff7d18b191d4b4bafa6d4',
		testnet: 'c96dec3595ff6041c3bd28b76b8cf75dce8225173d1bd00241624ee89b50f2a8',
	},
	rounds: {},
	senderPublicKey: [],
	signatures: [],
	multisignatures: [],
	votes: [],
<<<<<<< HEAD
	inertTransactions: []
=======
	inertTransactions: [],
	transactionFee: [],
	// <version>: { start: <start_height>, end: <end_height> }
	blockVersions: {},
>>>>>>> 1e872fb4
};<|MERGE_RESOLUTION|>--- conflicted
+++ resolved
@@ -44,12 +44,8 @@
 	signatures: [],
 	multisignatures: [],
 	votes: [],
-<<<<<<< HEAD
-	inertTransactions: []
-=======
 	inertTransactions: [],
 	transactionFee: [],
 	// <version>: { start: <start_height>, end: <end_height> }
 	blockVersions: {},
->>>>>>> 1e872fb4
 };