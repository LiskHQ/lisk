--- conflicted
+++ resolved
@@ -1,6 +1,6 @@
 {
 	"name": "lisk-commander",
-	"version": "1.0.0",
+	"version": "1.0.0-beta.3",
 	"description": "A command line interface for Lisk",
 	"author": "Lisk Foundation <admin@lisk.io>, lightcurve GmbH <admin@lightcurve.io>",
 	"license": "GPL-3.0",
@@ -20,13 +20,8 @@
 		"url": "https://github.com/LiskHQ/lisk-commander/issues"
 	},
 	"engines": {
-<<<<<<< HEAD
 		"node": ">=8.3.0",
 		"npm": ">=5.3.0"
-=======
-		"node": ">=6.12 <=6.14",
-		"npm": "=3.10.10"
->>>>>>> 34eb3129
 	},
 	"main": "dist/index.js",
 	"bin": {
@@ -101,7 +96,6 @@
 		"/dist"
 	],
 	"dependencies": {
-<<<<<<< HEAD
 		"@oclif/command": "1.5.0",
 		"@oclif/config": "1.7.4",
 		"@oclif/errors": "1.2.0",
@@ -109,23 +103,12 @@
 		"babel-polyfill": "6.26.0",
 		"bip39": "2.5.0",
 		"chalk": "2.4.1",
-		"cli-table2": "github:LiskHQ/cli-table2#187c6ae80b9d963c598d0cb3379153387bfb15c4",
+		"cli-table3": "0.5.0",
 		"inquirer": "6.2.0",
 		"lisk-elements": "1.0.0",
 		"lockfile": "1.0.4",
 		"semver": "5.5.1",
 		"strip-ansi": "4.0.0"
-=======
-		"babel-polyfill": "=6.26.0",
-		"bip39": "=2.4.0",
-		"chalk": "=2.3.0",
-		"cli-table3": "=0.5.0",
-		"lisk-elements": "=1.0.0",
-		"lockfile": "=1.0.3",
-		"semver": "=5.5.0",
-		"strip-ansi": "=4.0.0",
-		"vorpal": "LiskHQ/vorpal#v1.0.1-lisk"
->>>>>>> 34eb3129
 	},
 	"devDependencies": {
 		"@oclif/dev-cli": "1.18.0",
