--- conflicted
+++ resolved
@@ -15,12 +15,7 @@
  */
 
 import InitGenerator from './generators/init_generator';
-<<<<<<< HEAD
 import PluginGenerator from './generators/plugin_generator';
-
-export const generators = { init: InitGenerator, plugin: PluginGenerator };
-=======
 import ModuleGenerator from './generators/module_generator';
 
-export const generators = { init: InitGenerator, module: ModuleGenerator };
->>>>>>> 5d4dd0a3
+export const generators = { init: InitGenerator, plugin: PluginGenerator, module: ModuleGenerator };