--- conflicted
+++ resolved
@@ -19,18 +19,13 @@
 			@for $i from 1 through $grid-cols {
 				.gridCol-#{$modifier}-#{$i} {
 					flex-basis: (100 / ($grid-cols / $i)) * 1%;
+          overflow: auto;
 				}
 			}
 		}
 	}
 }
 
-<<<<<<< HEAD
-		@for $i from 1 through $grid-cols {
-			.gridCol-#{$modifier}-#{$i} {
-				flex-basis: (100 / ($grid-cols / $i)) * 1%;
-				overflow: auto;
-=======
 @mixin create-col-spacing-classes($modifier, $grid-cols) {
 	.grid-#{$grid-cols} {
 		@for $i from 0 through $grid-spacing {
@@ -48,7 +43,6 @@
 						padding-left: 0;
 					}
 				}
->>>>>>> 70849707
 			}
 		}
 	}
