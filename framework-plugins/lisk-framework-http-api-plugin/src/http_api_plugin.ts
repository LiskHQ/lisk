--- conflicted
+++ resolved
@@ -19,7 +19,7 @@
 import type { Express } from 'express';
 import * as cors from 'cors';
 import * as rateLimit from 'express-rate-limit';
-import { accounts, helloController } from './controllers';
+import * as controllers from './controllers';
 import * as middlewares from './middlewares';
 import * as config from './defaults';
 import { Options } from './types';
@@ -103,7 +103,6 @@
 	}
 
 	private _registerControllers(): void {
-<<<<<<< HEAD
 		this._app.get('/v1/hello', controllers.helloController(this._channel));
 		this._app.get(
 			'/api/transactions/:id',
@@ -113,9 +112,9 @@
 			'/api/transactions',
 			controllers.transactions.postTransaction(this._channel, this.codec),
 		);
-=======
-		this._app.get('/v1/hello', helloController(this._channel));
-		this._app.get('/api/accounts/:address', accounts.getAccount(this._channel, this.codec));
->>>>>>> e0ba2d77
+		this._app.get(
+			'/api/accounts/:address',
+			controllers.accounts.getAccount(this._channel, this.codec),
+		);
 	}
 }