{
	"name": "@liskhq/lisk-framework-report-misbehavior-plugin",
	"version": "0.1.4",
	"description": "A plugin for lisk-framework that provides automatic detection of delegate misbehavior and sends a reportDelegateMisbehaviorTransaction to the running node",
	"author": "Lisk Foundation <admin@lisk.io>, lightcurve GmbH <admin@lightcurve.io>",
	"license": "Apache-2.0",
	"keywords": [
		"lisk",
		"blockchain"
	],
	"homepage": "https://github.com/LiskHQ/lisk-sdk/tree/master/framework-plugins/lisk-framework-report-misbehavior-plugin#readme",
	"repository": {
		"type": "git",
		"url": "git+https://github.com/LiskHQ/lisk-sdk.git"
	},
	"bugs": {
		"url": "https://github.com/LiskHQ/lisk-sdk/issues"
	},
	"engines": {
		"node": ">=12.13.0 <=12",
		"npm": ">=6.12.0"
	},
	"main": "dist-node/index.js",
	"scripts": {
		"clean": "./scripts/clean.sh",
		"format": "prettier --write '**/*'",
		"lint": "eslint --ext .js,.ts .",
		"lint:fix": "eslint --fix --ext .js,.ts .",
		"test": "jest --config=./test/unit/jest.config.js ",
		"test:coverage": "jest --config=./test/unit/jest.config.js  --coverage=true --coverage-reporters=text",
		"test:watch": "npm test -- --watch",
		"test:unit": "jest --config=./test/unit/jest.config.js --coverage=true --coverage-reporters=json --verbose",
		"test:integration": "jest --config=./test/integration/jest.config.js --runInBand",
		"test:functional": "jest --config=./test/functional/jest.config.js --runInBand",
		"prebuild": "rm -r dist-node/* || mkdir dist-node || true",
		"build": "tsc",
		"build:check": "node -e \"require('./dist-node')\"",
		"prepublishOnly": "npm run lint && npm test && npm run build && npm run build:check"
	},
	"dependencies": {
		"@liskhq/lisk-bft": "^0.2.2",
		"@liskhq/lisk-chain": "^0.2.1",
		"@liskhq/lisk-codec": "^0.1.1",
		"@liskhq/lisk-cryptography": "^3.0.1",
		"@liskhq/lisk-db": "^0.1.0",
		"@liskhq/lisk-transactions": "^5.0.2",
		"@liskhq/lisk-utils": "^0.1.0",
<<<<<<< HEAD
		"@liskhq/lisk-validator": "^0.5.0",
		"debug": "4.3.1",
=======
		"@liskhq/lisk-validator": "^0.5.1",
		"debug": "4.1.1",
>>>>>>> 5d4756ac
		"fs-extra": "9.0.0",
		"lisk-framework": "^0.7.4"
	},
	"devDependencies": {
		"@types/cors": "2.8.6",
		"@types/express": "4.17.6",
		"@types/express-rate-limit": "5.0.0",
		"@types/ip": "1.1.0",
		"@types/jest": "26.0.21",
		"@types/jest-when": "2.7.2",
		"@types/node": "12.20.6",
		"@typescript-eslint/eslint-plugin": "3.10.1",
		"@typescript-eslint/parser": "3.10.1",
		"axios": "0.21.1",
		"eslint": "7.8.1",
		"eslint-config-lisk-base": "1.2.2",
		"eslint-config-prettier": "6.11.0",
		"eslint-plugin-import": "2.22.0",
		"eslint-plugin-jest": "24.0.0",
		"jest": "26.6.3",
		"jest-extended": "0.11.5",
		"jest-when": "3.2.1",
		"prettier": "2.0.5",
		"source-map-support": "0.5.19",
		"ts-jest": "26.5.4",
		"ts-node": "9.1.1",
		"tsconfig-paths": "3.9.0",
		"typescript": "4.2.3"
	}
}<|MERGE_RESOLUTION|>--- conflicted
+++ resolved
@@ -45,13 +45,8 @@
 		"@liskhq/lisk-db": "^0.1.0",
 		"@liskhq/lisk-transactions": "^5.0.2",
 		"@liskhq/lisk-utils": "^0.1.0",
-<<<<<<< HEAD
-		"@liskhq/lisk-validator": "^0.5.0",
+		"@liskhq/lisk-validator": "^0.5.1",
 		"debug": "4.3.1",
-=======
-		"@liskhq/lisk-validator": "^0.5.1",
-		"debug": "4.1.1",
->>>>>>> 5d4756ac
 		"fs-extra": "9.0.0",
 		"lisk-framework": "^0.7.4"
 	},
