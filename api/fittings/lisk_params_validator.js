--- conflicted
+++ resolved
@@ -57,9 +57,8 @@
 				error = new Error('Validation errors');
 				error.statusCode = 400;
 
-<<<<<<< HEAD
 				error.errors = _.map(validateResult.errors, validateResultErr => {
-					var errors = _.pick(validateResultErr, [
+					const errors = _.pick(validateResultErr, [
 						'code',
 						'message',
 						'in',
@@ -69,16 +68,6 @@
 					debug('param error: %j', validateResultErr);
 					errors.errors = _.map(validateResultErr.errors, err2 =>
 						_.pick(err2, ['code', 'message', 'path'])
-=======
-				validateResult.errors.forEach(error => {
-					debug('param error: %j', error);
-				});
-
-				error.errors = _.map(validateResult.errors, e => {
-					const errors = _.pick(e, ['code', 'message', 'in', 'name', 'errors']);
-					errors.errors = _.map(e.errors, e =>
-						_.pick(e, ['code', 'message', 'path'])
->>>>>>> ef1a7c56
 					);
 					return errors;
 				});
